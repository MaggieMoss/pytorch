--- conflicted
+++ resolved
@@ -370,11 +370,7 @@
   bool enabled_flashSDP = true;
   bool enabled_mem_efficientSDP = true;
   bool enabled_mathSDP = true;
-<<<<<<< HEAD
-  bool enabled_cudnnSDP = false;
-=======
   bool enabled_cudnnSDP = true;
->>>>>>> 600bf978
   bool enabled_overrideable = true;
 #ifdef USE_ROCM
   bool benchmark_cudnn = true;
