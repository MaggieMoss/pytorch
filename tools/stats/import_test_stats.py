--- conflicted
+++ resolved
@@ -7,12 +7,7 @@
 import os
 import pathlib
 import shutil
-<<<<<<< HEAD
-from pathlib import Path
 from typing import Any, Callable, cast, Dict
-=======
-from typing import Any, Callable, cast, Dict, List, Optional, Union
->>>>>>> 065c3869
 from urllib.request import urlopen
 
 REPO_ROOT = pathlib.Path(__file__).resolve().parent.parent.parent
@@ -41,11 +36,7 @@
 
 
 def fetch_and_cache(
-<<<<<<< HEAD
-    dirpath: str | Path,
-=======
-    dirpath: Union[str, pathlib.Path],
->>>>>>> 065c3869
+    dirpath: str | pathlib.Path,
     name: str,
     url: str,
     process_fn: Callable[[dict[str, Any]], dict[str, Any]],
