name,accuracy,graph_breaks



torchrec_dlrm,eager_fail_to_run,0



BERT_pytorch,pass,0



Background_Matting,pass_due_to_skip,0



DALLE2_pytorch,pass,12



LearningToPaint,pass,0



Super_SloMo,pass,0



alexnet,pass,0



basic_gnn_edgecnn,pass,0



basic_gnn_gcn,pass,6



basic_gnn_gin,pass,0



basic_gnn_sage,pass,0



cm3leon_generate,pass,4



dcgan,pass,0



demucs,pass,3



densenet121,pass,0



detectron2_fasterrcnn_r_101_c4,eager_fail_to_run,0



detectron2_fasterrcnn_r_101_dc5,eager_fail_to_run,0



detectron2_fasterrcnn_r_101_fpn,eager_fail_to_run,0



detectron2_fasterrcnn_r_50_c4,eager_fail_to_run,0



detectron2_fasterrcnn_r_50_dc5,eager_fail_to_run,0



detectron2_fasterrcnn_r_50_fpn,eager_fail_to_run,0



detectron2_fcos_r_50_fpn,pass,21



detectron2_maskrcnn_r_101_c4,eager_fail_to_run,0



detectron2_maskrcnn_r_101_fpn,eager_fail_to_run,0



detectron2_maskrcnn_r_50_c4,eager_fail_to_run,0



detectron2_maskrcnn_r_50_fpn,eager_fail_to_run,0



dlrm,pass,0



doctr_det_predictor,pass,5



doctr_reco_predictor,pass,4



drq,pass,0



fastNLP_Bert,pass,4



functorch_dp_cifar10,pass,0



functorch_maml_omniglot,pass,0



hf_Albert,pass,0



hf_Bart,pass,0



hf_Bert,pass,0



hf_Bert_large,pass,0



<<<<<<< HEAD
hf_BigBird,pass,16
=======
hf_BigBird,pass,43
>>>>>>> 3c971d2e



hf_DistilBert,pass,0



hf_GPT2,pass,0



hf_GPT2_large,pass_due_to_skip,0



hf_Reformer,pass,5



hf_T5,pass,0



hf_T5_base,eager_fail_to_run,0



hf_T5_generate,pass,5



hf_T5_large,pass_due_to_skip,0



hf_Whisper,pass,0



hf_distil_whisper,pass,0



lennard_jones,pass,0



llama,pass,0



llama_v2_7b_16h,model_fail_to_load,0



llava,model_fail_to_load,0



maml,pass_due_to_skip,0



maml_omniglot,pass,0



mnasnet1_0,pass,0



mobilenet_v2,pass,0



mobilenet_v2_quantized_qat,model_fail_to_load,0



mobilenet_v3_large,pass,0



moco,pass,5



moondream,model_fail_to_load,0



nanogpt,pass,0



nvidia_deeprecommender,pass,0



opacus_cifar10,pass,0



phlippe_densenet,pass,0



phlippe_resnet,pass,0



pyhpc_equation_of_state,pass,0



pyhpc_isoneutral_mixing,pass,0



pyhpc_turbulent_kinetic_energy,pass,0



pytorch_CycleGAN_and_pix2pix,pass,0



pytorch_stargan,pass,0



pytorch_unet,pass,0



resnet152,pass,0



resnet18,pass,0



resnet50,pass,0



resnet50_quantized_qat,model_fail_to_load,0



resnext50_32x4d,pass,0



sam,pass,0



sam_fast,pass,0



shufflenet_v2_x1_0,pass,0



soft_actor_critic,pass,0



speech_transformer,pass,10



squeezenet1_1,pass,0



stable_diffusion_text_encoder,pass,0



stable_diffusion_unet,pass_due_to_skip,0



timm_efficientnet,pass,0



timm_regnet,pass,0



timm_resnest,pass,0



timm_vision_transformer,pass,0



timm_vision_transformer_large,pass_due_to_skip,0



timm_vovnet,pass,0



torch_multimodal_clip,pass,0



tts_angular,pass,2



vgg16,pass,0



vision_maskrcnn,pass,16



yolov3,pass,0<|MERGE_RESOLUTION|>--- conflicted
+++ resolved
@@ -150,11 +150,7 @@
 
 
 
-<<<<<<< HEAD
-hf_BigBird,pass,16
-=======
 hf_BigBird,pass,43
->>>>>>> 3c971d2e
 
 
 
@@ -378,7 +374,7 @@
 
 
 
-vision_maskrcnn,pass,16
+vision_maskrcnn,pass,17
 
 
 
