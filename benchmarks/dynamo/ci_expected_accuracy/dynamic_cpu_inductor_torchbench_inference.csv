--- conflicted
+++ resolved
@@ -10,13 +10,6 @@
 
 
 
-<<<<<<< HEAD
-DALLE2_pytorch,eager_fail_to_run,0
-
-
-
-=======
->>>>>>> d21f311a
 LearningToPaint,pass,0
 
 
