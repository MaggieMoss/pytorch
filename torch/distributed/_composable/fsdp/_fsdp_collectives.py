--- conflicted
+++ resolved
@@ -1,8 +1,4 @@
-<<<<<<< HEAD
-from typing import List, NamedTuple, Optional, Tuple
-=======
 from typing import List, NamedTuple, Optional, Tuple, Union
->>>>>>> eb5381da
 
 import torch
 import torch.distributed as dist
@@ -109,13 +105,9 @@
     orig_dtype: torch.dtype,
     reduce_dtype: Optional[torch.dtype],
     device: torch.device,
-<<<<<<< HEAD
-    divide_factors: Optional[Tuple[float, float]],
-=======
     divide_factors: Union[Tuple[None, None], Tuple[float, float]],
     all_reduce_group: Optional[dist.ProcessGroup],
     all_reduce_stream: torch.cuda.Stream,
->>>>>>> eb5381da
 ) -> torch.cuda.Event:
     """
     ``unsharded_grads`` owns the references to the gradients computed by
@@ -153,12 +145,6 @@
         post_reduce_output = reduce_scatter_input.new_empty(
             (reduce_scatter_output_numel,)
         )
-<<<<<<< HEAD
-        _reduce_scatter(
-            reduce_scatter_output, reduce_scatter_input, group, divide_factors
-        )
-        reduce_scatter_output = _to_dtype_if_needed(reduce_scatter_output, orig_dtype)
-=======
         _div_if_needed(reduce_scatter_input, predivide_factor)
         _reduce_scatter(
             post_reduce_output,
@@ -175,7 +161,6 @@
     with torch.cuda.stream(view_out_stream):
         _div_if_needed(post_reduce_output, postdivide_factor)
         post_reduce_output = _to_dtype_if_needed(post_reduce_output, orig_dtype)
->>>>>>> eb5381da
         # - View out and accumulate
         flat_grad_offset = 0  # [0, reduce_scatter_output_numel - 1]
         for padded_unsharded_size, fsdp_param in zip(
@@ -229,30 +214,16 @@
     output: torch.Tensor,
     input: torch.Tensor,
     group: dist.ProcessGroup,
-<<<<<<< HEAD
-    divide_factors: Optional[Tuple[float, float]],
-) -> None:
-    if divide_factors:
-        predivide_factor, postdivide_factor = divide_factors
-        _div_if_needed(input, predivide_factor)
-        dist.reduce_scatter_tensor(output, input, group=group)
-        _div_if_needed(output, postdivide_factor)
-=======
     divide_factors: Union[Tuple[None, None], Tuple[float, float]],
 ) -> None:
     if divide_factors[0]:
         dist.reduce_scatter_tensor(output, input, group=group)
->>>>>>> eb5381da
     else:
         # Using NCCL's reduce-scatter to do the division by world size saves
         # extra memory read/write from a separate division kernel
         dist.reduce_scatter_tensor(output, input, op=ReduceOp.AVG, group=group)
 
 
-<<<<<<< HEAD
-def _div_if_needed(tensor: torch.Tensor, div_factor: float) -> None:
-    if div_factor > 1:
-=======
 def _all_reduce(
     tensor: torch.Tensor,
     group: dist.ProcessGroup,
@@ -267,5 +238,4 @@
 
 def _div_if_needed(tensor: torch.Tensor, div_factor: Optional[float]) -> None:
     if div_factor is not None and div_factor > 1:
->>>>>>> eb5381da
         tensor.div_(div_factor)