# mypy: allow-untyped-defs
import functools
<<<<<<< HEAD

from typing import (
    Any,
    Callable,
    Dict,
    List,
    Optional,
    Sequence,
    Set,
    Tuple,
    TYPE_CHECKING,
)
=======
import logging
from typing import Any, Dict, List, Optional, Tuple, TYPE_CHECKING
>>>>>>> 108bb69f

import torch
import torch._dynamo.compiled_autograd as ca
import torch.nn as nn
from torch.autograd import Variable
from torch.autograd.graph import _MultiHandle
from torch.distributed._composable_state import (
    _get_module_state,
    _insert_module_state,
    _State,
)
from torch.distributed.utils import _to_kwargs
from torch.utils._pytree import tree_flatten, tree_map

from ._fsdp_api import MixedPrecisionPolicy
from ._fsdp_common import _cast_fp_tensor, TrainingState
from ._fsdp_param_group import FSDPCommContext, FSDPParamGroup


if TYPE_CHECKING:
    from ._fsdp_param import FSDPParam


logger = logging.getLogger("torch.distributed._composable.fsdp")


class FSDPStateContext:
    """This has state shared across FSDP states."""

    def __init__(self):
        # All FSDP states in the root state's module tree
        self.all_states: List[FSDPState] = []
        # Iteration's forward root runs the once-per-forward logic; this root
        # may not be the overall root set by lazy initialization in cases where
        # only a submodule runs forward (e.g. encoder-only for eval)
        self.iter_forward_root: Optional[FSDPState] = None
        # Final callback should only be queued once per backward
        self.post_backward_final_callback_queued: bool = False
        # Whether to finalize backward in this backward's final callback
        self.is_last_backward: bool = True
        # Optional user-provided event recorded after optimizer for the
        # all-gather streams to wait on in the root pre-forward
        self.post_optim_event: Optional[torch.cuda.Event] = None


def disable_if_config_true(func):
    @functools.wraps(func)
    def fsdp_hook_wrapper(*args, **kwargs):
        if torch._dynamo.config.skip_fsdp_hooks:
            return torch._dynamo.disable(func, recursive=True)(*args, **kwargs)
        else:
            return func(*args, **kwargs)

    return fsdp_hook_wrapper


class FSDPState(_State):
    def __init__(self):
        super().__init__()
        self._fsdp_param_group: Optional[FSDPParamGroup] = None
        self._is_root: Optional[bool] = None  # root set during lazy init
        self._state_ctx = FSDPStateContext()
        self._comm_ctx = FSDPCommContext()
        self._training_state: TrainingState = TrainingState.IDLE
        self._states_to_forward_prefetch: List[FSDPState] = []
        self._states_to_backward_prefetch: List[FSDPState] = []

    # Define a separate init since `__init__` is called in the contract
    def init(
        self,
        modules: Tuple[nn.Module, ...],
        device: torch.device,
        mp_policy: MixedPrecisionPolicy,
    ) -> None:
        for module in modules:
            _insert_module_state(module, self)
        self._modules = modules
        self._device = device
        self._mp_policy = mp_policy
        if len(modules) == 1:
            self._pre_forward_hook_handle = modules[0].register_forward_pre_hook(
                self._pre_forward, prepend=True, with_kwargs=True
            )
            self._post_forward_hook_handle = modules[0].register_forward_hook(
                self._post_forward, prepend=False
            )
        else:
            hook_handle = _register_group_forward_hooks(
                modules, self._pre_forward, self._post_forward
            )
            self._pre_forward_hook_handle = hook_handle
            self._post_forward_hook_handle = hook_handle

    def _root_pre_forward(
        self, module: nn.Module, args: Tuple[Any, ...], kwargs: Dict[str, Any]
    ) -> Tuple[Tuple[Any, ...], Dict[str, Any]]:
        self._lazy_init()
        if self._state_ctx.iter_forward_root is not None:
            return args, kwargs
        if not ca.compiled_autograd_enabled:
            logger.debug("FSDP::root_pre_forward")
        self._state_ctx.iter_forward_root = self
        with torch.profiler.record_function("FSDP::root_pre_forward"):
            # Wait for optimizer before implicitly prefetched all-gathers
            if (event := self._state_ctx.post_optim_event) is not None:
                self._comm_ctx.all_gather_copy_in_stream.wait_event(event)
                self._comm_ctx.all_gather_stream.wait_event(event)
                self._state_ctx.post_optim_event = None
            else:
                current_stream = torch.cuda.current_stream()
                self._comm_ctx.all_gather_copy_in_stream.wait_stream(current_stream)
                self._comm_ctx.all_gather_stream.wait_stream(current_stream)
            if self._device.type == "cuda":
                with torch.profiler.record_function("FSDP::inputs_to_device"):
                    args_tuple, kwargs_tuple = _to_kwargs(
                        args, kwargs, self._device, False
                    )  # same as DDP
                args, kwargs = args_tuple[0], kwargs_tuple[0]
        return args, kwargs

    def _lazy_init(self) -> None:
        """
        Lazy initialization represents when all modules' parallelisms have
        finalized (e.g. FSDP has been applied to all desired modules). This
        means that we can determine which state is the root, and we do so by
        the 1st state to run forward.
        """
        if self._is_root is not None:
            return  # no-op: already initialized
        self._is_root = True
        if len(self._modules) > 1:
            raise RuntimeError(
                f"FSDP requires a single root module but got {self._modules}"
            )
        root_module = self._modules[0]
        visited_states: Set[FSDPState] = set()
        for module_name, module in root_module.named_modules():
            if (state := _get_module_fsdp_state(module)) is None:
                continue
            if module is not root_module:
                if state not in visited_states and state._is_root is not None:
                    raise RuntimeError(
                        "FSDP state has already been lazily initialized for "
                        f"{module_name}\nFSDP requires running forward through "
                        "the root module first"
                    )
                state._is_root = False
            self._state_ctx.all_states.append(state)
            visited_states.add(state)
        if self._fsdp_param_group:
            # For the root, do not reshard after forward since for training,
            # the parameters would be freed and all-gathered immediately
            self._fsdp_param_group.post_forward_mesh_info = None
        self._init_fqns()
        self._init_shared_state()
        # Run parameter group lazy inits after initializing FQNs for improved
        # error messages
        for state in self._state_ctx.all_states:
            if state._fsdp_param_group:
                state._fsdp_param_group.lazy_init()

    def _init_shared_state(self) -> None:
        self._comm_ctx.lazy_init()
        for state in self._state_ctx.all_states:
            state._state_ctx = self._state_ctx
            state._comm_ctx = self._comm_ctx
            if fsdp_param_group := state._fsdp_param_group:
                fsdp_param_group.comm_ctx = self._comm_ctx

    def _init_fqns(self) -> None:
        """Sets module and parameter FQN attributes for debugging."""
        assert self._is_root
        root_module = self._modules[0]
        param_to_fsdp_param: Dict[nn.Parameter, FSDPParam] = {}
        module_to_fsdp_param_group: Dict[nn.Module, FSDPParamGroup] = {}
        for state in self._state_ctx.all_states:
            if fsdp_param_group := state._fsdp_param_group:
                for fsdp_param in fsdp_param_group.fsdp_params:
                    param_to_fsdp_param[fsdp_param.sharded_param] = fsdp_param
                for module in fsdp_param_group.modules:
                    module_to_fsdp_param_group[module] = fsdp_param_group
        for param_name, param in root_module.named_parameters():
            if param in param_to_fsdp_param:
                param_to_fsdp_param[param]._param_fqn = param_name
        for module_name, module in root_module.named_modules():
            if module in module_to_fsdp_param_group:
                module_fqn = module_to_fsdp_param_group[module]._module_fqn
                if module_fqn is None:
                    module_to_fsdp_param_group[module]._module_fqn = module_name
                else:
                    assert isinstance(module_fqn, str), f"{module_fqn}"
                    module_fqn += f", {module_name}"
                    module_to_fsdp_param_group[module]._module_fqn = module_fqn

    @disable_if_config_true
    def _pre_forward(
        self, module: nn.Module, args: Tuple[Any, ...], kwargs: Dict[str, Any]
    ) -> Tuple[Tuple[Any, ...], Dict[str, Any]]:
        # When composing with module-hook-based activation checkpointing, the
        # the pre-backward hook is responsible for the unshard
        if self._training_state == TrainingState.PRE_BACKWARD:
            return args, kwargs
        self._training_state = TrainingState.FORWARD
        args, kwargs = self._root_pre_forward(module, args, kwargs)
        if self._mp_policy.cast_forward_inputs and self._mp_policy.param_dtype:
            with torch.profiler.record_function("FSDP::cast_forward_inputs"):
                cast_fn = functools.partial(
                    _cast_fp_tensor, self._mp_policy.param_dtype
                )
                args, kwargs = tree_map(cast_fn, args), tree_map(cast_fn, kwargs)
        if self._fsdp_param_group:
            args, kwargs = self._fsdp_param_group.pre_forward(module, args, kwargs)
        for fsdp_state in self._states_to_forward_prefetch:
            if (target_param_group := fsdp_state._fsdp_param_group) is not None:
                FSDPParamGroup._prefetch_unshard(target_param_group, "forward")
        return args, kwargs

    @disable_if_config_true
    def _post_forward(self, module: nn.Module, input: Any, output: Any) -> Any:
        # When composing with module-hook-based activation checkpointing, the
        # post-backward hook is responsible for the reshard
        if self._training_state == TrainingState.PRE_BACKWARD:
            return output
        if self._fsdp_param_group:
            output = self._fsdp_param_group.post_forward(module, input, output)
        output = self._register_pre_backward_hook(output)
        self._training_state = TrainingState.IDLE
        if self._state_ctx.iter_forward_root is self:
            if all_gather_state := self._comm_ctx.all_gather_state:
                # Free the last all-gather result if needed; refer to
                # [Note: Overlapping all-gather copy-in and all-gather]
                self._comm_ctx.all_gather_copy_in_stream.wait_event(
                    all_gather_state.event
                )
                self._comm_ctx.all_gather_stream.wait_event(all_gather_state.event)
                self._comm_ctx.all_gather_state = None  # free the all-gather result
            self._state_ctx.iter_forward_root = None
        if self._mp_policy.output_dtype is not None:
            with torch.profiler.record_function("FSDP::cast_forward_outputs"):
                output = tree_map(
                    functools.partial(_cast_fp_tensor, self._mp_policy.output_dtype),
                    output,
                )
        return output

    def _pre_backward(self, grad: torch.Tensor) -> torch.Tensor:
        self._training_state = TrainingState.PRE_BACKWARD
        self._register_root_post_backward_final_callback()
        if self._fsdp_param_group:
            default_prefetch = len(self._states_to_backward_prefetch) == 0
            self._fsdp_param_group.pre_backward(default_prefetch)
        for fsdp_state in self._states_to_backward_prefetch:
            if (target_param_group := fsdp_state._fsdp_param_group) is not None:
                FSDPParamGroup._prefetch_unshard(target_param_group, "backward")
        return grad

    def _root_post_backward_final_callback(self) -> None:
        if not ca.compiled_autograd_enabled:
            logger.debug("FSDP::root_post_backward")
        with torch.profiler.record_function("FSDP::root_post_backward_callback"):
            for state in self._state_ctx.all_states:
                if state._fsdp_param_group and state._fsdp_param_group.is_unsharded:
                    # Run post-backward in case forward inputs did not require
                    # gradient so the autograd backward did not run
                    state._fsdp_param_group.post_backward()
                state._training_state = TrainingState.IDLE
                if state._fsdp_param_group:
                    state._fsdp_param_group._training_state = TrainingState.IDLE
                if self._state_ctx.is_last_backward:
                    state._finalize_backward()
            if self._state_ctx.is_last_backward:
                self._comm_ctx.post_forward_order.clear()
            self._state_ctx.post_backward_final_callback_queued = False

    def _finalize_backward(self) -> None:
        if self._fsdp_param_group:
            self._fsdp_param_group.finalize_backward()

    def _register_pre_backward_hook(self, output: Any) -> Any:
        if not torch.is_grad_enabled():
            return output
        flat_outputs, _ = tree_flatten(output)
        tensors = tuple(
            t for t in flat_outputs if (torch.is_tensor(t) and t.requires_grad)
        )
        if tensors:
            for tensor in tensors:
                tensor.register_hook(self._pre_backward)
        return output

    def _register_root_post_backward_final_callback(self):
        if self._state_ctx.post_backward_final_callback_queued:
            return
        self._state_ctx.post_backward_final_callback_queued = True
        Variable._execution_engine.queue_callback(
            self._root_post_backward_final_callback
        )


def _get_module_fsdp_state(module: nn.Module) -> Optional[FSDPState]:
    state = _get_module_state(module)
    if isinstance(state, FSDPState):
        return state
    return None


def _register_group_forward_hooks(
    modules: Sequence[nn.Module],
    pre_hook: Callable,
    post_hook: Callable,
):
    """
    Registers group forward pre and post-hooks. The pre-hook runs upon the
    first module pre-forward, and the post-hook runs upon the last. If at least
    one module does not run forward, then the post-hook does not run.
    """
    modules_set = set(modules)
    modules_to_run: Set[nn.Module] = set()

    @functools.wraps(pre_hook)
    def wrapped_pre_hook(*args: Any, **kwargs: Any):
        if len(modules_to_run) == 0:  # first to run
            modules_to_run.update(modules_set)
            return pre_hook(*args, **kwargs)

    def get_wrapped_post_hook(module: nn.Module):
        @functools.wraps(post_hook)
        def wrapped_post_hook(*args: Any, **kwargs: Any):
            modules_to_run.discard(module)
            if len(modules_to_run) == 0:
                return post_hook(*args, **kwargs)

        return wrapped_post_hook

    pre_handles = [
        module.register_forward_pre_hook(
            wrapped_pre_hook, prepend=True, with_kwargs=True
        )
        for module in modules
    ]
    post_handles = [
        module.register_forward_hook(
            get_wrapped_post_hook(module), prepend=False, always_call=True
        )
        for module in modules
    ]
    return _MultiHandle(tuple(pre_handles + post_handles))<|MERGE_RESOLUTION|>--- conflicted
+++ resolved
@@ -1,6 +1,6 @@
 # mypy: allow-untyped-defs
 import functools
-<<<<<<< HEAD
+import logging
 
 from typing import (
     Any,
@@ -13,10 +13,6 @@
     Tuple,
     TYPE_CHECKING,
 )
-=======
-import logging
-from typing import Any, Dict, List, Optional, Tuple, TYPE_CHECKING
->>>>>>> 108bb69f
 
 import torch
 import torch._dynamo.compiled_autograd as ca
