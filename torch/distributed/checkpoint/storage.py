import abc
import os
from dataclasses import dataclass
<<<<<<< HEAD
from typing import Any, List
=======
from typing import Any, List, Union
>>>>>>> 796d2703

from torch.futures import Future

from .metadata import Metadata, MetadataIndex
from .planner import LoadPlan, LoadPlanner, SavePlan, SavePlanner

__all__ = ["WriteResult", "StorageWriter", "StorageReader"]


@dataclass(frozen=True)
class WriteResult:
    index: MetadataIndex

    size_in_bytes: int
    storage_data: Any


class StorageWriter(abc.ABC):
    """
    Interface used by ``save_state_dict`` to write to storage.

    One StorageWriter instance acts as both the coordinator and the follower
    in a distributed checkpoint. As part of initialization, each instance
    is told its role.

    A subclass should expect the following sequence of calls.

    0) (all ranks) set checkpoint_id if users pass a valid checkpoint_id.
    1) (all ranks) set_up_storage_writer()
    2) (all ranks) prepare_local_plan()
    3) (coordinator) prepare_global_plan()
    4) (all ranks) write_data()
    5) (coordinator) finish()
    """

    @abc.abstractmethod
    def reset(self, checkpoint_id: Union[str, os.PathLike, None] = None) -> None:
        """
        Calls to indicates a brand new checkpoint write is going to happen.
        A checkpoint_id may be present if users set the checkpoint_id for
        this checkpoint write. The meaning of the checkpiont_id is
        storage-dependent. It can be a path to a folder/file or a key for
        a key-value storage.

        Args:
            checkpoint_id (Union[str, os.PathLike, None]):
                The ID of this checkpoint instance. The meaning of the checkpoint_id
                depends on the storage. It can be a path to a folder or to a file.
                It can also be a key if the storage is a key-value store.
                (Default: ``None``)
        """
        ...

    @abc.abstractmethod
    def set_up_storage_writer(self, is_coordinator: bool) -> None:
        """
        Initialize this instance.

        Args:
            is_coordinator (bool): Whether this instance is responsible for coordinating
              the checkpoint.
        """
        pass

    @abc.abstractmethod
    def prepare_local_plan(self, plan: SavePlan) -> SavePlan:
        """
        Perform storage-specific local planning.

        While this method can produce a completely different plan, the recommended
        way is to store storage specific data in SavePlan::storage_data.

        Args:
            plan (SavePlan): The local plan from the ``SavePlanner`` in use.

        Returns:
            A transformed ``SavePlan`` after storage local planning
        """
        pass

    @abc.abstractmethod
    def prepare_global_plan(self, plans: List[SavePlan]) -> List[SavePlan]:
        """
        Perform centralized planning of storage.

        This method is only called on the coordinator instance.

        While this method can produce a completely different plan, the preferred
        way is to store storage specific data in SavePlan::storage_data.

        Args:
            plans: A list of ``SavePlan`` instances, one for each rank.

        Returns:
            A list of transformed ``SavePlan`` after storage global planning
        """
        pass

    @abc.abstractmethod
    def write_data(
        self, plan: SavePlan, planner: SavePlanner
    ) -> Future[List[WriteResult]]:
        """
        Write all items from ``plan`` using ``planner`` to resolve the data.

        A subclass should call ``SavePlanner::resolve_data`` on each item
        from the plan to get access to the underlying object to write.

        Subclasses should lazily call `resolve_data` as it can allocate memory.
        In case of tensors, make following assumptions:

        - They might be on any device, including not matching the one on ``WriteItem::tensor_data``
        - They might be views or not contiguous. Only the projection needs to be saved.

        Args:
            plan (SavePlan): The save plan to execute.
            planner (SavePlanner): Planner object to be used to resolve items to data.

        Returns:
            A future that completes to a list of WriteResult
        """
        pass

    @abc.abstractmethod
    def finish(self, metadata: Metadata, results: List[List[WriteResult]]) -> None:
        """
        Write the metadata and marks the current checkpoint as successful.

        The actual format/schema used for serializing `metadata` is an
        implementation detail. The only requirement is that it's recoverable
        in to the same object graph.

        Args:
            metadata (Metadata): metadata for the new checkpoint
            results: A list of WriteResults from all ranks.

        Returns:
            None
        """
        pass


class StorageReader(abc.ABC):
    """
    Interface used by ``load_state_dict`` to read from storage.

    One StorageReader instance acts as both the coordinator and the follower
    in a distributed checkpoint. As part of initialization, each instance
    is told its role.

    A subclass should expected the following sequence of calls by ``load_state_dict``:

    0) (all ranks) set checkpoint_id if users pass a valid checkpoint_id.
    1) (all ranks) read_metadata()
    2) (all ranks) set_up_storage_reader()
    3) (all ranks) prepare_local_plan()
    4) (coordinator) prepare_global_plan()
    5) (all ranks) read_data()
    """

    @abc.abstractmethod
    def reset(self, checkpoint_id: Union[str, os.PathLike, None] = None) -> None:
        """
        Calls to indicates a brand new checkpoint read is going to happen.
        A checkpoint_id may be present if users set the checkpoint_id for
        this checkpoint read. The meaning of the checkpiont_id is
        storage-dependent. It can be a path to a folder/file or a key for
        a key-value storage.

        Args:
            checkpoint_id (Union[str, os.PathLike, None]):
                The ID of this checkpoint instance. The meaning of the checkpoint_id
                depends on the storage. It can be a path to a folder or to a file.
                It can also be a key if the storage is more like a key-value store.
                (Default: ``None``)
        """
        ...

    @abc.abstractmethod
    def read_metadata(self) -> Metadata:
        """
        Read the checkpoint metadata.

        Returns:
            The metadata object associated with the checkpoint being loaded.

        """
        pass

    @abc.abstractmethod
    def set_up_storage_reader(self, metadata: Metadata, is_coordinator: bool) -> None:
        """
        Initialize this instance.

        Args:
            metadata (Metadata): The metadata schema to use.
            is_coordinator (bool): Whether this instance is responsible for coordinating
              the checkpoint.
        """
        pass

    @abc.abstractmethod
    def prepare_local_plan(self, plan: LoadPlan) -> LoadPlan:
        """
        Perform storage-specific local planning.

        While this method can produce a completely different plan, the recommended
        way is to store storage specific data in LoadPlan::storage_data.

        Args:
            plan (LoadPlan): The local plan from the ``LoadPlan`` in use.

        Returns:
            A transformed ``LoadPlan`` after storage local planning
        """
        pass

    @abc.abstractmethod
    def prepare_global_plan(self, plans: List[LoadPlan]) -> List[LoadPlan]:
        """
        Perform centralized planning of storage loading.

        This method is only called on the coordinator instance.

        While this method can produce a completely different plan, the preferred
        way is to store storage specific data in LoadPlan::storage_data.

        Args:
            plans: A list of ``LoadPlan`` instances, one for each rank.

        Returns:
            A list of transformed ``LoadPlan`` after storage global planning
        """
        pass

    @abc.abstractmethod
    def read_data(self, plan: LoadPlan, planner: LoadPlanner) -> Future[None]:
        """
        Read all items from ``plan`` using ``planner`` to resolve the data.

        A subclass should call ``LoadPlanner::load_bytes`` to deserialize a BytesIO
        object into the right place.

        A subclass should call ``LoadPlanner::resolve_tensor`` to get access to the
        tensors that in should load data into.

        It's the StorageLayer responsibility to properly schedule any cross device copies
        required.

        Args:
            plan (LoadPlan): The local plan to execute on
            planner (LoadPlanner): The planner object to use to resolve items.

        Returns:
            A future that completes once all reads are finished.
        """
        pass<|MERGE_RESOLUTION|>--- conflicted
+++ resolved
@@ -1,11 +1,7 @@
 import abc
 import os
 from dataclasses import dataclass
-<<<<<<< HEAD
-from typing import Any, List
-=======
 from typing import Any, List, Union
->>>>>>> 796d2703
 
 from torch.futures import Future
 
