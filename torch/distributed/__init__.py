# mypy: allow-untyped-defs
<<<<<<< HEAD
import pdb
import sys
=======
import os
import sys
from enum import Enum
import pdb
import io
>>>>>>> 7fe13a0c

import torch


def is_available() -> bool:
    """
    Return ``True`` if the distributed package is available.

    Otherwise,
    ``torch.distributed`` does not expose any other APIs. Currently,
    ``torch.distributed`` is available on Linux, MacOS and Windows. Set
    ``USE_DISTRIBUTED=1`` to enable it when building PyTorch from source.
    Currently, the default value is ``USE_DISTRIBUTED=1`` for Linux and Windows,
    ``USE_DISTRIBUTED=0`` for MacOS.
    """
    return hasattr(torch._C, "_c10d_init")


if is_available() and not torch._C._c10d_init():
    raise RuntimeError("Failed to initialize torch.distributed")

# Custom Runtime Errors thrown from the distributed package
DistError = torch._C._DistError
DistBackendError = torch._C._DistBackendError
DistNetworkError = torch._C._DistNetworkError
DistStoreError = torch._C._DistStoreError

if is_available():
    from torch._C._distributed_c10d import (
        _broadcast_coalesced,
        _compute_bucket_assignment_by_size,
        _ControlCollectives,
        _DEFAULT_FIRST_BUCKET_BYTES,
        _make_nccl_premul_sum,
        _register_builtin_comm_hook,
        _register_comm_hook,
        _StoreCollectives,
        _test_python_store,
        _verify_params_across_processes,
        Backend as _Backend,
        BuiltinCommHookType,
        DebugLevel,
        FileStore,
        get_debug_level,
        GradBucket,
        Logger,
        PrefixStore,
        ProcessGroup as ProcessGroup,
        Reducer,
        set_debug_level,
        set_debug_level_from_env,
        Store,
        TCPStore,
        Work as _Work,
    )

    class _DistributedPdb(pdb.Pdb):
        """
        Supports using PDB from inside a multiprocessing child process.

        Usage:
        _DistributedPdb().set_trace()
        """

        def interaction(self, *args, **kwargs):
            _stdin = sys.stdin
            try:
                sys.stdin = open("/dev/stdin")
                pdb.Pdb.interaction(self, *args, **kwargs)
            finally:
                sys.stdin = _stdin

    def breakpoint(rank: int = 0):
        """
        Set a breakpoint, but only on a single rank.  All other ranks will wait for you to be
        done with the breakpoint before continuing.

        Args:
            rank (int): Which rank to break on.  Default: ``0``
        """
        if get_rank() == rank:
            pdb = _DistributedPdb()
            pdb.message(
                "\n!!! ATTENTION !!!\n\n"
                f"Type 'up' to get to the frame that called dist.breakpoint(rank={rank})\n"
            )
            pdb.set_trace()
        # If Meta/Python keys are in the TLS, we want to make sure that we ignore them
        # and hit the (default) CPU/CUDA implementation of barrier.
        meta_in_tls = torch._C._meta_in_tls_dispatch_include()
        guard = torch._C._DisableTorchDispatch()  # type: ignore[attr-defined]
        torch._C._set_meta_in_tls_dispatch_include(False)
        try:
            barrier()
        finally:
            torch._C._set_meta_in_tls_dispatch_include(meta_in_tls)
            del guard

    if sys.platform != "win32":
        from torch._C._distributed_c10d import _round_robin_process_groups, HashStore

    from .device_mesh import DeviceMesh, init_device_mesh

    # Variables prefixed with underscore are not auto imported
    # See the comment in `distributed_c10d.py` above `_backend` on why we expose
    # this.
    from .distributed_c10d import *  # noqa: F403
    from .distributed_c10d import (
        _all_gather_base,
        _coalescing_manager,
        _CoalescingManager,
        _create_process_group_wrapper,
        _get_process_group_name,
        _rank_not_in_group,
        _reduce_scatter_base,
        get_node_local_rank,
    )
    from .remote_device import _remote_device
    from .rendezvous import (
        _create_store_from_options,
        register_rendezvous_handler,
        rendezvous,
    )

    set_debug_level_from_env()

else:
    # This stub is sufficient to get
    #   python test/test_public_bindings.py -k test_correct_module_names
    # working even when USE_DISTRIBUTED=0.  Feel free to add more
    # stubs as necessary.
    # We cannot define stubs directly because they confuse pyre

    class _ProcessGroupStub:
        pass
    sys.modules["torch.distributed"].ProcessGroup = _ProcessGroupStub  # type: ignore[attr-defined]<|MERGE_RESOLUTION|>--- conflicted
+++ resolved
@@ -1,14 +1,9 @@
 # mypy: allow-untyped-defs
-<<<<<<< HEAD
-import pdb
-import sys
-=======
 import os
 import sys
 from enum import Enum
 import pdb
 import io
->>>>>>> 7fe13a0c
 
 import torch
 
