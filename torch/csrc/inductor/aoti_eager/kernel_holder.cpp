--- conflicted
+++ resolved
@@ -165,13 +165,8 @@
       op_name_(std::string(op_name)),
       op_overload_name_(std::string(op_overload_name)),
       is_symbolic_(is_symbolic),
-<<<<<<< HEAD
-      is_fall_back_(func.ptr() == Py_None),
+      has_fall_back_(func.ptr() != Py_None),
       device_(c10::Device(c10::dispatchKeyToDeviceType(dispatch_key_), 0)),
-=======
-      has_fall_back_(func.ptr() != Py_None),
-      device_opt_(c10::Device(c10::dispatchKeyToDeviceType(dispatch_key_), 0)),
->>>>>>> 05749f33
       pyinterpreter_(getPyInterpreter()) {
   auto pos = op_name_.find("::");
   TORCH_INTERNAL_ASSERT(pos != std::string::npos, op_name_);
@@ -198,7 +193,6 @@
 
 bool AOTIPythonKernelHolder::cache_lookup(
     const c10::OperatorHandle& op,
-<<<<<<< HEAD
     const c10::DispatchKeySet& keyset,
     const torch::jit::Stack* stack,
     AOTIKernelState& kernel_state) {
@@ -244,12 +238,6 @@
 
   kernel_state = aoti_kernel_state->second;
   return true;
-=======
-    c10::DispatchKeySet keyset,
-    torch::jit::Stack* stack) {
-  // Always return false not and will add cache lookup later.
-  return false;
->>>>>>> 05749f33
 }
 
 void AOTIPythonKernelHolder::cache_hit(
@@ -257,7 +245,6 @@
     const c10::OperatorHandle& op,
     const c10::DispatchKeySet& keyset,
     torch::jit::Stack* stack) {
-<<<<<<< HEAD
   std::vector<at::Tensor> inputs;
   unpackTensors(*stack, device_, inputs);
   torch::jit::drop(*stack, op.schema().arguments().size());
@@ -374,6 +361,7 @@
       // Access the fields of each meta_info dict
       auto is_dynamic = meta_info_dict["is_dynamic"].cast<bool>();
       auto device_type = meta_info_dict["device_type"].cast<std::string>();
+      auto device_index = meta_info_dict["device_index"].cast<std::string>();
       auto dtype = meta_info_dict["dtype"].cast<std::string>();
       auto sizes = meta_info_dict["sizes"].cast<std::vector<int64_t>>();
       auto strides = meta_info_dict["strides"].cast<std::vector<int64_t>>();
@@ -429,49 +417,12 @@
     TORCH_WARN("Unsupported device type");
     return nullptr;
   }
-=======
-  TORCH_CHECK(has_fall_back_, "AOTI kernel failed to run and no fall back");
-  python_kernel_holder_(op, keyset, stack);
->>>>>>> 05749f33
 }
 
 void AOTIPythonKernelHolder::cache_miss(
     const c10::OperatorHandle& op,
     const c10::DispatchKeySet& keyset,
     torch::jit::Stack* stack) {
-<<<<<<< HEAD
-  auto kernel_lib_path = produce_aoti_kernel_lib(op, keyset, stack);
-  if (!kernel_lib_path.empty()) {
-    auto device_type = c10::dispatchKeyToDeviceType(dispatch_key_);
-    auto device_index = 0; // TODO: Get device index from other tensors.
-    auto device = c10::Device(device_type, device_index);
-
-    std::shared_ptr<AOTIModelContainerRunner> kernel =
-        load_aoti_model_runner(kernel_lib_path);
-    if (kernel) {
-      std::vector<at::Tensor> inputs;
-      if (unpackTensors(*stack, device_, inputs)) {
-        auto outputs = kernel->run(inputs);
-        if (outputs.size() > 0) {
-          torch::jit::drop(*stack, op.schema().arguments().size());
-          // TODO: Check output spec
-          for (auto& output : outputs) {
-            torch::jit::push(*stack, std::move(output));
-          }
-          return;
-        }
-      }
-    }
-  }
-
-  if (is_fall_back_) {
-    python_kernel_holder_(op, keyset, stack);
-  } else {
-    TORCH_INTERNAL_ASSERT(
-        false,
-        "Failed to produce or load AOTI kernel and no fallback function.");
-  }
-=======
   auto device_type = c10::dispatchKeyToDeviceType(dispatch_key_);
   TORCH_CHECK(
       (device_type == c10::DeviceType::CPU) ||
@@ -513,7 +464,6 @@
       }
     }
   }
->>>>>>> 05749f33
 }
 
 std::string AOTIPythonKernelHolder::produce_aoti_kernel_lib(
@@ -524,7 +474,8 @@
 
   const auto& schema = op.schema();
   const auto& qualified_name = op.operator_name().name;
-  const auto& overload_name = schema.overload_name();
+  const auto& overload_name =
+      schema.overload_name().empty() ? "default" : schema.overload_name();
   auto pos = qualified_name.find("::");
   TORCH_INTERNAL_ASSERT(pos != std::string::npos, qualified_name);
   std::string ns_str(qualified_name.begin(), qualified_name.begin() + pos);
@@ -534,9 +485,7 @@
   std::string kernel_lib_path("");
 
   py::gil_scoped_acquire gil;
-<<<<<<< HEAD
   py::handle op_py_func = op.getPythonOp(pyinterpreter_, [&]() -> PyObject* {
-    // Parse the name into namespace and name (no overload_name)
     py::handle torch_api_function = py::module::import("torch")
                                         .attr("ops")
                                         .attr(ns_str.c_str())
@@ -546,26 +495,6 @@
     } else {
       return torch_api_function.attr(overload_name.c_str()).ptr();
     }
-=======
-
-  // Get the corresponding python operation for the current operator and the
-  // python operation will pass to the AOT Inductor to generate the kernel
-  // library.
-  const auto& schema = op.schema();
-  const auto& qualified_name = op.operator_name().name;
-  const auto& overload_name =
-      schema.overload_name().empty() ? "default" : schema.overload_name();
-  auto pos = qualified_name.find("::");
-  TORCH_INTERNAL_ASSERT(pos != std::string::npos, qualified_name);
-  // Make me some null terminated strings
-  std::string ns_str = qualified_name.substr(0, pos);
-  const char* ns = ns_str.c_str();
-  const char* func_name = qualified_name.c_str() + pos + strlen("::");
-  py::handle op_py_func = op.getPythonOp(pyinterpreter_, [&]() -> PyObject* {
-    py::handle torch_api_function =
-        py::module::import("torch").attr("ops").attr(ns).attr(func_name);
-    return torch_api_function.attr(overload_name.c_str()).ptr();
->>>>>>> 05749f33
   });
 
   if (op_py_func.ptr() == nullptr || op_py_func.ptr() == Py_None) {
@@ -578,16 +507,11 @@
   }
 
   py::handle aot_compile_function =
-<<<<<<< HEAD
       py::module::import("torch._inductor.utils")
           .attr("aot_compile_with_persistent_cache");
-  if (aot_compile_function.ptr() == nullptr) {
-=======
-      py::module::import("torch._export").attr("aot_compile");
   if (aot_compile_function.ptr() == nullptr ||
       aot_compile_function.ptr() == Py_None) {
     TORCH_WARN("Failed to import - torch._export.aot_compile");
->>>>>>> 05749f33
     return kernel_lib_path;
   }
 
@@ -610,7 +534,7 @@
     if (kernel_lib_path.empty()) {
       TORCH_WARN(
           "Kernel library is not generated by AOTI for ",
-          c10::DeviceTypeName(device_opt_.value().type()),
+          c10::DeviceTypeName(device_.type()),
           ". Operator Name is ",
           op.operator_name().name,
           ", Overload Name is ",
@@ -619,7 +543,7 @@
   } else {
     TORCH_WARN(
         "AOTI kernel library is not generated for ",
-        c10::DeviceTypeName(device_opt_.value().type()),
+        c10::DeviceTypeName(device_.type()),
         ". Operator Name is ",
         op.operator_name().name,
         ", Overload Name is ",
