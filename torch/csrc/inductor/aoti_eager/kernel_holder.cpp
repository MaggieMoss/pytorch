--- conflicted
+++ resolved
@@ -88,34 +88,9 @@
     const c10::IValue& ivalue,
     const c10::Device& device,
     std::vector<at::Tensor>& inputs) {
-<<<<<<< HEAD
-  c10::DeviceIndex device_index = device.index();
-  if (device.is_cpu()) {
-    device_index = -1;
-  }
-
-  auto new_device = c10::Device(device.type(), device_index);
-  auto ivalue_scalar = ivalue.toScalar();
-  if (ivalue_scalar.isFloatingPoint()) {
-    ivalue_scalar = ivalue_scalar.toDouble();
-  } else if (ivalue_scalar.isIntegral(false)) {
-    ivalue_scalar = ivalue_scalar.toLong();
-  } else if (ivalue_scalar.isBoolean()) {
-    ivalue_scalar = ivalue_scalar.toBool();
-  }
-
-  inputs.push_back(at::native::scalar_tensor(
-      ivalue_scalar,
-      ivalue_scalar.type(),
-      c10::nullopt,
-      new_device,
-      c10::nullopt));
-  return true;
-=======
   inputs.push_back(at::scalar_tensor(
       ivalue.toScalar(),
       c10::TensorOptions().device(device).dtype(ivalue.toScalar().type())));
->>>>>>> ee504498
 }
 
 bool unpack_ivalue(
@@ -151,25 +126,53 @@
     const std::vector<c10::Argument>& arguments,
     const torch::jit::Stack& stack,
     const c10::Device& device,
-<<<<<<< HEAD
     std::vector<at::Tensor>& inputs,
-    bool with_scalar = true) {
-  for (const auto& ivalue : stack) {
-    if (ivalue.isScalar() && !with_scalar) {
+    bool with_scalar = false) {
+  for (size_t idx = 0; idx < stack.size(); idx++) {
+    if (!with_scalar && stack[idx].isScalar()) {
       continue;
     }
 
-    if (!HandleIValue(ivalue, device, inputs)) {
-=======
-    std::vector<at::Tensor>& inputs) {
+    if (!unpack_ivalue(arguments[idx], stack[idx], device, inputs)) {
+      return false;
+    }
+  }
+
+  return true;
+}
+
+std::vector<size_t> get_tensor_paramter_index(
+    const std::vector<c10::Argument>& arguments,
+    const torch::jit::Stack& stack) {
+  std::vector<size_t> tensor_parameter_index;
   for (size_t idx = 0; idx < stack.size(); idx++) {
-    if (!unpack_ivalue(arguments[idx], stack[idx], device, inputs)) {
->>>>>>> ee504498
-      return false;
-    }
-  }
-
-  return true;
+    if (stack[idx].isScalar() || stack[idx].isTensor()) {
+      // scalar and tensor
+      tensor_parameter_index.push_back(idx);
+    } else if (stack[idx].isTensorList()) {
+      // tensor list
+      std::fill_n(
+        std::back_inserter(tensor_parameter_index),
+        stack[idx].toListRef().size(),
+        idx);
+    } else if (stack[idx].isOptionalTensorList()) {
+      // optional tensor list: std::vector<std::optional<at::Tensor>>
+      for (const auto& item : stack[idx].toListRef()) {
+        if (item.toOptional<at::Tensor>().has_value()) {
+          tensor_parameter_index.push_back(idx);
+        }
+      }
+    } else if (
+        *arguments[idx].real_type() ==
+        *c10::getTypePtr<c10::optional<at::Tensor>>()) {
+      // optional tensor
+      if (stack[idx].toOptional<at::Tensor>().has_value()) {
+        tensor_parameter_index.push_back(idx);
+      }
+    }
+  }
+
+  return tensor_parameter_index;
 }
 
 } // namespace
@@ -229,13 +232,17 @@
   }
 
   std::vector<at::Tensor> inputs;
-  auto res = unpack_tensors(op.schema().arguments(), *stack, device_, inputs);
+  auto res = unpack_tensors(
+      op.schema().arguments(), *stack, device_, inputs, true /*with scalar*/);
   if (!res || inputs.empty()) {
     return false;
   }
 
-  TORCH_INTERNAL_ASSERT(op.schema().arguments().size() == inputs.size());
-  auto inputs_meta_info = get_inputs_meta_info(inputs, op.schema().arguments());
+  auto tensor_parameter_index =
+      get_tensor_paramter_index(op.schema().arguments(), *stack);
+  TORCH_INTERNAL_ASSERT(tensor_parameter_index.size() == inputs.size());
+  auto inputs_meta_info = get_inputs_meta_info(
+      inputs, op.schema().arguments(), tensor_parameter_index);
   auto aoti_kernel_state = aoti_kernel_cache_.find(inputs_meta_info);
   if (aoti_kernel_state == aoti_kernel_cache_.end()) {
     return false;
@@ -266,11 +273,7 @@
     const c10::DispatchKeySet& keyset,
     torch::jit::Stack* stack) {
   std::vector<at::Tensor> inputs;
-<<<<<<< HEAD
-  unpackTensors(*stack, device_, inputs, false /*not with_scalar*/);
-=======
   unpack_tensors(op.schema().arguments(), *stack, device_, inputs);
->>>>>>> ee504498
   torch::jit::drop(*stack, op.schema().arguments().size());
 
   auto outputs = kernel_state.kernel_runner_->run(inputs);
@@ -281,11 +284,12 @@
 
 AOTIKernelMetaInfo AOTIPythonKernelHolder::get_inputs_meta_info(
     const std::vector<at::Tensor>& inputs,
-    const std::vector<c10::Argument>& inputs_argument) {
+    const std::vector<c10::Argument>& inputs_argument,
+    const std::vector<size_t>& inputs_argument_index) {
   AOTIKernelMetaInfo inputs_meta_info;
   for (size_t idx = 0; idx < inputs.size(); ++idx) {
     auto input = inputs[idx];
-    auto input_info = inputs_argument[idx];
+    auto input_info = inputs_argument[inputs_argument_index[idx]];
 
     auto device = input.device();
     if (device.is_cpu()) {
@@ -319,14 +323,9 @@
     }
 
     inputs_meta_info.emplace_back(
-<<<<<<< HEAD
-        is_symbolic_,
+        false,
         tensor_type,
         c10::IValue(scalar_value),
-=======
-        false, // is symbloic
-        input.scalar_type(),
->>>>>>> ee504498
         device,
         input.sym_sizes().vec(),
         input.sym_strides().vec());
@@ -501,17 +500,6 @@
   }
 
   std::vector<at::Tensor> inputs;
-<<<<<<< HEAD
-  if (unpackTensors(*stack, device, inputs, false)) {
-    auto outputs = kernel->run(inputs);
-    if (outputs.size() > 0) {
-      torch::jit::drop(*stack, op.schema().arguments().size());
-      // TODO: Get the output type of this operation and then convert to the
-      // output type.
-      for (auto& output : outputs) {
-        torch::jit::push(*stack, std::move(output));
-      }
-=======
   auto unpack_status =
       unpack_tensors(op.schema().arguments(), *stack, device, inputs);
   TORCH_INTERNAL_ASSERT(
@@ -524,7 +512,6 @@
     // output type.
     for (auto& output : outputs) {
       torch::jit::push(*stack, std::move(output));
->>>>>>> ee504498
     }
   }
 }
