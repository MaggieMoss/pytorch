#if !defined(C10_MOBILE) && !defined(ANDROID)
#include <torch/csrc/inductor/aoti_eager/kernel_holder.h>

#include <ATen/ATen.h>

#include <ATen/core/dispatch/Dispatcher.h>
#include <torch/csrc/PyInterpreter.h>
#include <torch/csrc/autograd/python_variable.h>
#include <torch/csrc/inductor/aoti_runner/model_container_runner_cpu.h>
#ifdef USE_CUDA
#include <torch/csrc/inductor/aoti_runner/model_container_runner_cuda.h>
#endif
#include <torch/csrc/jit/frontend/function_schema_parser.h>

#include <torch/csrc/inductor/aoti_runner/model_container_runner_cpu.h>
#include <torch/csrc/inductor/aoti_torch/c/shim.h>
#include <torch/csrc/inductor/aoti_torch/tensor_converter.h>
#ifdef USE_CUDA
#include <torch/csrc/inductor/aoti_runner/model_container_runner_cuda.h>
#endif
#include <ATen/core/jit_type.h>

namespace torch::inductor {

namespace {

c10::ScalarType parse_dtype(const std::string& dtype_str) {
  // The dtype format is torch.float32, float32, torch.int32, int32, etc.
  std::string to_remove = "torch.";
  std::string canonicalized_dtype_str = dtype_str;
  size_t start_pos = dtype_str.find(to_remove);
  if (start_pos != std::string::npos) {
    canonicalized_dtype_str = dtype_str.substr(start_pos + to_remove.length());
  }

  if (canonicalized_dtype_str == "float32") {
    return c10::ScalarType::Float;
  } else if (canonicalized_dtype_str == "int32") {
    return c10::ScalarType::Int;
  } else if (canonicalized_dtype_str == "int64") {
    return c10::ScalarType::Long;
  } else if (canonicalized_dtype_str == "bool") {
    return c10::ScalarType::Bool;
  } else if (canonicalized_dtype_str == "bfloat16") {
    return c10::ScalarType::BFloat16;
  } else if (canonicalized_dtype_str == "float16") {
    return c10::ScalarType::Half;
  } else if (canonicalized_dtype_str == "float64") {
    return c10::ScalarType::Double;
  } else if (canonicalized_dtype_str == "uint8") {
    return c10::ScalarType::Byte;
  } else if (canonicalized_dtype_str == "int8") {
    return c10::ScalarType::Char;
  } else if (canonicalized_dtype_str == "complex64") {
    return c10::ScalarType::ComplexFloat;
  } else if (canonicalized_dtype_str == "complex128") {
    return c10::ScalarType::ComplexDouble;
  } else {
    TORCH_INTERNAL_ASSERT_DEBUG_ONLY(
        false, "Unsupported dtype: ", canonicalized_dtype_str);
    return c10::ScalarType::Undefined;
  }
}

enum class IValueType : uint8_t {
  Tensor,
  TensorList,
  OptionalTensorList,
  Scalar,
  Invalid,
};

static bool HandleTensor(
    const c10::IValue& ivalue,
    const c10::Device& device,
    std::vector<at::Tensor>& inputs) {
  inputs.push_back(ivalue.toTensor());
  return true;
}

static bool HandleTensorList(
    const c10::IValue& ivalue,
    const c10::Device& device,
    std::vector<at::Tensor>& inputs) {
  for (const auto& item : ivalue.toListRef()) {
    if (!item.isNone()) {
      inputs.push_back(item.toTensor());
    }
  }
  return true;
}

static bool HandleOptionalTensorList(
    const c10::IValue& ivalue,
    const c10::Device& device,
    std::vector<at::Tensor>& inputs) {
  return HandleTensorList(ivalue, device, inputs);
}

static bool HandleScalar(
    const c10::IValue& ivalue,
    const c10::Device& device,
    std::vector<at::Tensor>& inputs) {
  inputs.push_back(at::scalar_tensor(
      ivalue.toScalar(),
      c10::TensorOptions().device(device).dtype(ivalue.toScalar().type())));
  return true;
}

typedef bool (*HandlerFunc)(
    const c10::IValue& ivalue,
    const c10::Device& device,
    std::vector<at::Tensor>& inputs);
std::unordered_map<IValueType, HandlerFunc> handlers_ = {
    {IValueType::Tensor, &HandleTensor},
    {IValueType::TensorList, &HandleTensorList},
    {IValueType::OptionalTensorList, &HandleOptionalTensorList},
    {IValueType::Scalar, &HandleScalar}};

bool HandleIValue(
    const c10::IValue& ivalue,
    const c10::Device& device,
    std::vector<at::Tensor>& inputs) {
  IValueType ivalue_type = IValueType::Invalid;
  if (ivalue.isTensor()) {
    ivalue_type = IValueType::Tensor;
  } else if (ivalue.isTensorList()) {
    ivalue_type = IValueType::TensorList;
  } else if (ivalue.isOptionalTensorList()) {
    ivalue_type = IValueType::OptionalTensorList;
  } else if (ivalue.isScalar()) {
    ivalue_type = IValueType::Scalar;
  }

  auto it = handlers_.find(ivalue_type);
  if (it != handlers_.end()) {
    return it->second(ivalue, device, inputs);
  }

  // Handle unsupported types or add a default handler
  return false;
}

bool unpackTensors(
    const torch::jit::Stack& stack,
    const c10::Device& device,
    std::vector<at::Tensor>& inputs) {
  for (const auto& ivalue : stack) {
    if (!HandleIValue(ivalue, device, inputs)) {
      return false;
    }
  }
  return true;
}

} // namespace

AOTIPythonKernelHolder::AOTIPythonKernelHolder(
    py::object func,
    c10::DispatchKey dispatch_key,
    c10::string_view ns,
    c10::string_view op_name,
    c10::string_view op_overload_name,
    bool is_symbolic)
    : python_kernel_holder_(func, dispatch_key),
      dispatch_key_(dispatch_key),
      ns_(std::string(ns)),
      op_name_(std::string(op_name)),
      op_overload_name_(std::string(op_overload_name)),
      is_symbolic_(is_symbolic),
      is_fall_back_(func.ptr() == Py_None),
      device_(c10::Device(c10::dispatchKeyToDeviceType(dispatch_key_), 0)),
      pyinterpreter_(getPyInterpreter()) {
  auto pos = op_name_.find("::");
  TORCH_INTERNAL_ASSERT(pos != std::string::npos, op_name_);
  // Remove the namespace from the op_name as ns is already set
  op_name_ = op_name_.substr(pos + strlen("::"));

  (void)is_symbolic_; // Suppress unused variable warning

  // Initialize the AOTI kernel cache
  init_aoti_kernel_cache();
}

void AOTIPythonKernelHolder::operator()(
    const c10::OperatorHandle& op,
    c10::DispatchKeySet keyset,
    torch::jit::Stack* stack) {
<<<<<<< HEAD
  AOTIKernelState kernel_state;
  if (detect_cache(op, keyset, stack, kernel_state)) {
    cache_hit(kernel_state, op, keyset, stack);
=======
  if (cache_lookup(op, keyset, stack)) {
    cache_hit(op, keyset, stack);
>>>>>>> a2d71604
  } else {
    cache_miss(op, keyset, stack);
  }
}

bool AOTIPythonKernelHolder::cache_lookup(
    const c10::OperatorHandle& op,
<<<<<<< HEAD
    const c10::DispatchKeySet& keyset,
    const torch::jit::Stack* stack,
    AOTIKernelState& kernel_state) {
  auto return_arguments = op.schema().returns();
  // Only support single return value now and will extend to multiple return
  if (return_arguments.size() != 1) {
    return false;
  }

  auto arg = return_arguments[0];
  // Only support return single tensor.
  // TODO: Extend scope to support tensor vector
  if (!arg.type()->isSubtypeOf(c10::TensorType::get())) {
    return false;
  }

  std::vector<at::Tensor> inputs;
  auto res = unpackTensors(*stack, device_, inputs);
  if (!res || inputs.empty()) {
    return false;
  }

  auto inputs_meta_info = get_inputs_meta_info(inputs);
  auto aoti_kernel_state = aoti_kernel_cache_.find(inputs_meta_info);
  if (aoti_kernel_state == aoti_kernel_cache_.end()) {
    return false;
  }

  if (aoti_kernel_state->second.tensor_checks_.size() != inputs.size()) {
    return false;
  }

  LocalState local_state;
  local_state.overrideDispatchKeySet(c10::DispatchKeySet(dispatch_key_));

  for (size_t i = 0; i < inputs.size(); ++i) {
    bool pass = aoti_kernel_state->second.tensor_checks_[i].check(
        local_state, inputs[i]);
    if (!pass) {
      return false;
    }
  }

  kernel_state = aoti_kernel_state->second;
  return true;
=======
    c10::DispatchKeySet keyset,
    torch::jit::Stack* stack) {
  // TODO: Add detailed implementation
  return false;
>>>>>>> a2d71604
}

void AOTIPythonKernelHolder::cache_hit(
    const AOTIKernelState& kernel_state,
    const c10::OperatorHandle& op,
    const c10::DispatchKeySet& keyset,
    torch::jit::Stack* stack) {
  std::vector<at::Tensor> inputs;
  unpackTensors(*stack, device_, inputs);
  torch::jit::drop(*stack, op.schema().arguments().size());

  auto outputs = kernel_state.kernel_runner_->run(inputs);
  for (auto& output : outputs) {
    stack->push_back(output);
  }
}

AOTIKernelMetaInfo AOTIPythonKernelHolder::get_inputs_meta_info(
    const std::vector<at::Tensor>& inputs) {
  AOTIKernelMetaInfo inputs_meta_info;
  for (const auto& input : inputs) {
    inputs_meta_info.emplace_back(
        is_symbolic_,
        input.scalar_type(),
        input.device(),
        input.sym_sizes().vec(),
        input.sym_strides().vec());
  }
  return inputs_meta_info;
}

/**
 * Initializes the cache for AOTInductor kernels within the
 * AOTIPythonKernelHolder class.
 *
 * The path of AOTI kernels for eager is
 *  - ${TORCHINDUCTOR_CACHE_DIR}/${kernel_path}/${kernel_id}.so
 *
 * Besides the kernel library, there is also a metadata file for each kernel
 * library.
 *  - ${TORCHINDUCTOR_CACHE_DIR}/aten_eager/${op_name}.json
 *
 * The kernels are loaded from the path and cached in the
 * AOTIPythonKernelHolder.
 *
 * Process:
 * 1. Device Type Check: It first checks if the device type is the compile-time
 * maximum. If so, the function exits early, as no initialization is needed for
 * these device types.
 *
 * 2. Environment Variable Retrieval: Attempts to retrieve the Eager AOTI kernel
 * path from the "TORCHINDUCTOR_CACHE_DIR" environment variable. If this
 * variable isn't set, the function exits early, indicating no path is provided.
 *
 * 3. AOTI Kernel Path Construction: Constructs the path to the AOTI kernels by
 * combining the base path from the environment variable with subdirectories
 * based on the device type (cpu, cuda, xpu) and operation name. This results in
 * a specific path targeting the required AOTI kernel for the current operation
 * and device.
 *
 * 4. Path Existence Check: Checks if the constructed path exists in the file
 * system. If not, the function returns, as there are no kernels to load.
 *
 * 5. Kernel File Processing: If the path exists, iterates through each file in
 * the directory. For files with a .so extension, it replaces this with .conf to
 * locate the corresponding kernel configuration file.
 *
 * 6. Kernel Metadata Loading and Caching: Reads the kernel metadata from each
 * .conf file (using TensorMetaInfo::fromConfig). If successful, adds this
 * metadata to the aoti_kernel_cache_. The cache maps the kernel metadata to a
 * corresponding AOTI model container runner, obtained via
 * getAOTIModelContainerRunner.
 *
 * This function is crucial for setting up the AOTI kernel infrastructure,
 * enabling efficient inference operations tailored to the specific runtime
 * environment.
 */
void AOTIPythonKernelHolder::init_aoti_kernel_cache() {
  if (device_.type() == c10::DeviceType::COMPILE_TIME_MAX_DEVICE_TYPES) {
    return;
  }

  py::gil_scoped_acquire gil;

  py::handle load_aoti_eager_cache_function =
      py::module::import("torch._inductor.utils").attr("load_aoti_eager_cache");
  if (load_aoti_eager_cache_function.ptr() == nullptr) {
    return;
  }

  auto result = py::reinterpret_steal<py::object>(PyObject_CallFunctionObjArgs(
      load_aoti_eager_cache_function.ptr(),
      py::str(ns_).ptr(),
      py::str(op_name_).ptr(),
      py::str(op_overload_name_).ptr(),
      py::str(c10::DeviceTypeName(device_.type())).ptr(),
      nullptr));
  if (result.ptr() == nullptr || result.ptr() == Py_None) {
    return;
  }

  auto kernel_info_list = result.cast<py::list>();
  for (auto kernel_info : kernel_info_list) {
    auto item_dict = kernel_info.cast<py::dict>();

    // Access the kernel_path field
    auto kernel_path = item_dict["kernel_path"].cast<std::string>();

    // Access the meta_info list
    auto meta_info_list = item_dict["meta_info"].cast<py::list>();

    std::vector<TensorCheck> tensor_checks;
    std::vector<TensorMetaInfo> tensor_meta_info_list;

    LocalState state;
    // Loop over the meta_info list
    for (auto meta_info : meta_info_list) {
      // Convert the handle to a dict
      auto meta_info_dict = meta_info.cast<py::dict>();

      // Access the fields of each meta_info dict
      auto is_dynamic = meta_info_dict["is_dynamic"].cast<bool>();
      auto device_type = meta_info_dict["device_type"].cast<std::string>();
      auto dtype = meta_info_dict["dtype"].cast<std::string>();
      auto sizes = meta_info_dict["sizes"].cast<std::vector<int64_t>>();
      auto strides = meta_info_dict["strides"].cast<std::vector<int64_t>>();

      std::vector<c10::SymInt> sym_sizes;
      std::vector<c10::SymInt> sym_strides;
      std::vector<std::optional<c10::SymInt>> sym_optional_sizes;
      std::vector<std::optional<c10::SymInt>> sym_optional_strides;
      for (int64_t size : sizes) {
        sym_sizes.push_back(c10::SymInt(size));
        sym_optional_sizes.push_back(std::optional<c10::SymInt>(size));
      }
      for (int64_t stride : strides) {
        sym_strides.push_back(c10::SymInt(stride));
        sym_optional_strides.push_back(std::optional<c10::SymInt>(stride));
      }

      // Now you can use these variables in your code
      tensor_meta_info_list.emplace_back(
          is_dynamic,
          parse_dtype(dtype),
          c10::Device(device_type),
          sym_sizes,
          sym_strides);
      tensor_checks.emplace_back(
          state,
          nullptr,
          uint64_t(c10::DispatchKeySet(dispatch_key_).raw_repr()),
          parse_dtype(dtype),
          c10::DeviceIndex(0),
          sym_optional_sizes,
          sym_optional_strides);
    }

    AOTIKernelState aoti_kernel_state;
    aoti_kernel_state.kernel_runner_ = load_aoti_model_runner(kernel_path);
    aoti_kernel_state.tensor_checks_ = tensor_checks;
    aoti_kernel_cache_[tensor_meta_info_list] = aoti_kernel_state;
  }
}

std::shared_ptr<AOTIModelContainerRunner> AOTIPythonKernelHolder::
    load_aoti_model_runner(const std::string& so_path) {
  if (device_.type() == c10::DeviceType::CUDA) {
#ifdef USE_CUDA
    return std::make_shared<AOTIModelContainerRunnerCpu>(so_path);
#else
    return nullptr;
#endif
  } else if (device_.type() == c10::DeviceType::CPU) {
    return std::make_shared<AOTIModelContainerRunnerCpu>(so_path);
  } else {
    TORCH_WARN("Unsupported device type");
    return nullptr;
  }
}

void AOTIPythonKernelHolder::cache_miss(
    const c10::OperatorHandle& op,
    const c10::DispatchKeySet& keyset,
    torch::jit::Stack* stack) {
  auto kernel_lib_path = produce_aoti_kernel_lib(op, keyset, stack);
  if (!kernel_lib_path.empty()) {
    auto device_type = c10::dispatchKeyToDeviceType(dispatch_key_);
    auto device_index = 0; // TODO: Get device index from other tensors.
    auto device = c10::Device(device_type, device_index);

<<<<<<< HEAD
    std::shared_ptr<AOTIModelContainerRunner> kernel =
        load_aoti_model_runner(kernel_lib_path);
    if (kernel) {
      std::vector<at::Tensor> inputs;
      if (unpackTensors(*stack, device_, inputs)) {
=======
    std::shared_ptr<AOTIModelContainerRunner> kernel = nullptr;
    if (device_type == c10::DeviceType::CPU) {
      kernel = std::make_shared<AOTIModelContainerRunnerCpu>(kernel_lib_path);
    } else if (device_type == c10::DeviceType::CUDA) {
#ifdef USE_CUDA
      kernel = std::make_shared<AOTIModelContainerRunnerCuda>(kernel_lib_path);
#endif
    } else {
      TORCH_WARN("Unsupported device type");
    }

    if (kernel) {
      std::vector<at::Tensor> inputs;
      if (unpackTensors(*stack, device, inputs)) {
>>>>>>> a2d71604
        auto outputs = kernel->run(inputs);
        if (outputs.size() > 0) {
          torch::jit::drop(*stack, op.schema().arguments().size());
          // TODO: Check output spec
          for (auto& output : outputs) {
            torch::jit::push(*stack, std::move(output));
          }
          return;
        }
      }
    }
  }

  if (is_fall_back_) {
    python_kernel_holder_(op, keyset, stack);
  } else {
    TORCH_INTERNAL_ASSERT(
        false,
        "Failed to produce or load AOTI kernel and no fallback function.");
  }
}

std::string AOTIPythonKernelHolder::produce_aoti_kernel_lib(
    const c10::OperatorHandle& op,
    const c10::DispatchKeySet& keyset,
    const torch::jit::Stack* stack) {
  auto arguments = torch::jit::last(*stack, op.schema().arguments().size());

  const auto& schema = op.schema();
  const auto& qualified_name = op.operator_name().name;
  const auto& overload_name = schema.overload_name();
  auto pos = qualified_name.find("::");
  TORCH_INTERNAL_ASSERT(pos != std::string::npos, qualified_name);
  std::string ns_str(qualified_name.begin(), qualified_name.begin() + pos);
  std::string func_name(
      qualified_name.begin() + pos + strlen("::"), qualified_name.end());

  std::string kernel_lib_path("");

  py::gil_scoped_acquire gil;
  py::handle op_py_func = op.getPythonOp(pyinterpreter_, [&]() -> PyObject* {
    // Parse the name into namespace and name (no overload_name)
    py::handle torch_api_function = py::module::import("torch")
                                        .attr("ops")
                                        .attr(ns_str.c_str())
                                        .attr(func_name.c_str());
    if (overload_name.empty()) {
      return torch_api_function.attr("default").ptr();
    } else {
      return torch_api_function.attr(overload_name.c_str()).ptr();
    }
  });

  if (op_py_func.ptr() == nullptr) {
    return kernel_lib_path;
  }

  py::handle aot_compile_function =
      py::module::import("torch._inductor.utils")
          .attr("aot_compile_with_persistent_cache");
  if (aot_compile_function.ptr() == nullptr) {
    return kernel_lib_path;
  }

  auto args_kwargs = parseIValuesToPyArgsKwargs(op, arguments.vec());
  auto result = py::reinterpret_steal<py::object>(PyObject_CallFunctionObjArgs(
      aot_compile_function.ptr(),
      py::str(ns_str).ptr(),
      py::str(func_name).ptr(),
      py::str(overload_name).ptr(),
      py::str(c10::DeviceTypeName(device_.type())).ptr(),
      py::bool_(is_symbolic_).ptr(),
      op_py_func.ptr(),
      args_kwargs.first.ptr(),
      args_kwargs.second.ptr(),
      nullptr));
  if (result.ptr() != nullptr) {
    kernel_lib_path = py::cast<std::string>(result);
  }

  return kernel_lib_path;
}

} // namespace torch::inductor
#endif<|MERGE_RESOLUTION|>--- conflicted
+++ resolved
@@ -12,13 +12,10 @@
 #endif
 #include <torch/csrc/jit/frontend/function_schema_parser.h>
 
+#include <ATen/core/jit_type.h>
 #include <torch/csrc/inductor/aoti_runner/model_container_runner_cpu.h>
 #include <torch/csrc/inductor/aoti_torch/c/shim.h>
 #include <torch/csrc/inductor/aoti_torch/tensor_converter.h>
-#ifdef USE_CUDA
-#include <torch/csrc/inductor/aoti_runner/model_container_runner_cuda.h>
-#endif
-#include <ATen/core/jit_type.h>
 
 namespace torch::inductor {
 
@@ -186,14 +183,9 @@
     const c10::OperatorHandle& op,
     c10::DispatchKeySet keyset,
     torch::jit::Stack* stack) {
-<<<<<<< HEAD
   AOTIKernelState kernel_state;
-  if (detect_cache(op, keyset, stack, kernel_state)) {
+  if (cache_lookup(op, keyset, stack, kernel_state)) {
     cache_hit(kernel_state, op, keyset, stack);
-=======
-  if (cache_lookup(op, keyset, stack)) {
-    cache_hit(op, keyset, stack);
->>>>>>> a2d71604
   } else {
     cache_miss(op, keyset, stack);
   }
@@ -201,7 +193,6 @@
 
 bool AOTIPythonKernelHolder::cache_lookup(
     const c10::OperatorHandle& op,
-<<<<<<< HEAD
     const c10::DispatchKeySet& keyset,
     const torch::jit::Stack* stack,
     AOTIKernelState& kernel_state) {
@@ -247,12 +238,6 @@
 
   kernel_state = aoti_kernel_state->second;
   return true;
-=======
-    c10::DispatchKeySet keyset,
-    torch::jit::Stack* stack) {
-  // TODO: Add detailed implementation
-  return false;
->>>>>>> a2d71604
 }
 
 void AOTIPythonKernelHolder::cache_hit(
@@ -443,28 +428,11 @@
     auto device_index = 0; // TODO: Get device index from other tensors.
     auto device = c10::Device(device_type, device_index);
 
-<<<<<<< HEAD
     std::shared_ptr<AOTIModelContainerRunner> kernel =
         load_aoti_model_runner(kernel_lib_path);
     if (kernel) {
       std::vector<at::Tensor> inputs;
       if (unpackTensors(*stack, device_, inputs)) {
-=======
-    std::shared_ptr<AOTIModelContainerRunner> kernel = nullptr;
-    if (device_type == c10::DeviceType::CPU) {
-      kernel = std::make_shared<AOTIModelContainerRunnerCpu>(kernel_lib_path);
-    } else if (device_type == c10::DeviceType::CUDA) {
-#ifdef USE_CUDA
-      kernel = std::make_shared<AOTIModelContainerRunnerCuda>(kernel_lib_path);
-#endif
-    } else {
-      TORCH_WARN("Unsupported device type");
-    }
-
-    if (kernel) {
-      std::vector<at::Tensor> inputs;
-      if (unpackTensors(*stack, device, inputs)) {
->>>>>>> a2d71604
         auto outputs = kernel->run(inputs);
         if (outputs.size() > 0) {
           torch::jit::drop(*stack, op.schema().arguments().size());
