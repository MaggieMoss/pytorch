--- conflicted
+++ resolved
@@ -49,10 +49,6 @@
     __version__ = "torch-deploy-1.8"
 else:
     from torch.torch_version import __version__ as __version__
-<<<<<<< HEAD
-
-=======
->>>>>>> d21f311a
 
 __all__ = [
     "BoolStorage",
@@ -274,41 +270,6 @@
 
 # See Note [Global dependencies]
 def _load_global_deps() -> None:
-<<<<<<< HEAD
-    LIBTORCH_PKG_NAME = "libtorchsplit"
-
-    def find_package_path(package_name):
-        spec = importlib.util.find_spec(package_name)
-        if spec:
-            # The package might be a namespace package, so get_data may fail
-            try:
-                loader = spec.loader
-                if loader is not None:
-                    file_path = loader.get_filename()  # type: ignore[attr-defined]
-                    return os.path.dirname(file_path)
-            except AttributeError:
-                pass
-        return None
-
-    def load_shared_libraries(library_path):
-        lib_dir = os.path.join(library_path, "lib")
-        if not os.path.exists(lib_dir):
-            return
-
-        # Find all shared library files with the appropriate extension
-        library_files = [f for f in os.listdir(lib_dir) if f.endswith(lib_ext)]
-        if not library_files:
-            return
-
-        for lib_file in library_files:
-            lib_path = os.path.join(lib_dir, lib_file)
-            try:
-                ctypes.CDLL(lib_path, mode=ctypes.RTLD_GLOBAL)
-            except OSError as err:
-                print(f"Failed to load {lib_path}: {err}")
-
-=======
->>>>>>> d21f311a
     if _running_with_deploy() or platform.system() == "Windows":
         return
 
@@ -317,16 +278,7 @@
     lib_name = f"libtorch_global_deps{lib_ext}"
     here = os.path.abspath(__file__)
     global_deps_lib_path = os.path.join(os.path.dirname(here), "lib", lib_name)
-<<<<<<< HEAD
-
-    split_build_lib_name = LIBTORCH_PKG_NAME
-    library_path = find_package_path(split_build_lib_name)
-
-    if library_path:
-        global_deps_lib_path = os.path.join(library_path, "lib", lib_name)
-=======
-
->>>>>>> d21f311a
+
     try:
         ctypes.CDLL(global_deps_lib_path, mode=ctypes.RTLD_GLOBAL)
     except OSError as err:
@@ -355,10 +307,6 @@
         ctypes.CDLL(global_deps_lib_path, mode=ctypes.RTLD_GLOBAL)
 
 
-<<<<<<< HEAD
-
-=======
->>>>>>> d21f311a
 if (USE_RTLD_GLOBAL_WITH_LIBTORCH or os.getenv("TORCH_USE_RTLD_GLOBAL")) and (
     _running_with_deploy() or platform.system() != "Windows"
 ):
@@ -1966,11 +1914,7 @@
 ################################################################################
 
 # needs to be after the above ATen bindings so we can overwrite from Python side
-<<<<<<< HEAD
-from torch import functional as functional  # usort: skip
-=======
 from torch import _VF as _VF, functional as functional  # usort: skip
->>>>>>> d21f311a
 from torch.functional import *  # usort: skip # noqa: F403
 
 ################################################################################
@@ -2021,10 +1965,7 @@
     backends as backends,
     cpu as cpu,
     cuda as cuda,
-<<<<<<< HEAD
-=======
     distributed as distributed,
->>>>>>> d21f311a
     distributions as distributions,
     fft as fft,
     futures as futures,
@@ -2071,21 +2012,12 @@
     return _C._GLIBCXX_USE_CXX11_ABI
 
 
-<<<<<<< HEAD
-import torch._library
+from torch import _library as _library, _ops as _ops
 
 # Import the ops "namespace"
 from torch._classes import classes as classes
 from torch._ops import ops as ops  # usort: skip
 
-=======
-from torch import _library as _library, _ops as _ops
-
-# Import the ops "namespace"
-from torch._classes import classes as classes
-from torch._ops import ops as ops  # usort: skip
-
->>>>>>> d21f311a
 # quantization depends on torch.fx and torch.ops
 # Import quantization
 from torch import quantization as quantization  # usort: skip
