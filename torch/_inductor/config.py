--- conflicted
+++ resolved
@@ -350,13 +350,8 @@
 
 # Flags to turn on all_reduce fusion. These 2 flags should be automaticaly turned
 # on by DDP and should not be set by the users.
-<<<<<<< HEAD
-fuse_ddp_communication = False
-fuse_ddp_bucket_size = 25
-=======
 _fuse_ddp_communication = False
 _fuse_ddp_bucket_size = 25
->>>>>>> 1885c397
 
 # Flag to control which fusion passes to apply. Functions in the list will
 # be applied in order. There are two different different fusion passes
@@ -371,11 +366,7 @@
 # overlapping. At this moment, this pass performs better than
 # reorder_for_compute_comm_overlap_passes but we will add the logic of
 # "schedule_comm_wait" in the future and remove the one here.
-<<<<<<< HEAD
-fuse_ddp_communication_passes: List[Union[Callable[..., None], str]] = [
-=======
 _fuse_ddp_communication_passes: List[Union[Callable[..., None], str]] = [
->>>>>>> 1885c397
     "fuse_ddp_with_concat_op",
     "schedule_comm_wait",
 ]
