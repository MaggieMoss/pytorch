# mypy: allow-untyped-defs
import collections
import typing
from dataclasses import fields
from enum import auto, Enum
from typing import Dict, List, Optional, Union


# NOTE: if these fail asserts submit a PR to increase them
TRITON_MAX_BLOCK = {
    "X": 2048,
    "Y": 1024,
    "Z": 1024,
    "R": 4096 * 16,  # * 16 is multi-kernel only
}


class ReductionHint(Enum):
    INNER = 0
    OUTER = 1
    OUTER_TINY = 2
    DEFAULT = 3


class TileHint(Enum):
    SQUARE = 0
    DEFAULT = 1


# Attempt to import AttrsDescriptor from Triton
try:
    from triton.compiler.compiler import AttrsDescriptor

    attrs_descriptor_available = True
    # Determine if 'ids_of_folded_args' is a valid field for AttrsDescriptor
    attr_desc_fields = {f.name for f in fields(AttrsDescriptor)}
    ids_of_folded_args_available = "ids_of_folded_args" in attr_desc_fields
    divisible_by_8_available = "divisible_by_8" in attr_desc_fields
except ImportError:
    attrs_descriptor_available = False

# Define `instance_descriptor` function with clear conditional handling
if attrs_descriptor_available:

    def instance_descriptor(
        divisible_by_16=None,
        equal_to_1=None,
        ids_of_folded_args=None,
        divisible_by_8=None,
    ):
        # Prepare the arguments for AttrsDescriptor
        kwargs = {
            "divisible_by_16": divisible_by_16,
            "equal_to_1": equal_to_1,
        }

        # Conditionally add 'ids_of_folded_args' if it's available in AttrsDescriptor
        if ids_of_folded_args_available:
            kwargs["ids_of_folded_args"] = ids_of_folded_args
        if divisible_by_8_available:
            kwargs["divisible_by_8"] = divisible_by_8

        # Instantiate AttrsDescriptor with the prepared arguments
        return AttrsDescriptor(**kwargs)

else:
    # Define a namedtuple as a fallback when AttrsDescriptor is not available
    instance_descriptor = collections.namedtuple(  # type: ignore[no-redef]
        "instance_descriptor",
        ["divisible_by_16", "equal_to_1", "ids_of_folded_args", "divisible_by_8"],
        defaults=[tuple(), tuple(), tuple(), tuple()],
    )


_NUM_THREADS_PER_WARP = 32


class HeuristicType(Enum):
    PERSISTENT_REDUCTION = auto()
    POINTWISE = auto()
    REDUCTION = auto()
    SPLIT_SCAN = auto()
    TEMPLATE = auto()
    USER_AUTOTUNE = auto()


class AutotuneHint(Enum):
    ELEMENTS_PER_WARP_32 = 0

    # Triton codegen tries to codegen set of AutotuneHints.
    # Enum.__repr__ looks like "<AutotuneHint.ELEMENTS_PER_WARP_32: 0>""
    # which isn't valid python.
    # Enum.__str__ will just return "AutotuneHint.ELEMENTS_PER_WARP_32".
    __repr__ = Enum.__str__


class DeviceProperties(typing.NamedTuple):
    """Copy device properties into a data structure not requiring torch to be imported"""

    type: str  # type: ignore[assignment]
    index: int  # type: ignore[assignment]
    cc: int
    major: Optional[int] = None
    regs_per_multiprocessor: Optional[int] = None
    max_threads_per_multi_processor: Optional[int] = None
    multi_processor_count: Optional[int] = None

    @classmethod
    def create(cls, device):
        import torch
        from torch._dynamo.device_interface import get_interface_for_device

        device_type = device.type if torch.version.hip is None else "hip"
        device_interface = get_interface_for_device(device)
        if device_type == "cuda":
            props = device_interface.get_device_properties(device)
            return cls(
                type=device_type,
                index=device.index,
                cc=device_interface.get_compute_capability(device),
                major=props.major,
                regs_per_multiprocessor=props.regs_per_multiprocessor,
                max_threads_per_multi_processor=props.max_threads_per_multi_processor,
                multi_processor_count=props.multi_processor_count,
            )
        return cls(
            type=device_type,
            index=device.index,
            cc=device_interface.get_compute_capability(device),
        )


class HalideInputSpec(typing.NamedTuple):
    ctype: str
    name: str
    numel: Optional[str] = None

    def bindings_type(self):
        if self.ctype == "half*":
            return "void*"  # half not defined
        return self.ctype

    def halide_type(self):
        if self.ctype == "half*":
            return "halide_type_t(halide_type_float, 16)"  # half not defined
        return f"halide_type_of<{self.ctype.replace('*', '')}>()"


class HalideMeta(typing.NamedTuple):
    argtypes: List[HalideInputSpec]
    target: str
    scheduler: str
    scheduler_flags: Dict[str, Union[int, str]]
<<<<<<< HEAD
=======
    cuda_device: Optional[int] = None
>>>>>>> 600bf978

    def args(self):
        """Command line args to pass to halide generator"""
        args = [f"target={self.target}", f"autoscheduler={self.scheduler}"]
        for k, v in self.scheduler_flags.items():
            args.append(f"autoscheduler.{k}={v}")
<<<<<<< HEAD
        return args
=======
        return args

    def is_cuda(self):
        return self.cuda_device is not None
>>>>>>> 600bf978
<|MERGE_RESOLUTION|>--- conflicted
+++ resolved
@@ -133,17 +133,28 @@
 class HalideInputSpec(typing.NamedTuple):
     ctype: str
     name: str
-    numel: Optional[str] = None
+    shape: Optional[List[str]] = None
+    stride: Optional[List[str]] = None
+    offset: Optional[str] = None
+    alias_of: Optional[str] = None
 
     def bindings_type(self):
-        if self.ctype == "half*":
-            return "void*"  # half not defined
+        if self.ctype in ("half*", "bfloat16*"):
+            return "uint16_t*"  # half not defined
         return self.ctype
 
     def halide_type(self):
         if self.ctype == "half*":
             return "halide_type_t(halide_type_float, 16)"  # half not defined
+        if self.ctype == "bfloat16*":
+            return "halide_type_t(halide_type_bfloat, 16)"  # half not defined
         return f"halide_type_of<{self.ctype.replace('*', '')}>()"
+
+    def is_scalar(self):
+        return self.shape is None
+
+    def is_buffer(self):
+        return self.shape is not None
 
 
 class HalideMeta(typing.NamedTuple):
@@ -151,21 +162,14 @@
     target: str
     scheduler: str
     scheduler_flags: Dict[str, Union[int, str]]
-<<<<<<< HEAD
-=======
     cuda_device: Optional[int] = None
->>>>>>> 600bf978
 
     def args(self):
         """Command line args to pass to halide generator"""
         args = [f"target={self.target}", f"autoscheduler={self.scheduler}"]
         for k, v in self.scheduler_flags.items():
             args.append(f"autoscheduler.{k}={v}")
-<<<<<<< HEAD
-        return args
-=======
         return args
 
     def is_cuda(self):
-        return self.cuda_device is not None
->>>>>>> 600bf978
+        return self.cuda_device is not None