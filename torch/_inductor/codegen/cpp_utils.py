# mypy: allow-untyped-defs
import contextlib
import copy
import math

from collections import namedtuple
from typing import Any, Callable, Dict, List, Optional, Tuple
from unittest.mock import patch

import sympy

import torch
from torch.utils._sympy.symbol import symbol_is_type, SymT
from .. import ir
from ..utils import IndentedBuffer, sympy_index_symbol_with_prefix, sympy_subs
from ..virtualized import V

from .common import CSEVariable, ExprPrinter, Kernel, KernelArgs

DTYPE_TO_CPP = {
    torch.float32: "float",
    torch.float64: "double",
    torch.float16: "half",
    torch.int64: "int64_t",
    torch.int32: "int32_t",
    torch.int16: "int16_t",
    torch.int8: "int8_t",
    torch.uint64: "uint64_t",
    torch.uint32: "uint32_t",
    torch.uint16: "uint16_t",
    torch.uint8: "uint8_t",
    torch.bool: "bool",
    torch.bfloat16: "bfloat16",
    torch.complex64: "complex64",
    torch.float8_e4m3fn: "float8_e4m3fn",
    torch.float8_e5m2: "float8_e5m2",
}

DTYPE_TO_ATEN = {
    torch.float32: "at::kFloat",
    torch.float64: "at::kDouble",
    torch.float16: "at::kHalf",
    torch.int64: "at::kLong",
    torch.int32: "at::kInt",
    torch.int16: "at::kShort",
    torch.int8: "at::kChar",
    torch.uint64: "at::kUInt64",
    torch.uint32: "at::kUInt32",
    torch.uint16: "at::kUInt16",
    torch.uint8: "at::kByte",
    torch.uint32: "at::kUInt32",
    torch.uint64: "at::kUInt64",
    torch.bool: "at::kBool",
    torch.bfloat16: "at::kBFloat16",
    torch.complex32: "at::kComplexHalf",
    torch.complex64: "at::kComplexFloat",
    torch.complex128: "at::kComplexDouble",
    torch.float8_e4m3fn: "at::kFloat8_e4m3fn",
    torch.float8_e5m2: "at::kFloat8_e5m2",
    torch.float8_e4m3fnuz: "at::kFloat8_e4m3fnuz",
    torch.float8_e5m2fnuz: "at::kFloat8_e5m2fnuz",
}

DEVICE_TO_ATEN = {
    "cpu": "at::kCPU",
    "cuda": "at::kCUDA",
}

LAYOUT_TO_ATEN = {
    torch.strided: "at::kStrided",
    torch._mkldnn: "at::kMkldnn",  # type: ignore[attr-defined]
}

INDEX_TYPE = "long"

GemmBlocking = namedtuple("GemmBlocking", ["block_m", "block_n", "block_k"])


class CppPrinter(ExprPrinter):
    def _print_Integer(self, expr):
        return f"{int(expr)}L"

    def _print_Where(self, expr):
        c = self.paren(self.doprint(expr.args[0]))
        p = self.paren(self.doprint(expr.args[1]))
        q = self.paren(self.doprint(expr.args[2]))
        return f"{c} ? {p} : {q}"

    def _print_ModularIndexing(self, expr):
        x, div, mod = expr.args
        x = self.paren(self.doprint(x))
        if div != 1:
            div = self.paren(self.doprint(div))
            if expr.is_integer:
                x = f"c10::div_floor_integer({x}, {div})"
            else:
                x = f"c10::div_floor_floating(static_cast<double>({x}), static_cast<double>({div}))"
        mod = self.paren(self.doprint(mod))
        return f"static_cast<{INDEX_TYPE}>({x}) % static_cast<{INDEX_TYPE}>({mod})"

    def _print_FloorDiv(self, expr):
        x, div = expr.args
        x = self.paren(self.doprint(x))
        div = self.paren(self.doprint(div))
        if expr.is_integer:
            return f"c10::div_floor_integer({x}, {div})"
        return f"c10::div_floor_floating(static_cast<double>({x}), static_cast<double>({div}))"

    def _print_floor(self, expr):
        assert len(expr.args) == 1
        r = f"std::floor({self._print(expr.args[0])})"
        return f"static_cast<{INDEX_TYPE}>({r})" if expr.is_integer else r

    def _print_FloorToInt(self, expr):
        assert len(expr.args) == 1
        r = f"std::floor({self._print(expr.args[0])})"
        return f"static_cast<{INDEX_TYPE}>({r})" if expr.is_integer else r

    def _print_TruncToInt(self, expr):
        assert len(expr.args) == 1
        r = f"std::trunc({self._print(expr.args[0])})"
        return f"static_cast<{INDEX_TYPE}>({r})"

    def _print_TruncToFloat(self, expr):
        assert len(expr.args) == 1
        return f"std::trunc({self._print(expr.args[0])})"

    def _print_ToFloat(self, expr):
        assert len(expr.args) == 1
        return f"static_cast<double>({self._print(expr.args[0])})"

    # TODO: This is wrong if one of the inputs is negative.  This is hard to
    # tickle though, as the inputs are typically positive (and if we can prove
    # they are positive, we will have used Mod instead, for which this codegen
    # is right).
    def _print_PythonMod(self, expr):
        return " % ".join(map(self.paren, map(self._print, expr.args)))

    def _print_CMod(self, expr):
        return " % ".join(map(self.paren, map(self._print, expr.args)))

    def _print_IntTrueDiv(self, expr):
        lhs, rhs = expr.args
        # TODO: This is only accurate up to 2**53
        return f"static_cast<double>({self._print(lhs)}) / static_cast<double>({self._print(rhs)})"

    # TODO: PowByNatural: we need to implement our own int-int pow.  Do NOT
    # use std::pow, that operates on floats
    def _print_PowByNatural(self, expr):
        raise NotImplementedError(
            f"_print_PowByNatural not implemented for {type(self)}"
        )

    def _print_FloatTrueDiv(self, expr):
        lhs, rhs = expr.args
        return f"{self.paren(self._print(lhs))} / {self.paren(self._print(rhs))}"

    def _print_FloatPow(self, expr):
        base, exp = expr.args
        return f"std::pow({self._print(base)}, {self._print(exp)})"

    def _print_Pow(self, expr):
        # Uses float constants to perform FP div
        base, exp = expr.args
        base = self._print(base)

        if exp == 0.5 or exp == -0.5:
            return f"std::sqrt({base})" if exp == 0.5 else f"1.0/std::sqrt({base})"
        if exp.is_integer:
            exp = int(exp)
            if exp > 0:
                r = "*".join([self.paren(base)] * exp)
            elif exp < 0:
                r = "1.0/" + self.paren("*".join([self.paren(base)] * abs(exp)))
            else:  # exp == 0
                r = "1.0"

            return f"static_cast<{INDEX_TYPE}>({r})" if expr.is_integer else r
        else:
            # TODO: float vs double
            return f"std::pow({base}, {float(exp)})"

    def _print_Rational(self, expr):
        # Uses float constants to perform FP div
        if expr.q == 1:
            r = f"{expr.p}"
        else:
            r = f"{expr.p}.0/{expr.q}.0"
        return f"static_cast<{INDEX_TYPE}>({r})" if expr.is_integer else r

    def _print_ceiling(self, expr):
        assert len(expr.args) == 1
        r = f"std::ceil({self._print(expr.args[0])})"
        return f"static_cast<{INDEX_TYPE}>({r})" if expr.is_integer else r

    def _print_CeilToInt(self, expr):
        assert len(expr.args) == 1
        r = f"std::ceil({self._print(expr.args[0])})"
        return f"static_cast<{INDEX_TYPE}>({r})" if expr.is_integer else r

    def _print_Min(self, expr):
        args = [self._print(a) for a in expr.args]
        if len(args) == 2:
            return f"std::min({args[0]}, {args[1]})"
        else:
            # Initializer list overload
            il = "{" + ", ".join(args) + "}"
            return f"std::min({il})"

    def _print_Max(self, expr):
        args = [self._print(a) for a in expr.args]
        if len(args) == 2:
            return f"std::max({args[0]}, {args[1]})"
        else:
            # Initializer list overload
            il = "{" + ", ".join(args) + "}"
            return f"std::max({il})"

    def _print_Abs(self, expr):
        assert len(expr.args) == 1
        return f"std::abs({self._print(expr.args[0])})"

    def _print_OpaqueUnaryFn_cos(self, expr):
        assert len(expr.args) == 1
        return f"std::cos({self._print(expr.args[0])})"

    def _print_OpaqueUnaryFn_cosh(self, expr):
        assert len(expr.args) == 1
        return f"std::cosh({self._print(expr.args[0])})"

    def _print_OpaqueUnaryFn_acos(self, expr):
        assert len(expr.args) == 1
        return f"std::acos({self._print(expr.args[0])})"

    def _print_OpaqueUnaryFn_sin(self, expr):
        assert len(expr.args) == 1
        return f"std::sin({self._print(expr.args[0])})"

    def _print_OpaqueUnaryFn_sinh(self, expr):
        assert len(expr.args) == 1
        return f"std::sinh({self._print(expr.args[0])})"

    def _print_OpaqueUnaryFn_asin(self, expr):
        assert len(expr.args) == 1
        return f"std::asin({self._print(expr.args[0])})"

    def _print_OpaqueUnaryFn_tan(self, expr):
        assert len(expr.args) == 1
        return f"std::tan({self._print(expr.args[0])})"

    def _print_OpaqueUnaryFn_tanh(self, expr):
        assert len(expr.args) == 1
        return f"std::tanh({self._print(expr.args[0])})"

    def _print_OpaqueUnaryFn_atan(self, expr):
        assert len(expr.args) == 1
        return f"std::atan({self._print(expr.args[0])})"

    def _print_OpaqueUnaryFn_sqrt(self, expr):
        return f"std::sqrt({self._print(expr.args[0])})"

    def _print_RoundToInt(self, expr):
        assert len(expr.args) == 1
        # TODO: dispatch to llrint depending on index type
        return f"std::lrint({self._print(expr.args[0])})"

    def _print_RoundDecimal(self, expr):
        assert len(expr.args) == 2
        number, ndigits = expr.args
        if number.is_integer:
            # ndigits < 0 should have been filtered by the sympy function
            assert ndigits < 0
            raise ValueError(
                f"For integer inputs, only non-negative ndigits are currently supported, but got {ndigits}."
            )
        return f"static_cast<double>(std::nearbyint(1e{ndigits} * {self.paren(self._print(number))}) * 1e{-ndigits})"

    def _print_BooleanTrue(self, expr):
        return "true"

    def _print_BooleanFalse(self, expr):
        return "false"


# A function to print, useful for printing sympy symbols.
cexpr = CppPrinter().doprint


def cexpr_index(index):
    return f"static_cast<{INDEX_TYPE}>({cexpr(index)})"


def value_to_cpp(value, cpp_type):
    if value == float("-inf"):
        return f"-std::numeric_limits<{cpp_type}>::infinity()"
    elif value == float("inf"):
        return f"std::numeric_limits<{cpp_type}>::infinity()"
    elif isinstance(value, bool):
        return f"static_cast<{cpp_type}>({str(value).lower()})"
    elif math.isnan(value):
        return f"std::numeric_limits<{cpp_type}>::quiet_NaN()"
    else:
        return f"static_cast<{cpp_type}>({repr(value)})"


def rewrite_index_for_function(
    localize_buffer_handler: "LocalizeBufferHandler",
    index: sympy.Expr,
    global_buf_name: str,
):
    # Local buffer at the inner dimensions
    snode = V.graph.scheduler.name_to_node.get(global_buf_name)
    local_buf = localize_buffer_handler.global_to_local[global_buf_name]
    assert snode is not None
    scheduler_nodes = snode.get_nodes()
    _, (group, reduction_group) = max(
        scheduler_nodes, key=lambda x: int(x.is_reduction())
    ).group
    call_ranges = tuple(group) + tuple(reduction_group)
    indices_to_keep = [
        f"x{len(call_ranges) - (idx + 1)}"
        for idx in range(len(local_buf.get_layout().size))
    ]
    sorted_symbols = sorted(index.free_symbols, key=lambda s: s.name)  # type: ignore[attr-defined]
    replacements = {}
    for x in sorted_symbols:
        if x.name.startswith("x") and x.name not in indices_to_keep:  # type: ignore[attr-defined]
            # Only keep index used by local buffer
            replacements[x] = sympy.core.numbers.Zero()
    index = sympy_subs(index, replacements)  # type: ignore[arg-type]
    return index


def rewrite_index_for_nodes(
    localize_buffer_handler: "LocalizeBufferHandler",
    index: sympy.Expr,
    global_buf_name: str,
):
    used_vars = {s for s in index.free_symbols if symbol_is_type(s, SymT.INDEX)}
    index_vars = []
    local_buf = localize_buffer_handler.global_to_local[global_buf_name]
    for i in range(len(local_buf.get_size())):
        var = sympy_index_symbol_with_prefix(SymT.INDEX, i)
        index_vars.append(var if var in used_vars else 0)
    index = local_buf.layout.make_indexer()(index_vars)
    return index


class LocalizeBufferHandler(V.WrapperHandler):  # type: ignore[name-defined]
    def __init__(
        self,
        inner,
        global_to_local: Dict[str, ir.Buffer],
        rewrite_index: Callable[["LocalizeBufferHandler", sympy.Expr, str], sympy.Expr],
    ):
        super().__init__(inner)
        self.global_to_local = global_to_local
        self.rewrite_index = rewrite_index

    def localize(self, name: str, index: sympy.Expr):
        if self.global_to_local and name in self.global_to_local:
            assert self.rewrite_index is not None
            index = self.rewrite_index(self, index, name)
            name = self.global_to_local[name].get_name()
        return name, index

    def load(self, name: str, index: sympy.Expr):
        return self._inner.load(*self.localize(name, index))

    def store(self, name, index, value, mode=None):
        local_buffer_name, local_buffer_index = self.localize(name, index)
        res = self._inner.store(local_buffer_name, local_buffer_index, value, mode)
        if (
            self.global_to_local
            and name in self.global_to_local
            and isinstance(V.kernel, Kernel)
        ):
            # Remove name of local buffer from Kernel.store_buffer_names
            # local_buffer_name is added to Kernel.store_buffer_names in Kernel.CSEProxy.store.
            V.kernel.store_buffer_names.discard(local_buffer_name)
        return res

    def store_reduction(self, name, index, value):
        return self._inner.store_reduction(*self.localize(name, index), value)


class LocalBufferContext:
    """
    This class creates a context that helps to generate code involving Inductor IR with
    function local buffers. These buffers are constructed during the codegen process and
    are used to store intermediate results such as local accumulators. We do not want to
    add them to `V.graph` since they are not global and we do not want to add them as
    function arguments either. So we patch the codegen processes under this scope to support
    these buffers without exposure to the outside world.
    """

    def __init__(self, kernel_args: KernelArgs):
        self.kernel_args = kernel_args
        self.exit_stack = contextlib.ExitStack()
        # map local buffer name to local buffer
        self.local_buffers: Dict[str, ir.Buffer] = {}
        # map global buffer name to global buffer
        self.global_buffers: Dict[str, ir.Buffer] = {}
        # map global buffer name to local buffer
        self.global_to_local: Dict[str, ir.Buffer] = {}

    def __enter__(self):
        self.exit_stack.__enter__()
        original_get_dtype = V.graph.get_dtype

        def get_dtype(name):
            if name in self.local_buffers:
                return self.local_buffers[name].get_dtype()
            return original_get_dtype(name)

        self.exit_stack.enter_context(patch.object(V.graph, "get_dtype", get_dtype))

        original_input = self.kernel_args.input

        def input(name):
            if name in self.local_buffers:
                return name
            return original_input(name)

        self.exit_stack.enter_context(patch.object(self.kernel_args, "input", input))

        original_output = self.kernel_args.output

        def output(name):
            if name in self.local_buffers:
                return name
            return original_output(name)

        self.exit_stack.enter_context(patch.object(self.kernel_args, "output", output))

        # Set current LocalBufferContext into V
        self.exit_stack.enter_context(V.set_local_buffer_context(self))

        return self

    def __exit__(self, exc_type, exc_val, exc_tb):
        self.local_buffers.clear()
        self.exit_stack.__exit__(exc_type, exc_val, exc_tb)

    def add_local_buffer(
        self, local_buffer: ir.Buffer, global_buffer: Optional[ir.Buffer] = None
    ):
        if local_buffer.get_name() not in self.local_buffers:
            self.local_buffers[local_buffer.get_name()] = local_buffer
        if global_buffer:
<<<<<<< HEAD
            global_buffer_name = global_buffer.get_name()
            assert (
                global_buffer_name not in self.global_buffers
                and global_buffer_name not in self.global_to_local
            )
            self.global_buffers[global_buffer_name] = global_buffer
            self.global_to_local[global_buffer_name] = local_buffer

            def should_allocate():
                assert isinstance(global_buffer, ir.Buffer)
                # Never resue this buffer, sinice it's not real allocated.
                V.graph.never_reuse_buffers.add(global_buffer.get_name())
                # Mark this buffer as freed, so that we don't free it later.
                V.graph.wrapper_code.freed.add(global_buffer.get_name())
                # Avoid allocation of this Global Buffer
                return False

            assert isinstance(global_buffer, ir.Buffer)
            # Patch the should_allocate of global buffer to avoid allocation
            self.exit_stack.enter_context(
                patch.object(global_buffer, "should_allocate", should_allocate)
            )
=======
            self.local_to_global[local_buffer.get_name()] = global_buffer
            V.graph.removed_buffers.add(global_buffer.get_name())
>>>>>>> 502288a7

    def localize_function(
        self,
        fn: Callable[..., Any],
        rewrite_index: Callable[
            ["LocalizeBufferHandler", sympy.Expr, str], sympy.Expr
        ] = rewrite_index_for_function,
    ):
        def inner(node, *index_vars):
            with V.set_ops_handler(
                LocalizeBufferHandler(
                    V.get_ops_handler(),
                    global_to_local=self.global_to_local,
                    rewrite_index=rewrite_index,
                )
            ):
                return fn(node, *index_vars)

        return inner

    def localize_nodes(
        self,
        nodes: List[ir.IRNode],
        rewrite_index: Callable[
            ["LocalizeBufferHandler", sympy.Expr, str], sympy.Expr
        ] = rewrite_index_for_nodes,
    ) -> List[ir.IRNode]:
        """
        Given `local_buf` and `global_buf` registered in current `LocalBufferContext`
        though the method of `add_local_buffer`, localizes the `global_buf` to `local_buf`
        for the given `nodes` and returns a new list of IR nodes that work on `local_buf`
        instead of `global_buf`, i.e., all the loads and stores are redirected to
        `local_buf`. This helps the fused loops to work on smaller-sized local buffers
        for better data locality.

        The the data access of `local_buf` is assumed to be contiguous with the
        same order as the `global_buf`.
        """
        for global_buffer_name, global_buffer in self.global_buffers.items():
            local_buffer = self.global_to_local[global_buffer_name]
            assert len(global_buffer.get_size()) == len(local_buffer.get_size())
        assert len(nodes) > 0

        def wrap_inner_fn_for_node(node: ir.IRNode):
            loops = node.data if isinstance(node, ir.ComputedBuffer) else node
            assert isinstance(loops, ir.Loops)
            new_loops = copy.copy(loops)
            if isinstance(node, ir.ComputedBuffer):
                new_node = ir.ComputedBuffer(
                    node.get_name(), node.get_layout(), new_loops
                )
            else:
                new_node = new_loops  # type: ignore[assignment]

            new_loops.inner_fn = self.localize_function(
                new_loops.inner_fn,
                rewrite_index,
            )
            return new_node

        return [wrap_inner_fn_for_node(node) for node in nodes]


def unify_mask_base_type(
    buffer: IndentedBuffer,
    vars: Tuple[CSEVariable, ...],
    dtype=torch.float,
):
    """
    Given list of cse variables,
    Cast each to new mask base dtype and return casted cse variable.
    """
    new_vars = (
        V.kernel.cse.generate(
            buffer,
            f"{V.kernel._get_mask_cast(var, dtype)}",
        )
        for var in vars
    )
    return new_vars<|MERGE_RESOLUTION|>--- conflicted
+++ resolved
@@ -448,7 +448,6 @@
         if local_buffer.get_name() not in self.local_buffers:
             self.local_buffers[local_buffer.get_name()] = local_buffer
         if global_buffer:
-<<<<<<< HEAD
             global_buffer_name = global_buffer.get_name()
             assert (
                 global_buffer_name not in self.global_buffers
@@ -456,25 +455,7 @@
             )
             self.global_buffers[global_buffer_name] = global_buffer
             self.global_to_local[global_buffer_name] = local_buffer
-
-            def should_allocate():
-                assert isinstance(global_buffer, ir.Buffer)
-                # Never resue this buffer, sinice it's not real allocated.
-                V.graph.never_reuse_buffers.add(global_buffer.get_name())
-                # Mark this buffer as freed, so that we don't free it later.
-                V.graph.wrapper_code.freed.add(global_buffer.get_name())
-                # Avoid allocation of this Global Buffer
-                return False
-
-            assert isinstance(global_buffer, ir.Buffer)
-            # Patch the should_allocate of global buffer to avoid allocation
-            self.exit_stack.enter_context(
-                patch.object(global_buffer, "should_allocate", should_allocate)
-            )
-=======
-            self.local_to_global[local_buffer.get_name()] = global_buffer
-            V.graph.removed_buffers.add(global_buffer.get_name())
->>>>>>> 502288a7
+            V.graph.removed_buffers.add(global_buffer_name)
 
     def localize_function(
         self,
