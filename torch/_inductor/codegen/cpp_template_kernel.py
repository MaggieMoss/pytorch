# mypy: allow-untyped-defs
import itertools
from typing import Any, Callable, Dict, List, Optional, Tuple, Union

import sympy
from sympy.parsing.sympy_parser import parse_expr

import torch
from torch.utils._sympy.symbol import SymT
from .. import codecache, config, ir, lowering as L

from ..autotune_process import CppBenchmarkRequest
from ..select_algorithm import PartialRender
from ..utils import sympy_index_symbol, sympy_index_symbol_with_prefix
from ..virtualized import V
from .common import Kernel, OpOverrides
from .cpp import CppKernelProxy, KernelGroup
from .cpp_utils import cexpr_index, DTYPE_TO_CPP


def parse_expr_with_index_symbols(expr):
    if isinstance(expr, sympy.Expr):
        return expr
    elif isinstance(expr, (list, tuple)):
        return [parse_expr_with_index_symbols(e) for e in expr]
    else:
        expr = parse_expr(str(expr))
        int_symbols = {sym: sympy_index_symbol(sym.name) for sym in expr.free_symbols}
        return expr.subs(int_symbols)


def wrap_with_tensorbox(node) -> ir.TensorBox:
    return (
        ir.TensorBox.create(node) if isinstance(node, ir.Buffer) else ir.TensorBox(node)
    )


class CppTemplateKernel(Kernel):
    overrides = OpOverrides

    def __init__(self, kernel_name):
        super().__init__()
        self.kernel_name = kernel_name
        self.render_hooks = {}
        self.local_buffers = {}

    def render(self, template, **kwargs):
        return PartialRender(
            template.render(kernel=self, **kwargs), self.render_hooks
        ).finalize_all()

    def def_kernel(
        self,
        inputs: Dict[str, ir.Buffer],
        outputs: Dict[str, ir.Buffer],
        aliases: Optional[List[Tuple[ir.Buffer, ir.Buffer]]] = None,
    ) -> str:
        for name, inp in inputs.items():
            if inp is not None:
                self.args.input_buffers[inp.get_name()] = name
        for name, out in outputs.items():
            self.args.output_buffers[out.get_name()] = name
        if aliases is not None:
            for alias, orig in aliases:
                orig_name = orig.get_name()
                alias_name = alias.get_name()
                if orig_name in self.args.input_buffers:
                    self.args.input_buffers[alias_name] = self.args.input_buffers[
                        orig_name
                    ]
                if orig_name in self.args.output_buffers:
                    self.args.output_buffers[alias_name] = self.args.output_buffers[
                        orig_name
                    ]

        unique_sizevars = {
            s
            for input in inputs.values()
            if input is not None
            for sym in itertools.chain(input.get_size(), input.get_stride())
            if isinstance(sym, sympy.Expr)
            for s in sym.free_symbols
        }
        unique_sizevars |= {
            s
            for output in outputs.values()
            for sym in itertools.chain(output.get_size(), output.get_stride())
            if isinstance(sym, sympy.Expr)
            for s in sym.free_symbols
        }
        sizevars = sorted(unique_sizevars, key=str)
        for sizevar in sizevars:
            self.args.sizevars[sizevar] = f"k{sizevar}"

        def hook():
            # remove all aliases before generate function definition
            if aliases is not None:
                for alias, _ in aliases:
                    alias_name = alias.get_name()
                    if alias_name in self.args.input_buffers:
                        self.args.input_buffers[alias_name] = "REMOVED"
                    if alias_name in self.args.output_buffers:
                        self.args.output_buffers[alias_name] = "REMOVED"
            cpp_argdefs, _, _ = self.args.cpp_argdefs()
            return f"void {self.kernel_name}({', '.join(cpp_argdefs)})"

        placeholder = "<DEF_KERNEL>"
        assert placeholder not in self.render_hooks
        self.render_hooks[placeholder] = hook
        return placeholder

    def call_kernel(self, name: str, node: ir.CppTemplateBuffer):
        wrapper = V.graph.wrapper_code
        _, call_args, arg_types = self.args.cpp_argdefs()
        wrapper.generate_kernel_call(name, call_args, cuda=False, arg_types=arg_types)

    def dtype(self, node: ir.Buffer) -> str:
        return DTYPE_TO_CPP[node.get_dtype()]

    def acc_dtype(self, node: ir.Buffer) -> str:
        if node.get_dtype() in [torch.float32, torch.bfloat16, torch.half]:
            return "float"
        else:
            raise NotImplementedError(f"Unsupported dtype: {node.get_dtype()}")

    def size(self, node: ir.Buffer, dim: int) -> str:
        return cexpr_index(self.rename_indexing(node.get_size()[dim]))

    def stride(self, node: ir.Buffer, dim: int) -> str:
        return cexpr_index(self.rename_indexing(node.get_stride()[dim]))

    def index(self, node: ir.Buffer, indices: List[Any]) -> str:
        indexer = node.layout.as_fixed().make_indexer()
        index = indexer(parse_expr_with_index_symbols(indices))
        index = self.rename_indexing(index)
        return f"{self.args.input(node.get_name())}[{cexpr_index(index)}]"

    def slice_nd(self, node, ranges: List[Tuple[Any, Any]]) -> ir.ReinterpretView:
        """
        Slice the given node with a list of ranges (start and end) corresponding to its dims.
        The dim is not sliced if the corresponding range is empty.
        """
        assert len(ranges) == len(node.get_size())
        sliced = wrap_with_tensorbox(node)
        for dim, _range in enumerate(ranges):
            if len(_range) == 0:
                continue
            assert len(_range) == 2
            start, end = parse_expr_with_index_symbols(_range)
            sliced = L.slice_(sliced, dim, start, end, clamp=False)
        assert isinstance(sliced.data, ir.ReinterpretView), sliced.data
        return sliced.data

    def view(self, node, sizes: List[Any]) -> ir.View:
        node = wrap_with_tensorbox(node)
        sizes = parse_expr_with_index_symbols(sizes)
        return L.view(node, sizes).data

    def permute(self, node, dims):
        node = wrap_with_tensorbox(node)
        permuted = L.permute(node, dims).data
        assert isinstance(permuted, ir.ReinterpretView)
        return permuted

    @property
    def assert_function(self) -> str:
        if V.graph.aot_mode:
            return "AOTI_TORCH_CHECK"
        else:
            return "TORCH_CHECK"

    def maybe_codegen_profile(self) -> str:
        if config.cpp.enable_kernel_profile:
            graph_id = V.graph.graph_id
            prefix = "graph_" + str(graph_id) + "_" if graph_id is not None else ""
            return f'RECORD_FUNCTION("{prefix}{self.kernel_name}", c10::ArrayRef<c10::IValue>({{}}));'
        else:
            return ""

    def unroll_pragma(self, unroll):
        if codecache.is_gcc():
            return f"#pragma GCC unroll {unroll}"
        else:
            return f"#pragma unroll {unroll}"

    def define_buffer(self, name, sizes: List[Any], dtype=torch.float) -> str:
        """Define kernel local buffer"""
        sizes = parse_expr_with_index_symbols(sizes)
        buf = ir.Buffer(name, ir.FixedLayout(torch.device("cpu"), dtype, sizes))
        self.local_buffers[name] = buf
        ctype = f"{DTYPE_TO_CPP[dtype]}"
        numel = f"{cexpr_index(buf.get_numel())}"
        return f"auto _{name} = std::make_unique<{ctype}[]>({numel}); auto {name} = _{name}.get();"

<<<<<<< HEAD
=======
    def store_pointwise_nodes(
        self,
        dst: ir.Buffer,
        nodes: List[ir.IRNode],
        offsets: Optional[List[sympy.Expr]] = None,
        reindexers: Optional[List[Optional[Callable[[List[Any]], List[Any]]]]] = None,
    ) -> str:
        var_sizes = (tuple(dst.get_size()), ())
        var_ranges = {
            sympy_index_symbol_with_prefix(SymT.INDEX, i): sz
            for i, sz in enumerate(var_sizes[0])
        }
        if not offsets:
            offsets = [sympy.Integer(0)] * len(var_sizes[0])
        if not reindexers:
            reindexers = [None] * len(nodes)
        assert len(offsets) == len(var_sizes[0])
        output_index = dst.get_layout().make_indexer()(var_ranges.keys())
        kernel_group = KernelGroup()
        kernel_group.args = self.args
        cpp_kernel_proxy = CppKernelProxy(kernel_group)
        bodies = []
        var_sizes_list = []
        for i, node in enumerate(nodes):
            output_name = node.get_name() if i < len(nodes) - 1 else dst.get_name()
            node = node.data if isinstance(node, ir.ComputedBuffer) else node
            assert isinstance(node, ir.Pointwise), node

            def fn(*args):
                assert len(args) == 2
                assert len(args[0]) == len(var_sizes[0])
                assert len(args[1]) == 0
                new_args = [arg + offset for arg, offset in zip(args[0], offsets)]  # type: ignore[arg-type]
                if reindexers[i] is not None:
                    new_args = reindexers[i](new_args)  # type: ignore[misc]
                V.ops.store(
                    output_name,
                    output_index,
                    node.make_loader()(new_args).value,
                )

            body = ir.LoopBody(fn, (list(var_ranges.keys()), ()), var_ranges)
            bodies.append(body)
            var_sizes_list.append(var_sizes)

        cpp_kernel_proxy.codegen_loop_bodies(bodies, var_sizes_list)
        kernel_group.finalize_kernel(cpp_kernel_proxy, [])
        return kernel_group.loops_code.getvalue()

>>>>>>> 44722c6b
    def store_output(
        self,
        dst: ir.Buffer,
        src: ir.Buffer,
        orig_src: Optional[ir.Buffer] = None,
        epilogue_nodes: Optional[List[ir.IRNode]] = None,
        offsets: Optional[List[Any]] = None,
        reindexers: Optional[List[Optional[Callable[[List[Any]], List[Any]]]]] = None,
    ):
        """
        Store the `src` buffer to the `dst` buffer. The size of `src` and `dst` should match.
        If `epilogue_nodes` is provided, the `src` buffer is firstly computed with the epilogues
        before stored to `dst`. The `epilogues_nodes` are all pointwise.

        Notes:
        1. `src` and `dst` buffer could be the same buffer in which case we are doing in-place compute
           and stores. In case `epilogue_nodes` are not provided, we do nothing.
        2. The `epilogue_nodes`, if exist, have computations on `src` before storing to `dst` but since
           they come form the original Inductor IR, they might need to be adjusted before working with
           `src` and `dst` as outlined below:
           a) `src` or `dst` buffer could be a sub-slice of the ranges the `epilogue_nodes`work on.
              In this case, the `offsets` could be provided to adjust the indices passed to
              `epilogue_nodes` during codegen and the data ranges are also configured according to
              the sizes of `src` and `dst`.
           b) `dst` might be indexed in a different way as the `epilogue_nodes`, hence a `reindexer` is
              needed on the indices to `epilogue_nodes` to match the indexing of `dst`.
           c) If `src` is local, we need to add a local buffer for it and localize the `orig_src` buffer
              in `epilogue_nodes` with `src`.
        """
        assert dst.get_size() == src.get_size()
        if epilogue_nodes:
<<<<<<< HEAD
            var_sizes = (tuple(dst.get_size()), ())
            var_ranges = {
                sympy.Symbol(f"z{i}"): sz for i, sz in enumerate(var_sizes[0])
            }

            # epilogues are all pointwises, hence all indexed the same way as dst
            output_index = dst.get_layout().make_indexer()(var_ranges.keys())

            if not offsets:
                offsets = [0] * len(var_sizes[0])
            assert len(offsets) == len(var_sizes[0])
            offsets = parse_expr_with_index_symbols(offsets)

            kernel_group = KernelGroup()
            kernel_group.args = self.args
            cpp_kernel_proxy = CppKernelProxy(kernel_group)
            bodies = []
            var_sizes_list = []
            for i, node in enumerate(epilogue_nodes):
                assert isinstance(node, ir.ComputedBuffer)
                output_name = (
                    node.get_name() if i < len(epilogue_nodes) - 1 else dst.get_name()
                )

                def fn(*args):
                    assert len(args) == 2
                    assert len(args[0]) == len(var_sizes[0])
                    assert len(args[1]) == 0
                    new_args = [arg + offset for arg, offset in zip(args[0], offsets)]  # type: ignore[arg-type]
                    if reindexer is not None:
                        new_args = reindexer(new_args)
                    V.ops.store(
                        output_name,
                        output_index,
                        node.data.make_loader()(new_args).value,
                    )

                body = ir.LoopBody(fn, (list(var_ranges.keys()), ()), var_ranges)
                bodies.append(body)
                var_sizes_list.append(var_sizes)

            cpp_kernel_proxy.codegen_loop_bodies(bodies, var_sizes_list)
            kernel_group.finalize_kernel(cpp_kernel_proxy, [])
            return kernel_group.loops_code.getvalue()
=======
            with LocalBufferScope(self) as scope:
                assert orig_src is not None
                if orig_src.get_name() != src.get_name():
                    scope.add_local_buffer(src)
                    epilogue_nodes = scope.localize_buffer(
                        orig_src, src, epilogue_nodes
                    )
                return self.store_pointwise_nodes(
                    dst, epilogue_nodes, offsets, reindexers  # type: ignore[arg-type]
                )
>>>>>>> 44722c6b
        else:
            # TODO(jgong5): support local acc buffer to avoid assertion below
            assert dst.get_name() == src.get_name() and dst.layout == src.layout
            return ""


class CppTemplateCaller(ir.ChoiceCaller):
    """
    CppTemplateCaller

    This class represents a caller for CPP template kernels. It is a subclass of ir.ChoiceCaller.
    Attributes:
        name (str): The name of the caller.
        category (str): The category of the caller.
        bmreq (CppBenchmarkRequest): The benchmark request for the caller.
        template_buffer (ir.CppTemplateBuffer): The template buffer for the caller.
    """

    def __init__(
        self,
        name: str,
        category: str,
        input_nodes: List[ir.Buffer],
        layout: ir.Layout,
        make_kernel_render: Callable[
            [ir.CppTemplateBuffer, Optional[List[ir.IRNode]]], str
        ],
        bmreq: CppBenchmarkRequest,
        template: "CppTemplate",  # type: ignore[name-defined]  # noqa: F821
        info_kwargs: Optional[
            Dict[str, Union[ir.PrimitiveInfoType, List[ir.PrimitiveInfoType]]]
        ] = None,
    ):
        super().__init__(name, input_nodes, layout)
        self.category = category
        self.make_kernel_render = make_kernel_render
        self.bmreq = bmreq
        self.template = template
        self.info_kwargs = info_kwargs

    def precompile(self) -> None:
        assert self.bmreq is not None
        self.bmreq.precompile()

    def benchmark(self, *args, out) -> float:
        assert self.bmreq is not None
        return self.bmreq.benchmark(*args, output_tensor=out)

    def hash_key(self) -> str:
        return "-".join(
            [
                self.category,
                self.bmreq.hash_key,
            ]
        )

    def info_dict(
        self,
    ) -> Dict[str, Union[ir.PrimitiveInfoType, List[ir.PrimitiveInfoType]]]:
        return {"backend": "CPP", "op_type": "unknown"}

    def output_node(self) -> ir.TensorBox:
        return ir.TensorBox.create(
            ir.CppTemplateBuffer(
                layout=self.layout,
                inputs=self.input_nodes,
                make_kernel_render=self.make_kernel_render,
                template=self.template,
                choice=self,
            )
        )<|MERGE_RESOLUTION|>--- conflicted
+++ resolved
@@ -15,7 +15,7 @@
 from ..virtualized import V
 from .common import Kernel, OpOverrides
 from .cpp import CppKernelProxy, KernelGroup
-from .cpp_utils import cexpr_index, DTYPE_TO_CPP
+from .cpp_utils import cexpr_index, DTYPE_TO_CPP, LocalBufferScope
 
 
 def parse_expr_with_index_symbols(expr):
@@ -133,7 +133,13 @@
         indexer = node.layout.as_fixed().make_indexer()
         index = indexer(parse_expr_with_index_symbols(indices))
         index = self.rename_indexing(index)
-        return f"{self.args.input(node.get_name())}[{cexpr_index(index)}]"
+        outer_name = node.get_name()
+        inner_name = (
+            outer_name
+            if outer_name in self.local_buffers
+            else self.args.input(node.get_name())
+        )
+        return f"{inner_name}[{cexpr_index(index)}]"
 
     def slice_nd(self, node, ranges: List[Tuple[Any, Any]]) -> ir.ReinterpretView:
         """
@@ -192,8 +198,6 @@
         numel = f"{cexpr_index(buf.get_numel())}"
         return f"auto _{name} = std::make_unique<{ctype}[]>({numel}); auto {name} = _{name}.get();"
 
-<<<<<<< HEAD
-=======
     def store_pointwise_nodes(
         self,
         dst: ir.Buffer,
@@ -243,7 +247,6 @@
         kernel_group.finalize_kernel(cpp_kernel_proxy, [])
         return kernel_group.loops_code.getvalue()
 
->>>>>>> 44722c6b
     def store_output(
         self,
         dst: ir.Buffer,
@@ -274,53 +277,9 @@
               in `epilogue_nodes` with `src`.
         """
         assert dst.get_size() == src.get_size()
+        if offsets:
+            offsets = parse_expr_with_index_symbols(offsets)
         if epilogue_nodes:
-<<<<<<< HEAD
-            var_sizes = (tuple(dst.get_size()), ())
-            var_ranges = {
-                sympy.Symbol(f"z{i}"): sz for i, sz in enumerate(var_sizes[0])
-            }
-
-            # epilogues are all pointwises, hence all indexed the same way as dst
-            output_index = dst.get_layout().make_indexer()(var_ranges.keys())
-
-            if not offsets:
-                offsets = [0] * len(var_sizes[0])
-            assert len(offsets) == len(var_sizes[0])
-            offsets = parse_expr_with_index_symbols(offsets)
-
-            kernel_group = KernelGroup()
-            kernel_group.args = self.args
-            cpp_kernel_proxy = CppKernelProxy(kernel_group)
-            bodies = []
-            var_sizes_list = []
-            for i, node in enumerate(epilogue_nodes):
-                assert isinstance(node, ir.ComputedBuffer)
-                output_name = (
-                    node.get_name() if i < len(epilogue_nodes) - 1 else dst.get_name()
-                )
-
-                def fn(*args):
-                    assert len(args) == 2
-                    assert len(args[0]) == len(var_sizes[0])
-                    assert len(args[1]) == 0
-                    new_args = [arg + offset for arg, offset in zip(args[0], offsets)]  # type: ignore[arg-type]
-                    if reindexer is not None:
-                        new_args = reindexer(new_args)
-                    V.ops.store(
-                        output_name,
-                        output_index,
-                        node.data.make_loader()(new_args).value,
-                    )
-
-                body = ir.LoopBody(fn, (list(var_ranges.keys()), ()), var_ranges)
-                bodies.append(body)
-                var_sizes_list.append(var_sizes)
-
-            cpp_kernel_proxy.codegen_loop_bodies(bodies, var_sizes_list)
-            kernel_group.finalize_kernel(cpp_kernel_proxy, [])
-            return kernel_group.loops_code.getvalue()
-=======
             with LocalBufferScope(self) as scope:
                 assert orig_src is not None
                 if orig_src.get_name() != src.get_name():
@@ -331,11 +290,16 @@
                 return self.store_pointwise_nodes(
                     dst, epilogue_nodes, offsets, reindexers  # type: ignore[arg-type]
                 )
->>>>>>> 44722c6b
-        else:
-            # TODO(jgong5): support local acc buffer to avoid assertion below
-            assert dst.get_name() == src.get_name() and dst.layout == src.layout
-            return ""
+        else:
+            if dst.get_name() != src.get_name():
+                # src is local
+                copy = L.copy(dst, src).data.data
+                with LocalBufferScope(self) as scope:
+                    scope.add_local_buffer(src)
+                    return self.store_pointwise_nodes(dst, [copy])
+            else:
+                assert dst.layout == src.layout
+                return ""
 
 
 class CppTemplateCaller(ir.ChoiceCaller):
