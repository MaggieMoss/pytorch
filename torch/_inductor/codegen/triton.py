from __future__ import annotations

import dataclasses
import functools
import itertools
import logging
import os
import textwrap
from functools import lru_cache
from typing import (
    Any,
    Callable,
    cast,
    Dict,
    List,
    Optional,
    Set,
    Tuple,
    TYPE_CHECKING,
    Union,
)

import sympy

import torch
import torch._logging
from torch._dynamo.utils import preserve_rng_state

from torch._inductor.runtime.hints import AutotuneHint, DeviceProperties
from torch._prims_common import is_integer_dtype
from torch.utils._triton import has_triton_package
from ...utils._sympy.symbol import free_symbol_is_type, symbol_is_type, SymT
from ...utils._sympy.value_ranges import ValueRanges

from .. import config, ir
from ..codecache import code_hash, get_path, PyCodeCache
from ..metrics import is_metric_table_enabled, log_kernel_metadata
from ..runtime.hints import ReductionHint, TRITON_MAX_BLOCK
from ..runtime.runtime_utils import do_bench_gpu, get_max_y_grid, next_power_of_2
from ..utils import (
    cache_on_self,
    get_bounds_index_expr,
    get_fused_kernel_name,
    get_kernel_metadata,
    is_welford_reduction,
    Placeholder,
    sympy_dot,
    sympy_subs,
)
from ..virtualized import _ops as ops, OpsHandler, ReductionType, StoreMode, V
from ..wrapper_benchmark import get_kernel_category_by_source_code
from .common import (
    BackendFeature,
    CSE,
    CSEVariable,
    DeferredLine,
    IndentedBuffer,
    OpOverrides,
    PythonPrinter,
    SizeArg,
    TensorArg,
)
from .simd import constant_repr, IterationRangesEntry, pexpr, SIMDKernel, SIMDScheduling
from .triton_utils import config_of, signature_of, signature_to_meta

if TYPE_CHECKING:
    from ..ir import IRNode

log = logging.getLogger(__name__)
perf_hint_log = torch._logging.getArtifactLogger(__name__, "perf_hints")
schedule_log = torch._logging.getArtifactLogger(__name__, "schedule")
fusion_log = torch._logging.getArtifactLogger(__name__, "fusion")


@lru_cache(None)
def gen_attr_descriptor_import():
    """
    import AttrsDescriptor if the triton version is new enough to have this
    class defined.
    """
    if not has_triton_package():
        return ""

    import triton.compiler.compiler

    if hasattr(triton.compiler.compiler, "AttrsDescriptor"):
        return "from triton.compiler.compiler import AttrsDescriptor"
    else:
        return ""


@lru_cache(None)
def gen_common_triton_imports():
    imports = IndentedBuffer()
    imports.splice(
        """
        import triton
        import triton.language as tl
        """
    )
    if attr_desc := gen_attr_descriptor_import():
        imports.writeline(attr_desc)

    imports.splice(
        """
        from torch._inductor.runtime import triton_helpers, triton_heuristics
        from torch._inductor.runtime.triton_helpers import libdevice, math as tl_math
        from torch._inductor.runtime.hints import AutotuneHint, ReductionHint, TileHint, instance_descriptor, DeviceProperties
        """
    )
    return imports.getvalue()


@dataclasses.dataclass
class IndexingOptions:
    index_str: str
    mask_vars: Set[sympy.Symbol]
    mask_str: str
    expand_str: Optional[str]
    _has_rindex: bool
    index: sympy.Expr

    def has_mask(self):
        return bool(self.mask_vars)

    def has_indirect(self):
        return free_symbol_is_type(self.index, SymT.TMP)

    def has_rindex(self):
        return self._has_rindex

    def has_tmpmask(self):
        return "tmp" in self.mask_str

    def has_rmask(self):
        return "rmask" in self.mask_str


@dataclasses.dataclass
class BlockPtrOptions:
    constant_offset: sympy.Expr
    shape: List[sympy.Expr]
    strides: List[sympy.Expr]
    block_shape: List[str]
    order: List[int]
    offsets: List[str]
    mask_vars: Set[sympy.Symbol]
    reshape_suffix: List[str]

    @staticmethod
    def create(
        strides: List[sympy.Expr],
        constant_offset: sympy.Expr,
        range_trees: List[IterationRangesEntry],
        mask_vars: Set[sympy.Symbol],
    ) -> BlockPtrOptions:
        """Helper to create a  BlockPtrOptions instance"""
        block_shape = [f"{t.prefix.upper()}BLOCK" for t in range_trees]
        reshape_suffix = [*block_shape]

        broadcasting_dim = [s == 0 for s in strides]
        for i, is_broadcasting in enumerate(broadcasting_dim):
            if is_broadcasting:
                # drop any stride==0 dimensions for performance
                reshape_suffix[i] = "1"

        if V.kernel.no_x_dim:
            assert range_trees[0].prefix == "x"
            reshape_suffix.pop(0)

        if (
            not V.kernel.inside_reduction
            and len(strides) == len(V.kernel.numels) - 1
            and V.kernel.numels[-1] != 1
        ):
            # Need to expand rank by 1 to match rank when self.inside_reduction=True
            reshape_suffix.append("1")

        def filter(it):
            """Removes any broadcasting dims from a given sequence"""
            assert len(it) == len(broadcasting_dim)
            return [
                item
                for item, is_broadcasting in zip(it, broadcasting_dim)
                if not is_broadcasting
            ]

        return BlockPtrOptions(
            constant_offset=V.graph.sizevars.lookup_precomputed_size(constant_offset),
            shape=[
                V.graph.sizevars.lookup_precomputed_size(t.numel)
                for t in filter(range_trees)
            ],
            strides=[*map(V.graph.sizevars.lookup_precomputed_size, filter(strides))],
            block_shape=filter(block_shape),
            order=V.graph.sizevars.guarded_order(filter(strides)),
            offsets=filter([f"{t.prefix}offset" for t in range_trees]),
            mask_vars=mask_vars,
            reshape_suffix=reshape_suffix,
        )

    def format(self, name: str, roffset=True) -> str:
        """
        Codegen a call to tl.make_block_ptr()

        Args:
            name: variable name for pointer
            roffset: should roffset be included in offsets=..., for use with tl.advance()

        Returns:
            "tl.make_block_ptr(...)"
        """
        f = V.kernel.index_to_str
        offsets = [*self.offsets]
        if not roffset:
            offsets[offsets.index("roffset")] = "0"
        args = [
            f"{name} + ({f(self.constant_offset)})"
            if self.constant_offset != 0
            else name,
            f"shape={f(self.shape)}",
            f"strides={f(self.strides)}",
            f"block_shape={f(self.block_shape)}",
            f"order={f(self.order)}",
            f"offsets={f(offsets)}",
        ]
        return f"tl.make_block_ptr({', '.join(args)})"

    @cache_on_self
    def boundary_check(self) -> List[int]:
        """List of indices to pass to tl.load(boundary_check=...)"""
        check = []
        for i in range(len(self.shape)):
            if (
                self.block_shape[i] != "1"
                and not V.graph.sizevars.statically_known_equals(self.strides[i], 0)  # type: ignore[arg-type]
                and not V.graph.sizevars.statically_known_multiple_of(
                    self.shape[i],
                    TRITON_MAX_BLOCK[self.block_shape[i][0]],  # type: ignore[arg-type]
                )
                and not (V.kernel.no_x_dim and self.block_shape[i] == "XBLOCK")
            ):
                check.append(i)
        return check

    def advance_roffset(self):
        """Codegen string to pass to tl.advance(name, ...)"""
        advance = ["0"] * len(self.shape)
        advance[self.offsets.index("roffset")] = "RBLOCK"
        return V.kernel.index_to_str(advance)

    def has_indirect(self):
        return False  # block_ptr can't do indirect indexing

    def has_rindex(self):
        return "RBLOCK" in self.block_shape

    def has_rmask(self):
        return self.has_rindex()

    def has_tmpmask(self):
        return False  # block_ptr can't do indirect indexing

    def has_mask(self):
        return bool(self.boundary_check())


def triton_reshape(value: str, old_shape: List[str], new_shape: List[str]):
    """Workaround https://github.com/openai/triton/issues/2836"""
    assert isinstance(old_shape, list) and isinstance(new_shape, list)
    if old_shape == new_shape:
        return value
    if [s for s in new_shape if s != "1"] != old_shape:
        return f"tl.reshape({value}, [{', '.join(new_shape)}])"
    # rewrite to [:, None] syntax, which is less buggy
    idx = 0
    expand = []
    for size in new_shape:
        if idx < len(old_shape) and size == old_shape[idx]:
            expand.append(":")
            idx += 1
        else:
            assert size == "1"
            expand.append("None")
    assert idx == len(old_shape)
    return f"{value}[{', '.join(expand)}]"


# NB: Inheriting from PythonPrinter is somewhat dangerous, because there are a
# number of operators which Triton "implements", but in a way that is
# inconsistent with Python semantics (and consistent with C semantics).  We
# must override all of these, or it is potential silent correctness problem
class TritonPrinter(PythonPrinter):
    def _print_TruncToInt(self, expr):
        assert len(expr.args) == 1
        return (
            f"libdevice.trunc({self._print(expr.args[0])}).to({V.kernel.index_dtype})"
        )

    def _print_ToFloat(self, expr):
        assert len(expr.args) == 1
        return f"{self.paren(self._print(expr.args[0]))}.to(tl.float64)"

    # TODO: This is wrong if one of the inputs is negative.  This is hard to
    # tickle though, as the inputs are typically positive (and if we can prove
    # they are positive, we will have used Mod instead, for which this codegen
    # is right).  If you are trying to hit this, maybe try something like
    # torch.arange(n, device="cuda") - 1 and then do a modulus on it
    def _print_PythonMod(self, expr):
        return " % ".join(map(self.paren, map(self._print, expr.args)))

    # TODO: This is wrong, see
    # https://github.com/triton-lang/triton/issues/955
    # But for Sympy expressions, things will /mostly/ work out because we
    # don't usually deal with negative numbers in the division
    def _print_FloorDiv(self, expr):
        assert expr.is_integer
        x, div = expr.args
        x = self.paren(self.doprint(x))
        div = self.paren(self.doprint(div))
        return f"({x} // {div})"

    # TODO: This is wrong, when lhs, rhs > 2**53, Python does a higher
    # precision algorithm, which we would need to replicate here
    def _print_IntTrueDiv(self, expr):
        lhs, rhs = expr.args
        return f"{self.paren(self._print(lhs))} / {self.paren(self._print(rhs))}"

    # NB: sympy.floor/ceiling produce integers, so we have to do the
    # conversion to index dtype
    def _print_floor(self, expr):
        assert len(expr.args) == 1
        return (
            f"libdevice.floor({self._print(expr.args[0])}).to({V.kernel.index_dtype})"
        )

    def _print_FloorToInt(self, expr):
        assert len(expr.args) == 1
        return (
            f"libdevice.floor({self._print(expr.args[0])}).to({V.kernel.index_dtype})"
        )

    def _print_ceiling(self, expr):
        assert len(expr.args) == 1
        return f"libdevice.ceil({self._print(expr.args[0])}).to({V.kernel.index_dtype})"

    def _print_CeilToInt(self, expr):
        assert len(expr.args) == 1
        return f"libdevice.ceil({self._print(expr.args[0])}).to({V.kernel.index_dtype})"

    def _helper_sqrt(self, expr):
        return f"libdevice.sqrt({self._print(expr)}.to(tl.float32))"

    def _print_Where(self, expr):
        c = self.doprint(expr.args[0])
        p = self.doprint(expr.args[1])
        q = self.doprint(expr.args[2])
        return f"tl.where({c}, {p}, {q})"

    def _print_Min(self, expr):
        nargs = len(expr.args)
        if len(expr.args) == 1:
            return self._print(expr.args[0])

        mid = len(expr.args) // 2
        a = self._print(sympy.Min(*expr.args[:mid]))
        b = self._print(sympy.Min(*expr.args[mid:]))
        return f"tl.minimum({a}, {b})"

    def _print_Max(self, expr):
        nargs = len(expr.args)
        if len(expr.args) == 1:
            return self._print(expr.args[0])

        mid = len(expr.args) // 2
        a = self._print(sympy.Max(*expr.args[:mid]))
        b = self._print(sympy.Max(*expr.args[mid:]))

        return f"tl.maximum({a}, {b})"

    def _print_Abs(self, expr):
        assert len(expr.args) == 1
        return f"tl_math.abs({self._print(expr.args[0])})"

    def _print_OpaqueUnaryFn_cos(self, expr):
        assert len(expr.args) == 1
        return f"libdevice.cos(({self._print(expr.args[0])}).to(tl.float32))"

    def _print_OpaqueUnaryFn_cosh(self, expr):
        assert len(expr.args) == 1
        return f"libdevice.cosh(({self._print(expr.args[0])}).to(tl.float32))"

    def _print_OpaqueUnaryFn_acos(self, expr):
        assert len(expr.args) == 1
        return f"libdevice.acos(({self._print(expr.args[0])}).to(tl.float32))"

    def _print_OpaqueUnaryFn_sin(self, expr):
        assert len(expr.args) == 1
        return f"libdevice.sin(({self._print(expr.args[0])}).to(tl.float32))"

    def _print_OpaqueUnaryFn_sinh(self, expr):
        assert len(expr.args) == 1
        return f"libdevice.sinh(({self._print(expr.args[0])}).to(tl.float32))"

    def _print_OpaqueUnaryFn_asin(self, expr):
        assert len(expr.args) == 1
        return f"libdevice.asin(({self._print(expr.args[0])}).to(tl.float32))"

    def _print_OpaqueUnaryFn_tan(self, expr):
        assert len(expr.args) == 1
        return f"libdevice.tan(({self._print(expr.args[0])}).to(tl.float32))"

    def _print_OpaqueUnaryFn_tanh(self, expr):
        assert len(expr.args) == 1
        return f"libdevice.tanh(({self._print(expr.args[0])}).to(tl.float32))"

    def _print_OpaqueUnaryFn_atan(self, expr):
        assert len(expr.args) == 1
        return f"libdevice.atan(({self._print(expr.args[0])}).to(tl.float32))"

    def _print_RoundToInt(self, expr):
        assert len(expr.args) == 1
        return f"libdevice.llrint({self._print(expr.args[0])})"

    def _print_RoundDecimal(self, expr):
        assert len(expr.args) == 2
        number, ndigits = expr.args
        if number.is_integer:
            # ndigits < 0 should have been filtered by the sympy function
            assert ndigits < 0
            raise ValueError(
                f"For integer inputs, only non-negative ndigits are currently supported, but got {ndigits}."
            )
        return f"libdevice.nearbyint(1e{ndigits} * {self.paren(self._print(number))}) * 1e{-ndigits}"


texpr = TritonPrinter().doprint


def triton_compute_type(dtype):
    triton_type_name = str(dtype).split(".")[-1]
    if triton_type_name == "bool":
        triton_type_name = "int1"
    elif triton_type_name in ("float16", "bfloat16"):
        # float16 math is done in float32 inside the kernel
        triton_type_name = "float32"
    elif triton_type_name == "float8_e4m3fn":
        triton_type_name = "float8e4nv"
    elif triton_type_name == "float8_e5m2":
        triton_type_name = "float8e5"
    elif triton_type_name == "float8_e4m3fnuz":
        triton_type_name = "float8e4b8"
    elif triton_type_name == "float8_e5m2":
        triton_type_name = "float8e5b16"
    return f"tl.{triton_type_name}"


def triton_store_type(dtype):
    triton_type_name = str(dtype).split(".")[-1]
    if triton_type_name == "bool":
        triton_type_name = "int8"
    elif triton_type_name == "float8_e4m3fn":
        triton_type_name = "float8e4nv"
    elif triton_type_name == "float8_e5m2":
        triton_type_name = "float8e5"
    return f"tl.{triton_type_name}"


def triton_acc_type(dtype):
    if is_integer_dtype(dtype) and dtype.is_signed:
        nbits = 64 if dtype == torch.int64 else 32
        return f"tl.int{nbits}"
    return triton_compute_type(dtype)


class TritonCSEVariable(CSEVariable):
    def __init__(self, name, bounds: ValueRanges[Any]):
        super().__init__(name, bounds)
        # We'll use this to track which masks the variable needs when used for indirect indexing
        self.mask_vars: Set[str] = set()

    def update_on_args(self, name, args, kwargs):
        for arg in args:
            if isinstance(arg, TritonCSEVariable):
                self.mask_vars.update(arg.mask_vars)
            elif isinstance(arg, sympy.Symbol) and arg.name[0] in "xyr":
                # most of the time index vars don't need masks associated with them
                # however, when index vars are used to compute indices for indirect reads
                # those reads should subsequently be masked,
                self.mask_vars.update({f"{arg.name[0]}mask"})


class TritonOverrides(OpOverrides):
    """Map element-wise ops to Triton"""

    @staticmethod
    def to_dtype(x, dtype: torch.dtype, src_dtype: Optional[torch.dtype] = None):
        def _get_min_elements_per_thread(
            src_dtype: torch.dtype, dst_dtype: torch.dtype
        ) -> int:
            if src_dtype == dst_dtype:
                # No data type conversion is needed. No requirements on min_elem_per_thread.
                return 0

            # fp8 data type conversions has min_elem_per_thread requirements.
            # Refer to Triton implementations here:
            # https://github.com/openai/triton/blob/10f59d8ce04052521c1bc0cb3a3f8b98918fc7e3/lib/Conversion/TritonGPUToLLVM/ElementwiseOpToLLVM.cpp#L10.
            fp8_dtypes = {
                torch.float8_e4m3fn,
                torch.float8_e5m2,
            }
            # Triton doesn't support type conversions between fp8_e4m3 and fp8_e5m2.
            assert not (
                src_dtype in fp8_dtypes
                and dst_dtype in fp8_dtypes
                and src_dtype != dst_dtype
            ), "Conversions between float8_e5m2 and float8_e4m3fn is not supported!"
            if src_dtype == torch.float8_e5m2 or dst_dtype == torch.float8_e5m2:
                return 4
            if src_dtype == torch.float8_e4m3fn or dst_dtype == torch.float8_e4m3fn:
                return 2
            # No requirements on min_elem_per_thread.
            return 0

        if src_dtype is not None:
            # Both dtype and src_dtype are set. This is used by torch to(dtype=dtype).
            # It takes the maximum min_elem_per_thread if there are multiple fp8 conversions
            # in the same kernel.
            V.kernel.min_elem_per_thread = max(
                _get_min_elements_per_thread(src_dtype, dtype),
                V.kernel.min_elem_per_thread,
            )

        if dtype == torch.bool:
            return f"({x} != 0)"
        elif dtype == torch.uint8:
            # to work around llvm uint conversion semantics
            # that produces 0's for negative values
            return f"{x}.to(tl.int8).to(tl.uint8)"
        return f"{x}.to({triton_compute_type(dtype)})"

    @staticmethod
    def to_dtype_bitcast(x, dtype: torch.dtype, src_dtype: torch.dtype):
        triton_dtype = triton_compute_type(dtype)
        # We may promote float16 or bfloat16 to float32 and cause the
        # bitwidth of dtype to be different from the input tensor (i.e. float32).
        # In such as case, we will have to convert the input tensor to
        # its src_type, perform bitcast, and then convert the bit-casted
        # tensor back to float to ensure we use values with the right precision.
        if src_dtype in (torch.float16, torch.bfloat16):
            triton_src_dtype = str(src_dtype).split(".")[-1]
            cast_x = f"{x}.to(tl.{triton_src_dtype})"
            cast_x = f"{cast_x}.to({triton_dtype}, bitcast=True)"
            return f"{cast_x}.to(tl.float32)"
        else:
            return f"{x}.to({triton_dtype}, bitcast=True)"

    @staticmethod
    def _shaped_constant(value, dtype, shape):
        type_ = torch._prims_common.dtype_to_type(dtype)
        triton_val = constant_repr(type_(value))
        triton_type = triton_compute_type(dtype)

        if triton_type == "tl.float32":
            # Float constants are always f32 in triton
            return triton_val

        # NOTE: We use a tensor here in order to get the expected type.
        # Otherwise, e.g. float64 constants would be trunctated to float32.
        return f"tl.full({shape}, {triton_val}, {triton_type})"

    @classmethod
    def constant(cls, value, dtype):
        return cls._shaped_constant(value, dtype, shape=[])

    @staticmethod
    def abs(x):
        return f"tl_math.abs({x})"

    @staticmethod
    def libdevice_abs(x):
        return f"libdevice.abs({x})"

    @staticmethod
    def exp(x):
        return f"tl_math.exp({x})"

    @staticmethod
    def libdevice_exp(x):
        return f"libdevice.exp({x})"

    @staticmethod
    def exp2(x):
        return f"libdevice.exp2({x})"

    @staticmethod
    def expm1(x):
        return f"libdevice.expm1({x})"

    @staticmethod
    def sqrt(x):
        return f"libdevice.sqrt({x})"

    @staticmethod
    def libdevice_sqrt(x):
        return f"libdevice.sqrt({x})"

    @staticmethod
    def relu(x):
        bug = config.triton.inject_relu_bug_TESTING_ONLY
        if bug == "compile_error":
            return "compile error!"
        elif bug == "runtime_error":
            # NB: this only triggers runtime error as long as input
            # is not all zero
            return f'triton_helpers.device_assert_then({x} == 0, "injected assert fail", {x})'
        elif bug == "accuracy":
            return f"{x} + 1"
        elif bug is None:
            return ops.maximum(ops.constant(0, torch.int32), x)
        else:
            raise AssertionError(
                f"unrecognized config triton.inject_relu_bug_TESTING_ONLY = {bug!r}"
            )

    @staticmethod
    def minimum(a, b):
        return f"triton_helpers.minimum({a}, {b})"

    @staticmethod
    def maximum(a, b):
        return f"triton_helpers.maximum({a}, {b})"

    @staticmethod
    def where(a, b, c):
        return f"tl.where({a}, {b}, {c})"

    @staticmethod
    def cos(x):
        return f"tl_math.cos({x})"

    @staticmethod
    def libdevice_cos(x):
        return f"libdevice.cos({x})"

    @staticmethod
    def sin(x):
        return f"tl_math.sin({x})"

    @staticmethod
    def libdevice_sin(x):
        return f"libdevice.sin({x})"

    @classmethod
    def index_expr(cls, expr, dtype):
        raise NotImplementedError("ops.index_expr not implemented outside a kernel")

    @staticmethod
    def masked(mask, body, other):
        raise NotImplementedError("ops.masked not implemented outside a kernel")

    @staticmethod
    def lgamma(x):
        return f"libdevice.lgamma({x})"

    @staticmethod
    def erf(x):
        return f"libdevice.erf({x})"

    @staticmethod
    def cosh(x):
        return f"libdevice.cosh({x})"

    @staticmethod
    def sinh(x):
        return f"libdevice.sinh({x})"

    @staticmethod
    def acos(x):
        return f"libdevice.acos({x})"

    @staticmethod
    def acosh(x):
        return f"libdevice.acosh({x})"

    @staticmethod
    def asin(x):
        return f"libdevice.asin({x})"

    @staticmethod
    def asinh(x):
        return f"libdevice.asinh({x})"

    @staticmethod
    def atan2(x, y):
        return f"libdevice.atan2({x}, {y})"

    @staticmethod
    def atan(x):
        return f"libdevice.atan({x})"

    @staticmethod
    def atanh(x):
        return f"libdevice.atanh({x})"

    @staticmethod
    def copysign(x, y):
        return f"libdevice.copysign({x}, {y})"

    @staticmethod
    def erfc(x):
        return f"libdevice.erfc({x})"

    @staticmethod
    def erfinv(x):
        return f"libdevice.erfinv({x})"

    @staticmethod
    def hypot(x, y):
        return f"libdevice.hypot({x}, {y})"

    @staticmethod
    def log10(x):
        return f"libdevice.log10({x})"

    @staticmethod
    def log2(x):
        return f"libdevice.log2({x})"

    @staticmethod
    def nextafter(x, y):
        return f"libdevice.nextafter({x}, {y})"

    @staticmethod
    def logical_and(a, b):
        return f"{a} & {b}"

    @staticmethod
    def logical_not(a):
        return f"{a} == 0"

    @staticmethod
    def logical_or(a, b):
        return f"{a} | {b}"

    @staticmethod
    def logical_xor(a, b):
        return f"({a} ^ {b})"

    @staticmethod
    def bitwise_and(a, b):
        return f"{a} & {b}"

    @staticmethod
    def bitwise_not(a):
        return f"~{a}"

    @staticmethod
    def bitwise_or(a, b):
        return f"{a} | {b}"

    @staticmethod
    def bitwise_xor(a, b):
        return f"{a} ^ {b}"

    @staticmethod
    def bitwise_left_shift(a, b):
        return f"{a} << {b}"

    @staticmethod
    def bitwise_right_shift(a, b):
        return f"{a} >> {b}"

    @staticmethod
    def rand(seed, offset):
        offset = f"({offset}).to(tl.uint32)"
        return f"tl.rand({seed}, {offset})"

    @staticmethod
    def randn(seed, offset):
        offset = f"({offset}).to(tl.uint32)"
        return f"tl.randn({seed}, {offset})"

    @staticmethod
    def randint64(seed, offset, low, high):
        offset = f"({offset}).to(tl.uint32)"
        return f"triton_helpers.randint64({seed}, {offset}, {low}, {high})"

    @staticmethod
    def load_seed(name, offset):
        raise NotImplementedError("ops.load_seed not implemented outside a kernel")

    @staticmethod
    def rsqrt(x):
        return f"libdevice.rsqrt({x})"

    @staticmethod
    def log1p(x):
        return f"libdevice.log1p({x})"

    @staticmethod
    def tan(x):
        return f"libdevice.tan({x})"

    @staticmethod
    def tanh(x):
        return f"libdevice.tanh({x})"

    @staticmethod
    def sigmoid(x):
        return f"tl.sigmoid({x})"

    @staticmethod
    def signbit(x):
        # XX: This is wrong for the value -0.0 in floating point
        return f"libdevice.signbit({x}) if ({x}).dtype is tl.float32 else {x} < 0"

    @staticmethod
    def fmod(a, b):
        return f"libdevice.fmod({a}, {b})"

    @staticmethod
    def pow(a, b):
        return f"libdevice.pow({a}, {b})"

    @staticmethod
    def log(x):
        return f"tl_math.log({x})"

    @staticmethod
    def libdevice_log(x):
        return f"libdevice.log({x})"

    @staticmethod
    def isinf(x):
        return f"libdevice.isinf({x}).to(tl.int1)"

    @staticmethod
    def isnan(x):
        return f"libdevice.isnan({x}).to(tl.int1)"

    @staticmethod
    def round(x):
        return f"libdevice.nearbyint({x})"

    @staticmethod
    def floor(x):
        return f"libdevice.floor({x})"

    @staticmethod
    def floordiv(a, b):
        # See the comment in lowering.div_mode. a and b are integer type.
        # Similar to div_floor_kernel_cuda in pytorch core.
        # Notice that // in triton behaves as truncdiv instead of floordiv
        quot = f"{a} // {b}"
        rem = f"{a} % {b}"
        return f"tl.where(({a} < 0) != ({b} < 0), tl.where({rem} != 0, {quot} - 1, {quot}), {quot})"

    @staticmethod
    def sign(x):
        z = ops.constant(0, torch.int32)
        left = ops.to_dtype((ops.lt(z, x)), torch.int8)
        right = ops.to_dtype((ops.lt(x, z)), torch.int8)
        sub = ops.sub(left, right)
        return f"{sub}.to({x}.dtype)"

    @staticmethod
    def trunc(x):
        return f"libdevice.trunc({x})"

    @staticmethod
    def truncdiv(a, b):
        # See the comment in lowering.div_mode. a and b are integer type.
        # Notice that // in triton behaves as truncdiv instead of floordiv
        return f"{a} // {b}"

    @staticmethod
    def ceil(x):
        return f"libdevice.ceil({x})"


TritonOverrides._initialize_pointwise_overrides("triton")


# Use mypy to check protocol implemented correctly
def _typecheck_TritonOverrides(h: TritonOverrides) -> OpsHandler[str]:
    return h


class TritonKernelOverrides(TritonOverrides):
    """Map element-wise ops to Triton within a TritonKernel

    Unlike TritonOverrides, these assume the code is going to be inserted into
    the body of the main triton kernel and so it may use indexing and mask
    variables which are assumed to already be defined in the current scope.
    """

    @classmethod
    def constant(cls, value, dtype):
        # NOTE: Cannot use shape=[] as it's not supported by triton-rocm
        # We could use shape=[1] instead but starting with the correct
        # ndim avoids extra `tt.expand_dim` ops appearing in the triton IR.
        ndim = V.kernel.triton_tensor_ndim()
        shape = [1] * ndim
        return cls._shaped_constant(value, dtype, shape=shape)

    @classmethod
    def index_expr(cls, expr, dtype):
        indexing = V.kernel.indexing(expr, block_ptr=False)
        assert isinstance(indexing, IndexingOptions)
        var = V.kernel.cse.generate(
            V.kernel.compute, indexing.index_str, bounds=get_bounds_index_expr(expr)
        )

        if dtype not in {torch.int32, torch.int64}:
            var = V.kernel.cse.generate(V.kernel.compute, cls.to_dtype(var, dtype))
        var.mask_vars = indexing.mask_vars
        return var

    @staticmethod
    def masked(mask, body, other):
        with V.kernel.mask_loads(mask) as new_mask:
            result = body()

        # Remove once CSEVariables track the dtype
        if result.bounds.is_bool:
            other = bool(other)
        # Take dtype from result to prevent accidental promotion
        other = V.kernel.cse.generate(
            V.kernel.compute,
            f"tl.full({result}.shape, {constant_repr(other)}, {result}.dtype)",
            bounds=ValueRanges.wrap(other),
        )
        ret = ops.where(new_mask, result, other)
        ret.mask_vars.discard(new_mask)
        return ret

    @staticmethod
    def load_seed(name, offset):
        var = V.kernel.args.input(name)
        return (
            f"tl.load({var} + {V.kernel.args.seed_offset('load_seed_offset', offset)})"
        )

    @staticmethod
    def frexp(x):
        cache_key = f"frexp({x})"
        if cache_key in V.kernel.cse.cache:
            return V.kernel.cse.cache[cache_key]

        mantissa = V.kernel.cse.newvar()
        exponent = V.kernel.cse.newvar()
        V.kernel.compute.writeline(
            f"{mantissa}, {exponent} = triton_helpers.frexp({x})"
        )
        V.kernel.cse.cache[cache_key] = (mantissa, exponent)
        return (mantissa, exponent)


# Use mypy to check protocol implemented correctly
def _typecheck_TritonKernelOverrides(h: TritonKernelOverrides) -> OpsHandler[str]:
    return h


class HelperFunctions:
    """An ordered set of helper functions."""

    _templates_seen: Dict[str, str]  # Template code to function name
    finalized_helpers: List[str]

    def __init__(self):
        self._templates_seen = {}
        self.finalized_helpers = []

    def add(self, template_code: str, *, base_name="_triton_helper_fn") -> str:
        """This accepts a function definition with the function name
        left as a format specifier e.g.

            @triton.jit
            def {name}(arg0, arg1):
                return arg0 + arg1

        We add the templated code to the function set and return the name
        assigned to that function.

        """
        existing_name = self._templates_seen.get(template_code)
        if existing_name is not None:
            # Don't duplicate existing helpers
            return existing_name

        name = f"{base_name}{len(self.finalized_helpers)}"
        self._templates_seen[template_code] = name
        self.finalized_helpers.append(template_code.format(name=name))
        return name

    def __iter__(self):
        return iter(self.finalized_helpers)

    def __getitem__(self, idx):
        return self.finalized_helpers[idx]


class TritonKernel(SIMDKernel):
    overrides = TritonKernelOverrides  # type: ignore[assignment]
    helper_functions: HelperFunctions
    kexpr: Callable[[sympy.Expr], str] = texpr
    allow_block_ptr = True

    def __init__(
        self,
        *groups,
        index_dtype: str,
        mutations: Optional[Set[str]] = None,
        pid_cache=None,
        reduction_hint=ReductionHint.DEFAULT,
        min_elem_per_thread=0,
        disable_persistent_reduction=False,
    ):
        super().__init__(
            *groups,
            index_dtype=index_dtype,
            mutations=mutations,
            reduction_hint=reduction_hint,
            pid_cache=pid_cache,
            disable_persistent_reduction=disable_persistent_reduction,
        )
        self.suffix: IndentedBuffer = IndentedBuffer()  # type: ignore[assignment]
        self.outside_loop_vars: Set[Any] = set()
        self.min_elem_per_thread = min_elem_per_thread
        self.block_ptr_id = itertools.count()
        self.helper_functions = HelperFunctions()

        # A set of autotuning hints to pass as part of triton_meta
        self.autotune_hints: Set[AutotuneHint] = set()
        self.triton_meta: Optional[Dict[str, object]] = None

        self.codegen_range_tree()

    def codegen_range_tree(self):
        for tree in self.range_trees:
            # reduction indexing goes inside a loop
            if not tree.is_loop:
                self.iteration_ranges_codegen_header(tree, self.body)
        if self.inside_reduction and self.range_trees[-1].is_loop:
            # workaround for this issue:
            # https://gist.github.com/jansel/6527126f781559095c5531f98a4235a7
            self.body.writeline(
                f"rbase = {self.iteration_ranges_ranges_code(self.range_trees[-1])}"
            )

    def need_numel_args(self):
        r"""
        Indicate whether we need provide numel as arguments for the generated
        kernel calls in the benchmark.

        Should be true for pointwise/reduction kernels but false for triton
        matmul kernels.
        """
        return True

    def should_use_persistent_reduction(self) -> bool:
        """
        Heuristic to set self.persistent_reduction and add guards
        if needed.
        """
        if not (self.inside_reduction and config.triton.persistent_reductions):
            return False
        threshold = {
            ReductionHint.INNER: 1024,
        }.get(self.reduction_hint, 64)

        # If multi_kernel is enabled, we do more aggressive persistent reduction.
        # This may result in some persistent reductions slower than the
        # corresponding non-persistent reductions. MultiKernel will do benchmarking
        # to pick the faster one.
        if config.triton.multi_kernel:
            threshold *= 16
        last_numel = self.numels[-1]
        return V.graph.sizevars.statically_known_leq(last_numel, threshold)  # type: ignore[arg-types]

    def want_no_x_dim(self):
        return (
            self.reduction_hint == ReductionHint.INNER
            and self.persistent_reduction
            and len(self.numels) == 2
            and V.graph.sizevars.statically_known_geq(self.numels[-1], 256)  # type: ignore[arg-types]
        )

    @property
    def assert_function(self) -> str:
        return "tl.device_assert"

    def indexing(
        self,
        index: sympy.Expr,
        *,
        copy_shape=None,
        dense_indexing=False,
        override_mask=None,
        block_ptr=False,
    ):
        """
        Compute the index and mask to pass to tl.load() or tl.store()
        """
        index = self.prepare_indexing(index)
        index_vars = index.free_symbols
        has_rindex = False

        mask_vars: Set[str] = set()
        for var in index_vars:
            assert isinstance(var, sympy.Symbol)
            has_rindex = has_rindex or symbol_is_type(var, SymT.RINDEX)
            if override_mask:
                pass
            elif symbol_is_type(var, SymT.TMP):
                # indirect indexing
                cse_var = self.cse.varname_map[var.name]
                mask_vars.update(cse_var.mask_vars)
            elif symbol_is_type(
                var,
                (
                    SymT.UNBACKED_INT,
                    SymT.SIZE,
                    SymT.PRECOMPUTED_SIZE,
                    SymT.INDEX,
                    SymT.FLOAT,
                    SymT.UNBACKED_FLOAT,
                ),
            ):
                pass
            else:
                # var is one of xN, yN or rN
                assert symbol_is_type(
                    var, (SymT.RINDEX, SymT.XBLOCK, SymT.YBLOCK)
                ), var.name
                mask_vars.add(f"{var.name[0]}mask")

        need_dense = (
            config.triton.dense_indexing
            or dense_indexing
            or self._load_mask is not None
        ) and index != 0

        have_dense = True
        have_loop_vars = False
        dense_mask_vars = set()

        for tree in self.active_range_trees():
            if index_vars.intersection(tree.var_list):
                have_loop_vars = True
            else:
                have_dense = False
            dense_mask_vars.add(f"{tree.prefix}mask")

        if (
            block_ptr
            and self.allow_block_ptr
            and config.triton.use_block_ptr
            and not override_mask
            and not self._load_mask
            and len(mask_vars - dense_mask_vars) == 0
            and not self.is_indirect_indexing(index)
            and have_loop_vars
            # workaround https://github.com/openai/triton/issues/2821
            and self.index_dtype == "tl.int32"
        ):
            index_relative_to_xyr_index = sympy_subs(
                index, {v: t.expr for v, t in self.range_tree_nodes.items()}
            )
            range_trees = self.active_range_trees(reorder=True)
            symbols = [t.symbol() for t in range_trees]
            strides = [sympy.Wild(f"stride_{s}", exclude=symbols) for s in symbols]
            offset = sympy.Wild("_offset", exclude=symbols)
            m = index_relative_to_xyr_index.match(sympy_dot(symbols, strides) + offset)
            # TODO(jansel): it is sometimes possible to do higher dimensional block_ptrs with
            #               a tl.reshape the correct block.  We will miss these cases today.
            if m:
                self.filter_masks(mask_vars)
                from .triton import BlockPtrOptions

                return BlockPtrOptions.create(
                    [m[s] for s in strides],
                    m[offset],
                    range_trees,
                    mask_vars,  # type: ignore[arg-type]
                )

        expand_str = None
        index_str = self.index_to_str(index)
        if isinstance(index, sympy.Integer):
            expand_str = f"{copy_shape}.shape" if copy_shape else self.dense_size_str()
            index_str = f"tl.full({expand_str}, {index_str}, tl.int32)"
            return IndexingOptions(
                index_str, set(), "None", expand_str, has_rindex, index
            )

        if need_dense and not have_dense:
            expand_str = f"{copy_shape}.shape" if copy_shape else self.dense_size_str()
            index_str = f"tl.broadcast_to({index_str}, {expand_str})"
            mask_vars = dense_mask_vars
        elif not have_loop_vars and copy_shape:
            index_str = f"tl.broadcast_to({index_str}, {copy_shape}.shape)"
            mask_vars = dense_mask_vars

        if override_mask:
            mask_vars = {override_mask}

        if self._load_mask:
            mask_vars.add(self._load_mask)

        self.filter_masks(mask_vars)

        mask_str = " & ".join(sorted(map(str, mask_vars))) if mask_vars else "None"
        return IndexingOptions(index_str, mask_vars, mask_str, expand_str, has_rindex, index)  # type: ignore[arg-type]

    def codegen_block_ptr(
        self, name: str, var: str, indexing: BlockPtrOptions, other=""
    ) -> Tuple[str, Optional[DeferredLine], str]:
        advance_block_ptr = None
        check = indexing.boundary_check()
        if not check:
            # workaround https://github.com/openai/triton/issues/2813
            other = ""
        elif other:
            assert other == ", other=0.0"
            other = f", boundary_check={check!r}, padding_option='zero'"
        else:
            other = f", boundary_check={check!r}"
        if (
            self.inside_reduction
            and self.range_trees[-1].is_loop
            and indexing.has_rindex()
        ):
            block_ptr = f"block_ptr{next(self.block_ptr_id)}"
            self.body.writeline(
                DeferredLine(
                    name, f"{block_ptr} = {indexing.format(var, roffset=False)}"
                )
            )
            advance_block_ptr = DeferredLine(
                name,
                f"{block_ptr} = tl.advance({block_ptr}, {indexing.advance_roffset()})",
            )
        else:
            block_ptr = indexing.format(var)
        return block_ptr, advance_block_ptr, other

    def codegen_block_ptr_store_line(self, name, indexing, block_ptr, value, other=""):
        # broadcasting is not implicit for block_ptrs
        value = (
            f"tl.broadcast_to({value}, {self.index_to_str(indexing.reshape_suffix)})"
        )
        # drop any extra size=1 dimensions
        value = triton_reshape(value, indexing.reshape_suffix, indexing.block_shape)
        # workaround https://github.com/openai/triton/issues/2814
        value = f"{value}.to({triton_store_type(V.graph.get_dtype(name))})"
        return f"tl.store({block_ptr}, {value}{other})"

    def check_bounds(
        self,
        expr: sympy.Expr,
        size: sympy.Expr,
        lower: bool,
        upper: bool,
    ):
        if not (lower or upper):
            return

        assert isinstance(expr, sympy.Expr)
        indexing = self.indexing(expr, block_ptr=False)
        assert isinstance(indexing, IndexingOptions)

        index_str = indexing.index_str
        mask_str = indexing.mask_str if indexing.has_mask() else None
        size_str = V.kernel.sexpr(self.rename_indexing(size)) if upper else None

        # expr is already wrapped
        line = self.indirect_assert(
            index_str, "0" if lower else None, size_str, mask_str
        )

        indirect = self.is_indirect_indexing(expr) or any(
            isinstance(m, TritonCSEVariable) for m in indexing.mask_vars
        )
        buffer = self.get_load_buffer(indexing)
        self.cse.generate(buffer, line, assignment=False)

    def get_load_buffer(self, indexing):
        if indexing.has_indirect() or indexing.has_tmpmask():
            # Masked loads must come after the mask is computed
            return self.compute
        elif (
            self.inside_reduction
            and self.range_trees[-1].is_loop
            and not indexing.has_rindex()
        ):
            # can lift a common load outside of reduction loop
            # One exception is when this is an indirect_load.
            return self.body
        else:
            return self.loads

    def load(self, name: str, index: sympy.Expr):
        var = self.args.input(name)
        indirect_indexing = self.is_indirect_indexing(index)
        original_index = index
        indexing = self.indexing(index, block_ptr=True)
        has_rindex = indexing.has_rindex()
        has_tmpmask = indexing.has_tmpmask()

        # Keep the variable in cache if were going to reuse it. Equiv., if any of the following hold
        #  1) We are doing broadcasting
        #  2) It is a non-coalesced load. The intuition is that if it's
        #  non-coalesced, we will likely load each element multiple times in
        #  practice.
        #  3) It will be used later and it won't be CSE'd. Equiv., if all the following hold
        #   3.1) We are in a reduction loop
        #   3.2) Its not its last use
        #   3.3) This load will not be lifted to the body
        #
        is_coalesced = any(
            i == 1 for i in self.get_strides_of_load(original_index).values()
        )
        if self.is_broadcasted(original_index):
            ep = ", eviction_policy='evict_last'"
        elif not is_coalesced:
            ep = ", eviction_policy='evict_last'"
        elif self.inside_reduction and self.range_trees[-1].is_loop:
            if name in self.args.inplace_buffers:
                names = set(self.args.inplace_buffers[name].other_names)
            else:
                names = {name}
            last_use = len(names & self.last_usage) > 0
            evict_last = not last_use and (has_rindex or indirect_indexing)
            if evict_last:
                ep = ", eviction_policy='evict_last'"
            else:
                ep = ", eviction_policy='evict_first'"
        else:
            ep = ""
        if (has_tmpmask or has_rindex) and indexing.has_mask():
            other = ", other=0.0"
        else:
            other = ""

        advance_block_ptr = None
        append_broadcast = None
        if V.graph.is_unspec_arg(name):
            line = var
        else:
            if isinstance(indexing, BlockPtrOptions):
                block_ptr, advance_block_ptr, other = self.codegen_block_ptr(
                    name, var, indexing, other
                )
                line = f"tl.load({block_ptr}{other}{ep})"
                # add needed size=1 dimensions
                line = triton_reshape(
                    line, indexing.block_shape, indexing.reshape_suffix
                )
            elif isinstance(original_index, sympy.Integer):
                line = f"tl.load({var} + ({original_index}))"
                append_broadcast = indexing.expand_str
            else:
                line = f"tl.load({var} + ({indexing.index_str}), {indexing.mask_str}{ep}{other})"

            dtype = V.graph.get_dtype(name)
            if dtype in (torch.float16, torch.bfloat16):
                line += ".to(tl.float32)"
            if dtype == torch.bool and torch.version.hip is None:
                # Workaround for https://github.com/openai/triton/issues/2151
                # tl.load returns int8 when loading from pointer to int1
                # NOTE: Currently causes hangs on bool UTs for ROCm
                line += ".to(tl.int1)"

        load_buffer = self.get_load_buffer(indexing)
        result_var = self.cse.generate(load_buffer, line)
        assert isinstance(result_var, TritonCSEVariable)
        result_var.mask_vars = indexing.mask_vars  # type: ignore[assignment]

        if append_broadcast:
            line = f"tl.broadcast_to({result_var}, {append_broadcast})"
            result_var = self.cse.generate(load_buffer, line)

        if advance_block_ptr:
            load_buffer.writeline(advance_block_ptr)

        if not self.inside_reduction or (not indexing.has_rmask() and not has_rindex):
            self.outside_loop_vars.add(result_var)

        return result_var

    def store(
        self, name: str, index: sympy.Expr, value: CSEVariable, mode: StoreMode = None
    ) -> None:
        var = self.args.output(name)
        original_index = index
        indexing = self.indexing(index, dense_indexing=True, block_ptr=mode is None)

        # Guard against write-after-read corruption in triton.
        # See # https://github.com/openai/triton/issues/1615
        # This triton bug means that a load which is broadcasted over multiple
        # warps may see the result of a store that happens later in the triton
        # program. The workaround is to add a barrier before storing, which
        # enforces that all warps have already read the data.
        is_inplace = name in self.args.inplace_buffers
        is_broadcasted = self.is_broadcasted(original_index)
        if is_inplace and is_broadcasted:
            self.stores.writeline(DeferredLine(name, "tl.debug_barrier()"))

        advance_block_ptr = None
        if isinstance(indexing, BlockPtrOptions):
            block_ptr, advance_block_ptr, other = self.codegen_block_ptr(
                name, var, indexing
            )
            # block_ptr stores don't do implicit casting
            line = self.codegen_block_ptr_store_line(
                name, indexing, block_ptr, value, other
            )
        elif mode is None:
            line = f"tl.store({var} + ({indexing.index_str}), {value}, {indexing.mask_str})"
        elif mode == "atomic_add":
            line = f"tl.atomic_add({var} + ({indexing.index_str}), {value}, {indexing.mask_str})"
        else:
            raise NotImplementedError(f"store mode={mode}")
        self.stores.writeline(DeferredLine(name, line))
        if advance_block_ptr:
            self.stores.writeline(advance_block_ptr)

        if not self.inside_reduction:
            self.outside_loop_vars.add(value)

    def bucketize(
        self,
        values: CSEVariable,
        offsets_name: str,
        offsets_size: sympy.Expr,
        indexing_dtype: torch.dtype,
        right: bool,
    ) -> CSEVariable:
        """
        See [Note: Inductor bucketize op]
        """

        # Triton performance for bucketize_binary_search is much better when the number
        # of threads equals the number of elements.
        # If we're trying to use a bucketize kernel, we should make sure that an
        # autotuning config with num_elements_per_warp=32 exists.
        self.autotune_hints.add(AutotuneHint.ELEMENTS_PER_WARP_32)

        offsets_ptr = self.args.input(offsets_name)
        block_size = self.dense_size_str()
        offsets_size_str = self.index_to_str(offsets_size)

        if indexing_dtype == torch.int32:
            triton_dtype = "tl.int32"
        elif indexing_dtype == torch.int64:
            triton_dtype = "tl.int64"
        else:
            raise NotImplementedError(
                "Bucketize only supports indexing with int32 and int64"
            )

        result = self.cse.generate(
            self.compute,
            f"triton_helpers.bucketize_binary_search({values}, {offsets_ptr}, {triton_dtype}, {right}, {offsets_size_str}, {block_size})",  # noqa: B950 line too long
        )

        return result

    def reduction_resize(self, value):
        ndims = self.triton_tensor_ndim()
        if ndims == 1:
            return f"triton_helpers.promote_to_tensor({value})"

        sizes = [":"] * ndims
        sizes[-1] = "None"
        return f"{value}[{', '.join(sizes)}]"

    def reduction(
        self,
        dtype: torch.dtype,
        src_dtype: torch.dtype,
        reduction_type: ReductionType,
        value: Union[CSEVariable, Tuple[CSEVariable, ...]],
    ) -> Union[CSEVariable, Tuple[CSEVariable, ...]]:
        assert self.inside_reduction
        masks = {f"{tree.prefix}mask" for tree in self.range_trees}
        self.filter_masks(masks)
        masks = sorted(masks)
        if self._load_mask:
            masks.append(self._load_mask)
        reduction_range_prefix = self.range_trees[-1].prefix

        # Say we have
        #     tmp0 = ops.constant(1, torch.int64)
        #     tmp1 = ops.reduction(torch.int64, torch.int64, "sum", tmp0)
        # tmp0 in the triton code is either a scalar, or single-element tensor
        # so if we emit tl.sum directly, it will only give 1 instead of RBLOCK * 1
        # To avoid this, we broadcast to the expected shape first.
        dense_size_str = self.dense_size_str()
        value = self._map_tuple_or_scalar(
            lambda v: self.cse.generate(
                self.compute, f"tl.broadcast_to({v}, {dense_size_str})"
            ),
            value,
        )

        dim: int
        root_op: str

        def final_reduction(value):
            use_helper = reduction_type in {"any", "max", "min", "prod"}
            module = "triton_helpers" if use_helper else "tl"
            if reduction_type in {"max", "min"}:
                return self.reduction_resize(
                    f"{module}.{reduction_type}2({value}, {dim})"
                )
            return self.reduction_resize(f"{module}.{reduction_type}({value}, {dim})")

        def final_argreduce(buffer, result_var, value, index):
            buffer.splice(
                f"""\
                _, {result_var}_tmp = triton_helpers.{root_op}_with_index({value}, {index}, {dim})
                {result_var} = {self.reduction_resize(f'{result_var}_tmp')}
                """
            )

        cache_key = (src_dtype, reduction_type, value)
        if cache_key in self.cse.reduction_cache:
            return self.cse.reduction_cache[cache_key]

        dim = self.triton_tensor_ndim() - 1
        acc_type = triton_acc_type(src_dtype)
        result_var: Any = self.cse.newvar()
        result_var.mask_vars = {var for var in masks if var[0] != "r"}
        cond = " & ".join(masks)

        def where_cond(tval, fval):
            if not cond:
                return tval
            return TritonKernelOverrides.where(cond, tval, fval)

        if self.persistent_reduction:
            default = ir.Reduction.default_value(reduction_type, src_dtype)
            default = self._map_tuple_or_scalar(constant_repr, default)

            def _mask_value(value, default):
                return self.cse.generate(self.compute, where_cond(value, default))

            if isinstance(value, tuple):
                masked_value = [_mask_value(v, d) for v, d in zip(value, default)]
            else:
                masked_value = _mask_value(value, default)

            if reduction_type in {"argmax", "argmin"}:
                accumulator_index = str(
                    self.cse.generate(
                        self.compute,
                        f"tl.broadcast_to({reduction_range_prefix}index, {masked_value}.shape)",
                    )
                )
                root_op = {"argmax": "max", "argmin": "min"}[reduction_type]
                final_argreduce(
                    self.compute, result_var, masked_value, accumulator_index
                )
            elif reduction_type == "welford_reduce":
                # For persistent reductions, don't bother with
                # welford's algorithm since it uses more registers, and
                # taking two reductions doesn't increase memory usage.
                result_var = self.welford_reduce_fallback(dtype, value)
            elif reduction_type == "welford_combine":
                mean, m2, weight = masked_value
                welford = f"triton_helpers.welford({mean}, {m2}, {weight}, {dim})"
                mean, m2, weight = (self.cse.newvar() for _ in range(3))
                self.compute.writeline(f"{mean}, {m2}, {weight} = {welford}")

                result_var = tuple(
                    self.cse.generate(self.compute, self.reduction_resize(var_name))
                    for var_name in (mean, m2, weight)
                )
            else:
                result_var = self.cse.generate(
                    self.compute, final_reduction(masked_value)
                )
        else:
            accumulator = f"_{result_var}"
            default = ir.Reduction.default_accumulator(reduction_type, src_dtype)
            default = self._map_tuple_or_scalar(constant_repr, default)
            if not isinstance(default, tuple):
                self.body.writeline(
                    f"{accumulator} = tl.full({self.dense_size_str()}, {default}, {acc_type})"
                )

            if reduction_type in {"argmax", "argmin"}:
                accumulator_index = f"_{result_var}_index"
                long_max = torch.iinfo(torch.int64).max
                self.body.writeline(
                    f"{accumulator_index} = tl.full({self.dense_size_str()}, {long_max}, tl.int64)"
                )
                root_op = {"argmax": "max", "argmin": "min"}[reduction_type]

                self.compute.splice(
                    f"""\
                {accumulator}_next, {accumulator_index}_next = triton_helpers.{root_op}imum_with_index(
                    {accumulator}, {accumulator_index}, {value}, {reduction_range_prefix}index
                )
                {accumulator} = {where_cond(f'{accumulator}_next', accumulator)}
                {accumulator_index} = {where_cond(f'{accumulator_index}_next', accumulator_index)}
                """
                )
                final_argreduce(self.suffix, result_var, accumulator, accumulator_index)
            elif is_welford_reduction(reduction_type):
                accumulator = f"{result_var}_mean"
                accumulator_m2 = f"{result_var}_m2"
                accumulator_weight = f"{result_var}_weight"
                self.body.writeline(
                    f"{accumulator} = tl.zeros({self.dense_size_str()}, {acc_type})"
                )
                self.body.writeline(
                    f"{accumulator_m2} = tl.zeros({self.dense_size_str()}, {acc_type})"
                )
                self.body.writeline(
                    f"{accumulator_weight} = tl.zeros({self.dense_size_str()}, {acc_type})"
                )

                if reduction_type == "welford_combine":
                    mean, m2, weight = value
                    self.compute.splice(
                        f"""\
                    {accumulator}_next, {accumulator_m2}_next, {accumulator_weight}_next = triton_helpers.welford_combine(
                        {accumulator}, {accumulator_m2}, {accumulator_weight},
                        {mean}, {m2}, {weight}
                    )
                    """
                    )
                else:
                    assert reduction_type == "welford_reduce"
                    self.compute.splice(
                        f"""\
                    {accumulator}_next, {accumulator_m2}_next, {accumulator_weight}_next = triton_helpers.welford_reduce(
                        {value}, {accumulator}, {accumulator_m2}, {accumulator_weight}, roffset == 0
                    )
                    """
                    )

                self.compute.splice(
                    f"""\
                {accumulator} = {where_cond(f'{accumulator}_next', accumulator)}
                {accumulator_m2} = {where_cond(f'{accumulator_m2}_next', accumulator_m2)}
                {accumulator_weight} = {where_cond(f'{accumulator_weight}_next', accumulator_weight)}
                """
                )

                result_mean = result_var
                result_m2 = self.cse.newvar()
                result_weight = self.cse.newvar()
                self.suffix.splice(
                    f"""\
                {result_mean}_tmp, {result_m2}_tmp, {result_weight}_tmp = triton_helpers.welford(
                    {accumulator}, {accumulator_m2}, {accumulator_weight}, {dim}
                )
                {result_mean} = {self.reduction_resize(f'{result_mean}_tmp')}
                {result_m2} = {self.reduction_resize(f'{result_m2}_tmp')}
                {result_weight} = {self.reduction_resize(f'{result_weight}_tmp')}
                """
                )
                result_var = result_mean, result_m2, result_weight
            else:
                combine_fn = ir.get_reduction_combine_fn(reduction_type, src_dtype)
                updated = combine_fn(accumulator, value)
                self.compute.writeline(
                    f"{accumulator} = {where_cond(updated, accumulator)}"
                )

                if src_dtype == torch.bool:
                    # This is only really used for aten.any. It changes the
                    # final reduction of a non-persistent reduction from
                    #     tmp5 = triton_helpers.max(_tmp5, 1)[:, None]
                    # to
                    #     tmp5 = triton_helpers.max(_tmp5.to(tl.int8), 1)[:, None].to(tl.int1)
                    # which is needed because tl.reduce doesn't support tl.int1
                    accumulator = f"{accumulator}.to(tl.int8)"
                    result_type = triton_compute_type(dtype)
                    self.suffix.writeline(
                        f"{result_var} = {final_reduction(accumulator)}.to({result_type})"
                    )
                else:
                    self.suffix.writeline(
                        f"{result_var} = {final_reduction(accumulator)}"
                    )

        self.cse.reduction_cache[cache_key] = result_var

        if isinstance(result_var, tuple):
            assert all(isinstance(x, TritonCSEVariable) for x in result_var)
            self.outside_loop_vars |= set(result_var)
        else:
            assert isinstance(result_var, TritonCSEVariable)
            self.outside_loop_vars.add(result_var)

        return result_var

    def store_reduction(self, name: str, index: sympy.Expr, value: CSEVariable):
        assert self.inside_reduction
        self.inside_reduction = False
        indexing = self.indexing(index, block_ptr=True)
        self.inside_reduction = True
        var = self.args.output(name)

        if isinstance(indexing, BlockPtrOptions):
            self.suffix.writeline(
                DeferredLine(
                    name,
                    self.codegen_block_ptr_store_line(
                        name,
                        indexing,
                        indexing.format(var),
                        value,
                        f", boundary_check={indexing.boundary_check()!r}",
                    ),
                )
            )
        else:
            assert isinstance(indexing, IndexingOptions)
            self.suffix.writeline(
                DeferredLine(
                    name,
                    f"tl.store({var} + ({indexing.index_str}), {value}, {indexing.mask_str})",
                )
            )

    def _lift_helper(self, fn, num_args) -> str:
        # Lift IR function for scan operations into a triton function
        # in the global namespace
        helper = IndentedBuffer()
        helper.writeline("@triton.jit")
        args = [tuple(f"arg{i}_{n}" for n in range(num_args)) for i in range(2)]
        signature = ", ".join(itertools.chain.from_iterable(args))
        helper.writeline(f"def {{name}}({signature}):")

        cse = CSE(prefix="", suffix="")
        overrides = TritonOverrides(V.MockHandler())

        # Build a name that changes depending on fn to workaround a triton bug
        # where the combine_fn to reduce and scan is not hashed, and so different
        # scan ops may collide in the triton cache.
        # This is fixed with the latest triton pin, but not the triton-rocm pin.
        helper_name = "_triton_helper_fn"

        class CSEProxy:
            def __getattr__(self, name: str) -> Callable[..., CSEVariable]:
                def inner(*args, **kwargs):
                    nonlocal helper_name
                    helper_name += f"_{name}"
                    return cse.generate(
                        helper,
                        getattr(overrides, name)(*args, **kwargs),
                    )

                return inner

        with helper.indent(), V.set_ops_handler(CSEProxy()):
            outputs = fn(*args)
            outputs = ", ".join(str(output) for output in outputs)
            helper.writeline(f"return {outputs}")

        return self.helper_functions.add(helper.getvalue(), base_name=helper_name)

    def scan(
        self,
        dtypes: Tuple[torch.dtype, ...],
        combine_fn: Callable[
            [Tuple[CSEVariable, ...], Tuple[CSEVariable, ...]], Tuple[CSEVariable, ...]
        ],
        values: Tuple[CSEVariable, ...],
    ) -> Tuple[CSEVariable, ...]:
        assert self.inside_reduction
        masks = {f"{tree.prefix}mask" for tree in self.range_trees}
        self.filter_masks(masks)
        masks = sorted(masks)
        assert not self._load_mask, "ops.scan not supported inside ops.masked"
        reduction_range_prefix = self.range_trees[-1].prefix

        broadcasted_values = []
        accumulators = []

        cse_compute = functools.partial(self.cse.generate, self.compute)
        combine_helper_fn = self._lift_helper(combine_fn, len(values))
        dim = self.triton_tensor_ndim() - 1

        for value, dtype in zip(values, dtypes):
            acc_type = triton_acc_type(dtype)
            cond = " & ".join(masks)

            value_dtype = self.cse.generate(
                self.compute,
                f"{value}.to({triton_compute_type(dtype)})",
            )
            value = self.cse.generate(
                self.compute,
                f"tl.broadcast_to({value_dtype}, {self.dense_size_str()})",
            )
            broadcasted_values.append(value)

            acc_type = triton_acc_type(dtype)
            cond = " & ".join(masks)

            if not self.persistent_reduction:
                accumulator = self.cse.newvar()
                reduced_size = self.dense_size_list()
                reduced_size[-1] = "1"
                reduced_size = f"[{', '.join(reduced_size)}]"

                default = "float('nan')" if dtype.is_floating_point else "-1"
                self.body.writeline(
                    f"{accumulator} = tl.full({reduced_size}, {default}, {acc_type})"
                )

                accumulators.append(accumulator)

        def csv(values):
            return " ".join(f"{value}," for value in values)

        def cse_multiple(line, n, masks):
            cache_keys = [f"{line}, {i}, {masks}" for i in range(n)]
            if all(cache_key in self.cse.cache for cache_key in cache_keys):
                return [self.cse.cache[cache_key] for cache_key in cache_keys]
            result_vars = [self.cse.newvar() for _ in range(n)]
            self.compute.writeline(
                f"{csv(result_vars)} = {line}",
            )
            for result_var, cache_key in zip(result_vars, cache_keys):
                if masks:
                    result_var.mask_vars = masks  # type: ignore[attr-defined]
                self.cse.cache[cache_key] = result_var
            return tuple(result_vars)

        partial_scan_vars = cse_multiple(
            f"tl.associative_scan(({csv(broadcasted_values)}), {dim}, {combine_helper_fn})",
            len(values),
            masks,
        )

        if not self.persistent_reduction:

            def sum_fn(a, b):
                return [ops.add(ai, bi) for ai, bi in zip(a, b)]

            sum_helper_fn = self._lift_helper(sum_fn, len(values))
            pre_reduce_vars = ", ".join(
                f"{scan_var} * (rbase == (RBLOCK - 1))"
                for scan_var in partial_scan_vars
            )
            # tl.reduce doesn't work for non-commutative operators, so instead
            # of repeating the scan op as a reduction, we use sum to select the
            # last scan value
            partial_reduce_vars = cse_multiple(
                f"tl.reduce(({pre_reduce_vars}), -1, {sum_helper_fn}, keep_dims=True)",
                len(values),
                masks,
            )
            accs_next = combine_fn(tuple(accumulators), partial_reduce_vars)
            full_scan_vars = combine_fn(tuple(accumulators), partial_scan_vars)
            result_vars = [
                cse_compute(f"tl.where(roffset > 0, {full_scan}, {partial_scan})")
                for full_scan, partial_scan in zip(full_scan_vars, partial_scan_vars)
            ]
            for acc_next, accumulator, partial_reduce in zip(
                accs_next, accumulators, partial_reduce_vars
            ):
                self.compute.writeline(
                    f"{accumulator} = tl.where(roffset > 0, {acc_next}, {partial_reduce})"
                )
        else:
            result_vars = partial_scan_vars

        for result_var in result_vars:
            result_var.mask_vars = masks  # type: ignore[attr-defined]

        return tuple(result_vars)

    def codegen_body(self):
        """
        Concat output code from index_code, loads, compute, stores,
        suffix into self.body.

        For pointwise kernels, this is called just once at the end.

        For reduction kernels, this generates a loop over the reduction
        axis.
        """
        if not (
            self.indexing_code
            or self.loads
            or self.stores
            or self.compute
            or self.suffix
        ):
            return

        if self.inside_reduction and self.range_trees[-1].is_loop:
            self.body.writeline("for roffset in range(0, rnumel, RBLOCK):")
            with self.body.indent():
                # last range tree is always reduction
                self.iteration_ranges_codegen_header(self.range_trees[-1], self.body)
                self.body.splice(self.indexing_code)
                self.body.splice(self.loads)
                self.body.splice(self.compute)
                self.body.splice(self.stores)

            # invalidate any caches that came from inside the reduction loop
            self.cse.invalidate(self.outside_loop_vars)
            self.range_trees[-1].cache_clear()
        else:
            self.body.splice(self.indexing_code)
            self.body.splice(self.loads)
            self.body.splice(self.compute)
            self.body.splice(self.stores)
        self.body.splice(self.suffix)
        self.indexing_code.clear()
        self.loads.clear()
        self.compute.clear()
        self.stores.clear()
        self.suffix.clear()

    def codegen_kernel_benchmark(self, num_gb, grid=None):
        result = IndentedBuffer()
        argdefs, call_args, signature, _ = self.args.python_argdefs()

        result.writelines(["", "", "def get_args():"])
        with result.indent():
            name_cnt = itertools.count()
            var_names = []
            for arg_name, arg_sig in zip(call_args, signature):
                var_name = f"arg_{next(name_cnt)}"
                buf = V.graph.get_buffer(arg_name)
                if buf:
                    result.writeline(
                        f"{var_name} = rand_strided({V.graph.sizevars.size_hints(buf.get_size())}, {V.graph.sizevars.size_hints(buf.get_stride())}, device='{buf.get_device()}', dtype={buf.get_dtype()})"  # noqa: B950 line too long
                    )
                elif arg_name in V.graph.constants:
                    # note that random seed is put in V.graph.constants
                    const_tensor = V.graph.constants[arg_name]
                    result.writeline(
                        f"{var_name} = rand_strided({V.graph.sizevars.size_hints(const_tensor.size())}, {V.graph.sizevars.size_hints(const_tensor.stride())}, device='{const_tensor.device}', dtype={const_tensor.dtype})"  # type: ignore[arg-type]  # noqa: B950 line too long
                    )
                elif isinstance(arg_sig, SizeArg):
                    symval_hint = V.graph.sizevars.size_hint(arg_sig.expr)

                    # Force the seed_offset to be 0 so calls to the same kernel
                    # using different seed offset will have the same benchmark harness.
                    # We can dedup kernel definitions in this case.
                    if "seed_offset" in arg_sig.name:
                        symval_hint = 0
                    result.writeline(f"{var_name} = {symval_hint}")
                else:
                    raise KeyError(
                        f"Don't find the buffer or const tensor for {arg_name}"
                    )
                var_names.append(var_name)
            result.writeline(f"return {', '.join(var_names)},")

        result.writelines(["\n", "\n", "def call(args):"])
        if grid is None:
            grid = []
            extra_args = []
            extra_args_str = None
            for tree in self.active_range_trees():
                expr = pexpr(V.graph.sizevars.size_hint(tree.numel))
                extra_args.append(expr)
                if tree.prefix != "r":
                    grid.append(expr)
            if self.need_numel_args():
                extra_args_str = ", ".join(map(str, extra_args)) + ", "
            else:
                extra_args_str = ""
            grid_arg = f"{extra_args_str}grid=grid({', '.join(grid)})"
        else:
            grid_arg = f"grid={grid}"
        current_device = V.graph.scheduler.get_current_device_or_throw()
        index = current_device.index
        with result.indent():
            result.writeline(f"with {V.graph.device_ops.device_guard(index)}:")
            with result.indent():
                result.writeline(
                    V.graph.device_ops.set_device(index)
                )  # no-op to ensure context
                stream_name = f"stream{index}"
                result.writeline(f"{stream_name} = get_raw_stream({index})")
                result.writeline(
                    f"{str(Placeholder.KERNEL_NAME)}.run(*args, {grid_arg}, stream={stream_name})"
                )

        # benchmark all configs
        result.writelines(["\n", "\n", "def benchmark_all_configs(args):"])
        with result.indent():
            result.writeline(f"with {V.graph.device_ops.device_guard(index)}:")
            with result.indent():
                result.writeline(
                    V.graph.device_ops.set_device(index)
                )  # no-op to ensure context
                result.writeline(
                    f"return {str(Placeholder.KERNEL_NAME)}.benchmark_all_configs(*args, {grid_arg})"
                )

        result.writelines(["\n", "\n", "if __name__ == '__main__':"])
        with result.indent():
            result.writeline("from triton.testing import do_bench")
            result.writeline("")

            result.writeline("args = get_args()")
            result.writeline(
                "ms = do_bench(lambda: call(args), rep=40, fast_flush=True)"
            )
            result.writeline(f"num_gb = {num_gb}")
            result.writeline("gb_per_s = num_gb / (ms / 1e3)")
            result.writeline(
                'print(f"{ms:.3f}ms    {num_gb:.3f}GB    {gb_per_s:.2f}GB/s")'
            )

        return result

    def imports_for_benchmark_kernel(self):
        return textwrap.dedent(
            """
            from torch._dynamo.testing import rand_strided
            {}
            import torch
            from torch._inductor.runtime.triton_heuristics import grid, split_scan_grid
        """.format(
                V.graph.device_ops.import_get_raw_stream_as("get_raw_stream")
            )
        )

    def _get_heuristic(self):
        if self.persistent_reduction:
            assert self.inside_reduction
            return "persistent_reduction"
        elif self.inside_reduction:
            return "reduction"
        return "pointwise"

    @staticmethod
    def inductor_meta_common():
        inductor_meta = {
            "backend_hash": torch.utils._triton.triton_hash_with_backend(),
            "are_deterministic_algorithms_enabled": torch.are_deterministic_algorithms_enabled(),
            "assert_indirect_indexing": config.assert_indirect_indexing,
            "autotune_local_cache": config.autotune_local_cache,
            "autotune_pointwise": config.triton.autotune_pointwise,
            "autotune_remote_cache": config.autotune_remote_cache,
            "force_disable_caches": config.force_disable_caches,
            "dynamic_scale_rblock": config.dynamic_scale_rblock,
            "max_autotune": config.max_autotune,
            "max_autotune_pointwise": config.max_autotune_pointwise,
            "min_split_scan_rblock": config.triton.min_split_scan_rblock,
            "spill_threshold": config.triton.spill_threshold,
            "store_cubin": config.triton.store_cubin,
        }
        if torch.version.hip is not None:
            inductor_meta["is_hip"] = True
        if config.is_fbcode():
            inductor_meta["is_fbcode"] = True
        if config.profile_bandwidth:
            inductor_meta["profile_bandwidth"] = config.profile_bandwidth
            inductor_meta["profile_bandwidth_regex"] = config.profile_bandwidth_regex
            inductor_meta["profile_bandwidth_output"] = config.profile_bandwidth_output
        if config.coordinate_descent_tuning:
            inductor_meta[
                "coordinate_descent_tuning"
            ] = config.coordinate_descent_tuning
            inductor_meta[
                "coordinate_descent_search_radius"
            ] = config.coordinate_descent_search_radius
            inductor_meta[
                "coordinate_descent_check_all_directions"
            ] = config.coordinate_descent_check_all_directions
        return inductor_meta

    def codegen_kernel(self, name=None):
        code = IndentedBuffer()

        size_hints = []
        for numel in self.numels:
            numel_hint = V.graph.sizevars.symbolic_hint(numel)
            if not isinstance(numel_hint, (int, sympy.Integer)):
                # This default heuristic hint was picked carefully: it is
                # large, to ensure that we don't shrink the block size (since
                # if you don't have many elements, it'd be wasteful to pick a
                # large block size).  Since we don't know how many elements we
                # might have, we should be OK with some inefficiency to make
                # sure we handle the large case well.  8192 is the largest
                # block size we support, so we pick that.
                #
                # If we have a better hint for unbacked SymInts (e.g., because
                # a user told us, or we are tracking upper bounds) we could
                # use that here.
                size_hint = 8192
            else:
                size_hint = next_power_of_2(int(numel_hint))
            size_hints.append(size_hint)

        if not self.inside_reduction:
            size_hints.pop()

        heuristics = self._get_heuristic()

        if name is None:
            code.splice(gen_common_triton_imports())

            if config.benchmark_kernel:
                code.splice(self.imports_for_benchmark_kernel())

        argdefs, _, signature, _ = self.args.python_argdefs()
        # maps actual expression to SizeArg if it is in sizevars replacements
        for i, arg in enumerate(signature):
            if isinstance(arg, SizeArg):
                # mypy is unhappy about the sympy.Expr
                # type for the key of the dict below
                symbol = cast(sympy.Symbol, arg.expr)
                if symbol in V.graph.sizevars.inv_precomputed_replacements:
                    signature[i] = SizeArg(
                        arg.name, V.graph.sizevars.inv_precomputed_replacements[symbol]
                    )

        mutated_args = set()
        for mutation in self.mutations:
            if mutation in self.args.input_buffers:
                mutated_args.add(self.args.input_buffers[mutation])
            if (
                mutation in self.args.inplace_buffers
                and mutation not in V.graph.removed_buffers
                and mutation not in self.removed_buffers
            ):
                mutated_args.add(self.args.inplace_buffers[mutation].inner_name)
            if mutation in self.args.output_buffers:
                mutated_args.add(self.args.output_buffers[mutation])
        mutated_args = sorted(mutated_args)

        triton_meta_signature = signature_to_meta(
            signature, size_dtype=self.index_dtype
        )
        triton_meta = {
            "signature": triton_meta_signature,
            "device": DeviceProperties.create(
                V.graph.scheduler.get_current_device_or_throw()
            ),
            "constants": {},
        }

        inductor_meta = {
            "autotune_hints": set(self.autotune_hints),
            "kernel_name": str(Placeholder.DESCRIPTIVE_NAME),
            "mutated_arg_names": mutated_args,
            "no_x_dim": self.no_x_dim,
            "num_load": self.num_load,
            "num_reduction": self.num_reduction,
            **self.inductor_meta_common(),
        }

        num_gb = None
        if config.benchmark_kernel or config.profile_bandwidth:
            num_gb = self.estimate_kernel_num_bytes() / 1e9
            inductor_meta["kernel_num_gb"] = num_gb

        for tree in self.active_range_trees():
            sizearg = SizeArg(f"{tree.prefix}numel", tree.numel)
            signature.append(sizearg)
            triton_meta_signature[len(argdefs)] = signature_of(
                sizearg, size_dtype=self.index_dtype
            )
            argdefs.append(f"{tree.prefix}numel")
            # constexpr version causes issues, see
            # https://github.com/pytorch/torchdynamo/pull/1362
            # triton_meta["constants"][len(argdefs)] = V.graph.sizevars.size_hint(
            #     tree.numel
            # )
            # argdefs.append(f"{tree.prefix}numel: tl.constexpr")
        triton_meta["configs"] = [config_of(signature)]

        # Triton compiler includes equal_to_1 args into constants even
        # when they are not constexpr. otherwise there may be a segfault
        # during launching the Inductor-compiled Triton kernel.
        # https://github.com/pytorch/pytorch/issues/120478#issuecomment-1962822307
        # https://github.com/openai/triton/blob/231efe9ed2d200be0f69a07c298e4342b08efe3d/python/triton/runtime/jit.py#L384
        for arg_num in triton_meta["configs"][0].equal_to_1:  # type: ignore[index]
            triton_meta["constants"][arg_num] = 1  # type: ignore[index]

        self.triton_meta = triton_meta

        for tree in self.range_trees:
            if tree.prefix == "r" and self.persistent_reduction:
                # RBLOCK for persistent_reduction is defined in codegen_static_numels
                continue
            if tree.tensor_dim is None:
                continue
            argdefs.append(f"{tree.prefix.upper()}BLOCK : tl.constexpr")

        self.codegen_body()

        for helper in self.helper_functions:
            code.writeline("")
            code.splice(helper)

        if self.inside_reduction:
            reduction_hint = self.reduction_hint
            heuristics_line = f"""
                @triton_heuristics.{heuristics}(
                    size_hints={size_hints!r},
                    reduction_hint={reduction_hint},
                    filename=__file__,
                    triton_meta={triton_meta!r},
                    inductor_meta={inductor_meta!r}
                )
                @triton.jit
            """
        else:
            tile_hint = ""
            if len(size_hints) == 2:
                if len(signature) == 4:  # input, output and 2 args
                    tile_hint = "tile_hint=TileHint.SQUARE,"
                else:
                    tile_hint = "tile_hint=TileHint.DEFAULT,"
            heuristics_line = f"""
                @triton_heuristics.{heuristics}(
                    size_hints={size_hints!r}, {tile_hint}
                    filename=__file__,
                    triton_meta={triton_meta!r},
                    inductor_meta={inductor_meta!r},
                    min_elem_per_thread={self.min_elem_per_thread}
                )
                @triton.jit
            """
        code.splice(heuristics_line)
        code.writeline(
            f"def {name or str(Placeholder.KERNEL_NAME)}({', '.join(argdefs)}):"
        )
        with code.indent():
            self.codegen_static_numels(code)
            for old, new in self.args.aliases():
                code.writeline(f"{old} = {new}")
            code.splice(self.body)

        if config.benchmark_kernel:
            code.splice(self.codegen_kernel_benchmark(num_gb))

        return code.getvalue()

    def codegen_static_numels(self, code):
        """
        We get a small speedup from hard coding numels if they are static.

        This code stomps on the passed-in values by writing an constant to the top of the kernel.

        In a kernel like:
        def KERNEL_NAME(in_ptr0, in_ptr1, out_ptr2, xnumel, rnumel, XBLOCK : tl.constexpr, RBLOCK : tl.constexpr):

        We would add
        xnumel = 4096
        rnumel = 768

        After the signature, before the kernel code, if we decided to make these static. As its hardcoded, it becomes
        a better signal to triton on how to unroll and do some static indexing. So, it's not so much that downstream
        knows that its a static numel, as that you just plop a constant into the kernel.
        """
        for tree in self.range_trees:
            if tree.prefix != "r" or self.inside_reduction:
                simplified_tree_numel = V.graph.sizevars.simplify(tree.numel)
                if isinstance(simplified_tree_numel, (sympy.Integer, int)):
                    code.writeline(f"{tree.prefix}numel = {int(simplified_tree_numel)}")

            if tree.prefix == "r" and self.persistent_reduction:
                simplified_tree_numel = V.graph.sizevars.simplify(tree.numel)
                if isinstance(simplified_tree_numel, (sympy.Integer, int)):
                    val = int(simplified_tree_numel)
                    val = next_power_of_2(val)
                else:
                    val = 128
                    while not V.graph.sizevars.statically_known_leq(
                        simplified_tree_numel, val
                    ):
                        assert (
                            val <= 16 * 1024
                        ), f"Failed to find static RBLOCK for {simplified_tree_numel}"
                        val *= 2
                code.writeline(f"RBLOCK: tl.constexpr = {val}")

            if tree.prefix == "x" and self.no_x_dim:
                code.writeline("XBLOCK: tl.constexpr = 1")

    def _get_grid_fn(self):
        return "grid"

    def add_numel_to_call_args_and_grid(self, name, call_args, arg_types, grid):
        # TODO(jansel): if there are constants, we shouldn't bother passing them as args
        for tree in self.range_trees:
            if isinstance(tree.numel, (sympy.Integer, sympy.Symbol)):
                expr = tree.numel
            else:
                expr = V.graph.wrapper_code.generate_numel_expr(name, tree)

            if tree.prefix != "r" or self.inside_reduction:
                call_args.append(expr)
                arg_types.append(type(expr))
            if tree.grid_dim is not None:
                grid.append(expr)

    def get_call_args(self):
        # arg_types is needed for cpp wrapper codegen
        _, call_args, _, arg_types = self.args.python_argdefs()
        # dynamo wraps unspec variable as 0d CPU tensor, need convert to scalar
        for i in range(len(call_args)):
            if V.graph.is_unspec_arg(call_args[i]):
                call_args[i] = call_args[i] + ".item()"

        return call_args, arg_types

    def call_kernel(self, name: str, node: Optional[IRNode] = None):
        wrapper = V.graph.wrapper_code
        call_args, arg_types = self.get_call_args()
        grid: List[Any] = []
        self.add_numel_to_call_args_and_grid(name, call_args, arg_types, grid)
        current_device = V.graph.scheduler.get_current_device_or_throw()

        if self.args.workspace_arg is not None:
            ws = self.args.workspace_arg
            wrapper.generate_workspace_allocation(
                ws.nbytes, current_device, ws.zero_fill
            )

        grid = wrapper.generate_default_grid(name, grid)
        wrapper.generate_kernel_call(
            name,
            call_args,
            grid,
            current_device.index,
            cuda=True,
            triton=True,
            arg_types=arg_types,
            grid_fn=self._get_grid_fn(),
            triton_meta=self.triton_meta,
        )

        if self.args.workspace_arg is not None:
            wrapper.writeline(wrapper.make_free_by_names(["workspace"]))

    def codegen_nan_check(self):
        wrapper = V.graph.wrapper_code
        _, call_args, arg_types, _ = self.args.python_argdefs()
        for arg, arg_type in zip(call_args, arg_types):
            if isinstance(arg_type, TensorArg):
                line = f"assert not {arg}.isnan().any().item()"
                wrapper.writeline(line)
                line = f"assert not {arg}.isinf().any().item()"
                wrapper.writeline(line)

    def create_cse_var(self, *args, **kwargs):
        return TritonCSEVariable(*args, **kwargs)

    def codegen_iteration_ranges_entry(self, entry: IterationRangesEntry):
        line = f"{entry.name} = {self.kexpr(self.rename_indexing(entry.expr))}"
        if entry.root.is_loop:
            self.indexing_code.writeline(line)
        else:
            # lift non-reduction stores outside loop
            self.body.writeline(line)

    def iteration_ranges_ranges_code(self, entry):
        assert entry.tensor_dim is not None
        size = self.indexing_size_str(entry.tensor_dim)
        index_dtype = self.index_dtype
        convert = f".to({index_dtype})" if index_dtype != "tl.int32" else ""
        return f"tl.arange(0, {entry.prefix.upper()}BLOCK){size}{convert}"

    def iteration_ranges_scalar_code(self, entry, value):
        index_dtype = self.index_dtype
        ndim = self.triton_tensor_ndim()
        size = [1] * ndim
        return f"tl.full({size}, {value}, {index_dtype})"

    def iteration_ranges_get_pid(self, entry):
        assert entry.grid_dim is not None
        key = f"tl.program_id({entry.grid_dim})"
        # y_grid has a limit, so express it in terms of y and z in case of overflow.
        # z grid is only exercised when max_tiles == 3 (off by default).
        if (
            entry.grid_dim == 1
            and not entry.has_zdim
            and not (isinstance(entry.numel, int) and entry.numel <= get_max_y_grid())
        ):
            # For ynumel larger than max_ygrid, we need to use zdim.
            # For each z dimension, there are tl.num_programs(1) yblocks which is passed by grad(x,y,z).
            # So, we need to add tl.program_id(z) * tl.num_programs(y) *YBLOCK to get the correct yoffset.
            key = f"({key} + tl.program_id({entry.grid_dim + 1}) * tl.num_programs({entry.grid_dim}))"
        pid = entry.pid_cache.get(key, key)
        if self.index_dtype != "tl.int32":
            return f"{pid}.to({self.index_dtype})"
        return pid

    def iteration_ranges_codegen_header(self, entry, code):
        x = entry.prefix
        if entry.is_loop:
            code.writeline(f"{entry.name} = {x}offset + {x}base")
        elif entry.grid_dim is None:
            # no need to "{x}offset = "
            code.writeline(f"{entry.name} = {self.iteration_ranges_ranges_code(entry)}")
            code.writeline(f"{x}offset = 0")
        else:
            if entry.tensor_dim is not None:
                line = f"{x}offset + {self.iteration_ranges_ranges_code(entry)}"
            else:
                line = self.iteration_ranges_scalar_code(entry, f"{x}offset")
            code.writelines(
                [
                    f"{x}offset = {self.iteration_ranges_get_pid(entry)} * {x.upper()}BLOCK",
                    f"{entry.name} = {line}",
                ]
            )
        code.writeline(f"{x}mask = {entry.name} < {x}numel")


class TritonScheduling(SIMDScheduling):
    int32_type = "tl.int32"
    int64_type = "tl.int64"
    kernel_type = TritonKernel
<<<<<<< HEAD
    backend_features = dict.fromkeys(
        [
            BackendFeature.SCAN,
            BackendFeature.BUCKETIZE,
            BackendFeature.MASKED_SCATTER_WITH_INDEX,
        ]
    )
    if torch.version.hip is None:
        backend_features = dict.fromkeys(
            [
                # TODO: Move this above when ROCm triton adds support for multiple inputs
                BackendFeature.TUPLE_REDUCTION,
            ]
=======
    backend_features = dict.fromkeys(  # dict for deterministic order
        [
            BackendFeature.BUCKETIZE,
            BackendFeature.INPLACE_BUFFERS,
            BackendFeature.MASKED_SCATTER_WITH_INDEX,
            BackendFeature.SCAN,
        ]
    )
    if torch.version.hip is None:
        backend_features.update(
            dict.fromkeys(
                [
                    # TODO: Move this above when ROCm triton adds support for multiple inputs
                    BackendFeature.TUPLE_REDUCTION,
                ]
            )
>>>>>>> 2e7d9458
        )

    @classmethod
    def get_backend_features(cls, device: torch.device):
        return cls.backend_features

    def codegen_comment(self, node_schedule):
        wrapper = V.graph.wrapper_code
        origins, detailed_origins = get_kernel_metadata(node_schedule, wrapper)
        if origins:
            wrapper.writeline(origins)

        if config.debug_fusion:
            from torch._inductor.scheduler import (
                BaseSchedulerNode,
                ForeachKernelSchedulerNode,
            )

            if not any(
                isinstance(n, ForeachKernelSchedulerNode) for n in node_schedule
            ):
                # We probably should look what are the nodes inside a foreach
                # schedule node
                node_names = [
                    n.get_name()
                    for n in node_schedule
                    if isinstance(n, BaseSchedulerNode)
                ]
                wrapper.writeline(
                    f"{wrapper.comment} Fused node name list: {', '.join(node_names)}"
                )

    def define_kernel(self, src_code, node_schedule, kernel):
        wrapper = V.graph.wrapper_code
        if src_code in wrapper.src_to_kernel:
            kernel_name = wrapper.src_to_kernel[src_code]
        else:
            fused_name = (
                get_fused_kernel_name(node_schedule, config.triton.descriptive_names)
                if config.triton.descriptive_names
                else ""
            )
            kernel_category = get_kernel_category_by_source_code(src_code)[:3]
            kernel_name = "_".join(
                ["triton", kernel_category, fused_name, wrapper.next_kernel_suffix()]
            )
            # use the original src_code as the key
            wrapper.src_to_kernel[src_code] = kernel_name
            subs_name = kernel_name if config.triton.unique_kernel_names else "triton_"

            # DESCRIPTIVE_NAME is used for profiling purposes; it shows the full kernel name
            # even when unique_kernel_names is turned off. Meanwhile, KERNEL_NAME is sometimes set
            # to "triton_" to maximize caching opportunities (when unique_kernel_names = False).
            src_code = src_code.replace(str(Placeholder.DESCRIPTIVE_NAME), kernel_name)
            src_code = src_code.replace(str(Placeholder.KERNEL_NAME), subs_name)

            # TODO(voz): Ostensibly, we should not need this. But there are cases where C++ codegen does
            # not use BracesBuffer, so we have no good indicator of a C++ buffer atm.
            src_code = src_code.replace("#pragma CMT", "#")

            basename, _, kernel_path = get_path(code_hash(src_code.strip()), "py")

            compile_wrapper = IndentedBuffer()
            compile_wrapper.writeline(f"async_compile.triton({subs_name!r}, '''")
            compile_wrapper.splice(src_code, strip=True)
            current_device = V.graph.scheduler.get_current_device_or_throw()
            compile_wrapper.writeline(f"''', device_str='{current_device.type}')")

            metadata_comment = f"# kernel path: {kernel_path}"
            origins, detailed_origins = get_kernel_metadata(node_schedule, wrapper)
            metadata_comment += "\n" + origins + "\n" + detailed_origins
            wrapper.define_kernel(
                kernel_name, compile_wrapper.getvalue(), metadata_comment
            )

            # log kernel metadata for offline analysis.
            # E.g. one can find all unaligned inner reduction and check if
            # padding helps with the perf kernel by kernel.
            if is_metric_table_enabled("kernel_metadata"):
                log_kernel_metadata(kernel_name, kernel_path, src_code)

        return kernel_name

    @preserve_rng_state()
    def benchmark_fused_nodes(self, nodes):
        src_code = self.generate_kernel_code_from_nodes(nodes, benchmark_kernel=True)
        mod = PyCodeCache.load(src_code)

        def cache_file_path():
            assert mod.__file__ is not None
            return os.path.splitext(mod.__file__)[0] + ".kernel_perf"

        def load_cache():
            path = cache_file_path()
            if os.path.exists(path):
                with open(path) as fd:
                    return float(fd.read())
            return None

        def store_cache():
            path = cache_file_path()
            with open(path, "w") as fd:
                fd.write(str(ms))

        log.debug(
            "kernel src code for %s written to: %s",
            {n.get_name() for n in nodes},
            mod.__file__,
        )
        ms = load_cache()
        if ms is not None:
            return ms, mod.__file__

        args = mod.get_args()
        call = mod.call
        wrapped_jit_function = mod.triton_

        # call once to trigger the compilation
        try:
            call(wrapped_jit_function.clone_args(*args)[0])
        except Exception as e:
            log.debug(
                "Exception (%s) in compiling fused nodes %s",
                e,
                {n.get_name() for n in nodes},
            )
            ms = float("inf")
            store_cache()
            return ms, mod.__file__

        launchers = wrapped_jit_function.launchers
        assert len(launchers) == 1
        if launchers[0].n_spills > 0:
            # skip benchmarking the kernel if there are register spills
            ms = float("inf")
        else:
            # We have to clone the inplace updated arguments to avoid earlier calls
            # generating out of range indices for later calls.
            ms = do_bench_gpu(lambda: call(wrapped_jit_function.clone_args(*args)[0]))

            # overhead of cloning args gives bias for fusing the kernel
            # in the case of mutating/in-placeable second fusion
            # TODO - would be better as a hook in triton do_bench that reset
            # the input values between benchmarking
            ms = ms - do_bench_gpu(lambda: wrapped_jit_function.clone_args(*args))

        log.debug(
            "The fused kernel for %s took %.3f ms to run",
            {n.get_name() for n in nodes},
            ms,
        )
        store_cache()
        return ms, mod.__file__<|MERGE_RESOLUTION|>--- conflicted
+++ resolved
@@ -2424,21 +2424,6 @@
     int32_type = "tl.int32"
     int64_type = "tl.int64"
     kernel_type = TritonKernel
-<<<<<<< HEAD
-    backend_features = dict.fromkeys(
-        [
-            BackendFeature.SCAN,
-            BackendFeature.BUCKETIZE,
-            BackendFeature.MASKED_SCATTER_WITH_INDEX,
-        ]
-    )
-    if torch.version.hip is None:
-        backend_features = dict.fromkeys(
-            [
-                # TODO: Move this above when ROCm triton adds support for multiple inputs
-                BackendFeature.TUPLE_REDUCTION,
-            ]
-=======
     backend_features = dict.fromkeys(  # dict for deterministic order
         [
             BackendFeature.BUCKETIZE,
@@ -2455,7 +2440,6 @@
                     BackendFeature.TUPLE_REDUCTION,
                 ]
             )
->>>>>>> 2e7d9458
         )
 
     @classmethod
