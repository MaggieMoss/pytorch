from __future__ import annotations

import csv
import inspect
import os
import re
from dataclasses import dataclass
from functools import lru_cache

from typing import Dict, List, Set, Tuple, TYPE_CHECKING, Union

from torch._inductor import config
from torch._inductor.utils import get_benchmark_name

# Prevent circular import
if TYPE_CHECKING:
    from torch._inductor.scheduler import (
        BaseSchedulerNode,
        ExternKernelSchedulerNode,
        NopKernelSchedulerNode,
        SchedulerNode,
    )

# counter for tracking how many kernels have been generated
generated_kernel_count = 0
generated_cpp_vec_kernel_count = 0
num_bytes_accessed = 0
nodes_num_elem: List[
    Tuple[
        Union[NopKernelSchedulerNode, SchedulerNode, ExternKernelSchedulerNode],
        int,
    ]
] = []
node_runtimes: List[Tuple[BaseSchedulerNode, float]] = []

# counters for tracking fusions
ir_nodes_pre_fusion = 0

# counters for tracking to_dtype inserted
cpp_to_dtype_count = 0

# The length counts the number of outer loop fusions.
# Each element counts the number of inner kernels in each outer loop fusion.
cpp_outer_loop_fused_inner_counts: List[int] = []

num_comprehensive_padding = 0


# reset all counters
def reset():
    global generated_kernel_count
    global generated_cpp_vec_kernel_count
    global num_bytes_accessed, nodes_num_elem
    global ir_nodes_pre_fusion
    global cpp_to_dtype_count
    global cpp_outer_loop_fused_inner_counts
    global num_comprehensive_padding

    generated_kernel_count = 0
    generated_cpp_vec_kernel_count = 0
    num_bytes_accessed = 0
    nodes_num_elem.clear()
    node_runtimes.clear()
    ir_nodes_pre_fusion = 0
    cpp_to_dtype_count = 0
    cpp_outer_loop_fused_inner_counts.clear()
    num_comprehensive_padding = 0


@dataclass
class CachedMetricsDeltas:
    """
    The subset of metrics we want update across cache hits, e.g., the
    FxGraphCache.
    """

    generated_kernel_count: int
    generated_cpp_vec_kernel_count: int
    ir_nodes_pre_fusion: int
    cpp_to_dtype_count: int


class CachedMetricsHelper:
    """
    A helper class to help calculate and apply counter deltas for those
    metrics we want to save with cache entries (e.g., FxGraphCache) and
    apply on a cache hit.
    """

    def __init__(self):
        global generated_kernel_count
        global generated_cpp_vec_kernel_count
        global ir_nodes_pre_fusion
        global cpp_to_dtype_count

        self.generated_kernel_count = generated_kernel_count
        self.generated_cpp_vec_kernel_count = generated_cpp_vec_kernel_count
        self.ir_nodes_pre_fusion = ir_nodes_pre_fusion
        self.cpp_to_dtype_count = cpp_to_dtype_count

    def get_deltas(self) -> CachedMetricsDeltas:
        global generated_kernel_count
        global generated_cpp_vec_kernel_count
        global ir_nodes_pre_fusion
        global cpp_to_dtype_count

        return CachedMetricsDeltas(
            generated_kernel_count - self.generated_kernel_count,
            generated_cpp_vec_kernel_count - self.generated_cpp_vec_kernel_count,
            ir_nodes_pre_fusion - self.ir_nodes_pre_fusion,
            cpp_to_dtype_count - self.cpp_to_dtype_count,
        )

    @staticmethod
    def apply_deltas(delta: CachedMetricsDeltas):
        global generated_kernel_count
        global generated_cpp_vec_kernel_count
        global ir_nodes_pre_fusion
        global cpp_to_dtype_count

        generated_kernel_count += delta.generated_kernel_count
        generated_cpp_vec_kernel_count += delta.generated_cpp_vec_kernel_count
        ir_nodes_pre_fusion += delta.ir_nodes_pre_fusion
        cpp_to_dtype_count += delta.cpp_to_dtype_count

<<<<<<< HEAD
@dataclass
class CachedMetricsDeltas:
    """
    The subset of metrics we want update across cache hits, e.g., the
    FxGraphCache.
    """

    generated_kernel_count: int
    generated_cpp_vec_kernel_count: int
    ir_nodes_pre_fusion: int
    cpp_to_dtype_count: int


class CachedMetricsHelper:
    """
    A helper class to help calculate and apply counter deltas for those
    metrics we want to save with cache entries (e.g., FxGraphCache) and
    apply on a cache hit.
    """

    def __init__(self):
        global generated_kernel_count
        global generated_cpp_vec_kernel_count
        global ir_nodes_pre_fusion
        global cpp_to_dtype_count

        self.generated_kernel_count = generated_kernel_count
        self.generated_cpp_vec_kernel_count = generated_cpp_vec_kernel_count
        self.ir_nodes_pre_fusion = ir_nodes_pre_fusion
        self.cpp_to_dtype_count = cpp_to_dtype_count

    def get_deltas(self) -> CachedMetricsDeltas:
        global generated_kernel_count
        global generated_cpp_vec_kernel_count
        global ir_nodes_pre_fusion
        global cpp_to_dtype_count

        return CachedMetricsDeltas(
            generated_kernel_count - self.generated_kernel_count,
            generated_cpp_vec_kernel_count - self.generated_cpp_vec_kernel_count,
            ir_nodes_pre_fusion - self.ir_nodes_pre_fusion,
            cpp_to_dtype_count - self.cpp_to_dtype_count,
        )

    @staticmethod
    def apply_deltas(delta: CachedMetricsDeltas):
        global generated_kernel_count
        global generated_cpp_vec_kernel_count
        global ir_nodes_pre_fusion
        global cpp_to_dtype_count

        generated_kernel_count += delta.generated_kernel_count
        generated_cpp_vec_kernel_count += delta.generated_cpp_vec_kernel_count
        ir_nodes_pre_fusion += delta.ir_nodes_pre_fusion
        cpp_to_dtype_count += delta.cpp_to_dtype_count

=======
>>>>>>> f34905f6

REGISTERED_METRIC_TABLES: Dict[str, MetricTable] = {}


@dataclass
class MetricTable:
    table_name: str
    column_names: List[str]

    num_rows_added: int = 0

    def add_row(self, row_fn):
        if self.table_name not in enabled_metric_tables():
            return

        row_dict = row_fn()
        assert len(self.column_names) == len(
            row_dict
        ), f"{len(self.column_names)} v.s. {len(row_dict)}"
        assert set(self.column_names) == set(
            row_dict.keys()
        ), f"{set(self.column_names)} v.s. {set(row_dict.keys())}"

        row = [
            get_benchmark_name(),
        ]
        row += [row_dict[column_name] for column_name in self.column_names]
        self._write_row(row)

    def output_filename(self):
        return f"metric_table_{self.table_name}.csv"

    def write_header(self):
        filename = self.output_filename()
        with open(filename, "w") as fd:
            writer = csv.writer(fd, lineterminator="\n")
            writer.writerow(["model_name"] + self.column_names)

    def _write_row(self, row):
        filename = self.output_filename()
        if self.num_rows_added == 0 and not os.path.exists(filename):
            self.write_header()

        self.num_rows_added += 1

        for idx, orig_val in enumerate(row):
            if isinstance(orig_val, float):
                new_val = f"{orig_val:.6f}"
            elif orig_val is None:
                new_val = ""
            else:
                new_val = orig_val
            row[idx] = new_val

        with open(filename, "a") as fd:
            writer = csv.writer(fd, lineterminator="\n")
            writer.writerow(row)

    @staticmethod
    def register_table(name, column_names):
        table = MetricTable(name, column_names)
        REGISTERED_METRIC_TABLES[name] = table


MetricTable.register_table(
    "slow_fusion",
    [
        "kernel1_path",
        "kernel1_latency",
        "kernel2_path",
        "kernel2_latency",
        "fused_kernel_path",
        "fused_kernel_latency",
        "slow_down_ratio",
    ],
)

# track the fusion statistics for each graph
MetricTable.register_table(
    "graph_stats",
    [
        "graph_id",
        "num_nodes_before_fusion",
        "num_nodes_after_fusion",
    ],
)

# track the perf difference between persistent reduction and non-persistent
# reductions
MetricTable.register_table(
    "persistent_red_perf",
    [
        "kernel1_name",
        "kernel2_name",
        "kernel1_latency",
        "kernel2_latency",
        "size_hints",
        "reduction_hint",
        "speedup",
    ],
)

# Log metadata for pointwise/reduction kernels. E.g., model name, kernel path, numel, rnumel, reduction hint
MetricTable.register_table(
    "kernel_metadata",
    [
        "kernel_name",
        "kernel_path",
        "kernel_category",  # pointwise/reduction/foreach etc.
        "size_hints",
        "reduction_hint",
        "line_of_code",
        "num_load",
        "num_store",
        "num_for_loop",
        "num_atomic_add",
        "num_args",
        # xyz numel can be different to size_hints since size_hints are rounded
        # up to the nearest power of 2.
        # Inductor kernel will burn in the xyz numel in kernel code for static
        # shape kernels.
        # Logging them will be helpful to find unaligned shape for reduction
        "xnumel",
        "ynumel",
        "rnumel",
        "kernel_args_num_gb",
    ],
)


def _parse_kernel_fn_code(kernel_module_code):
    """
    The kernel_module_code is the python module that contains kernel function code.
    kernel function is the proper triton kernel function annotated with
    @triton.jit
    """
    from .codecache import PyCodeCache
    from .wrapper_benchmark import get_triton_kernel

    mod = PyCodeCache.load(kernel_module_code)
    kernel = get_triton_kernel(mod)
    # kernel is a CachingAutotune; kernel.fn is the JITFunction;
    # kernel.fn.fn is the function being decorate by triton.jit
    return inspect.getsource(kernel.fn.fn)


def _parse_kernel_line_of_code(proper_kernel_fn_code):
    """
    Return the line of code for the kernel excluding the decorators.
    """
    return len(proper_kernel_fn_code.splitlines())


def _parse_size_hints(kernel_module_code, kernel_category):
    if kernel_category == "foreach":
        # foreach kernel does not have size_hints
        return None
    m = re.search(r"size_hints=(\[[0-9, ]*\]),", kernel_module_code)
    assert m, "size_hints missing!"
    return m.group(1)


def _parse_reduction_hint(kernel_category, kernel_module_code):
    if kernel_category not in ("reduction", "persistent_reduction"):
        return None
    m = re.search(r"reduction_hint=ReductionHint\.(\w*),", kernel_module_code)
    assert m, "reduction_hint not found in kernel source code!"
    return m.group(1)


def _count_pattern(proper_kernel_fn_code, pattern):
    return proper_kernel_fn_code.count(pattern)


def _count_args(proper_kernel_fn_code):
    def_line = proper_kernel_fn_code.splitlines()[0]
    assert def_line.startswith("def ")
    start_idx = def_line.index("(")
    end_idx = def_line.index("):")
    decl_csv = def_line[start_idx + 1 : end_idx]
    comps = decl_csv.split(",")
    return len(comps)


def _parse_proper_kernel_fn_code(kernel_fn_code):
    """
    Skip decorators.
    """
    start_pos = kernel_fn_code.index("def ")
    return kernel_fn_code[start_pos:]


def _parse_numel(proper_kernel_fn_code, numel_arg_name):
    m = re.search(f"{numel_arg_name} = ([\\d]+)", proper_kernel_fn_code)
    if m:
        return int(m.group(1))
    else:
        return None


def _parse_kernel_args_num_gb(kernel_fn_code, kernel_category):
    """
    inductor meta looks like:
        inductor_meta={... 'mutated_arg_names': [], 'no_x_dim': False, 'kernel_num_gb': 2.0},
    """
    m = re.search(r".kernel_num_gb.:\s*([0-9.]+)", kernel_fn_code)
    if m:
        return float(m.group(1))
    else:
        """
        There are a few cases that kernel_num_gdb field can be missing:
        1. the field will be missing if config.benchmark_kernel and
           config.profile_bandwidth are false
        2. even if config.benchmark_kernel or config.profile_bandwidth is true.
           foreach kernel does not have kernel_num_gb field in the metadata
        """
        return None


def log_kernel_metadata(kernel_name, kernel_path, kernel_module_code):
    """
    An utility to log kernel metadata. We may parse metadata from kernel source code here.

    It's fine to parse the generated kernel code here since the logging is
    disabled by default. It would hurt compilation time.
    """
    from .wrapper_benchmark import get_kernel_category_by_source_code

    kernel_category = get_kernel_category_by_source_code(kernel_module_code)
    reduction_hint = _parse_reduction_hint(kernel_category, kernel_module_code)
    size_hints = _parse_size_hints(kernel_module_code, kernel_category)
    kernel_fn_code = _parse_kernel_fn_code(kernel_module_code)

    proper_kernel_fn_code = _parse_proper_kernel_fn_code(kernel_fn_code)

    # the line of code excluding the decortors
    kernel_line_of_code = _parse_kernel_line_of_code(proper_kernel_fn_code)

    get_metric_table("kernel_metadata").add_row(
        lambda: {
            "kernel_name": kernel_name,
            "kernel_path": kernel_path,
            "kernel_category": kernel_category,
            "size_hints": size_hints,
            "reduction_hint": reduction_hint,
            "line_of_code": kernel_line_of_code,
            "num_load": _count_pattern(proper_kernel_fn_code, "tl.load"),
            "num_store": _count_pattern(proper_kernel_fn_code, "tl.store"),
            "num_for_loop": _count_pattern(proper_kernel_fn_code, "for "),
            "num_atomic_add": _count_pattern(proper_kernel_fn_code, "tl.atomic_add"),
            "num_args": _count_args(proper_kernel_fn_code),
            "xnumel": _parse_numel(proper_kernel_fn_code, "xnumel"),
            "ynumel": _parse_numel(proper_kernel_fn_code, "ynumel"),
            "rnumel": _parse_numel(proper_kernel_fn_code, "rnumel"),
            "kernel_args_num_gb": _parse_kernel_args_num_gb(
                kernel_fn_code, kernel_category
            ),
        }
    )


def purge_old_log_files():
    """
    Purge the old log file at the beginning when the benchmark script runs.
    Should do it in the parent process rather than the child processes running
    each individual model.
    """
    for name, table in REGISTERED_METRIC_TABLES.items():
        if name in enabled_metric_tables():
            filename = table.output_filename()
            if os.path.exists(filename):
                os.unlink(filename)

            table.write_header()


@lru_cache
def enabled_metric_tables() -> Set[str]:
    config_str = config.enabled_metric_tables

    enabled = set()
    for name in config_str.split(","):
        name = name.strip()
        if not name:
            continue
        assert (
            name in REGISTERED_METRIC_TABLES
        ), f"Metric table name {name} is not registered"
        enabled.add(name)
    return enabled


def is_metric_table_enabled(name):
    return name in enabled_metric_tables()


def get_metric_table(name):
    assert name in REGISTERED_METRIC_TABLES, f"Metric table {name} is not defined"
    return REGISTERED_METRIC_TABLES[name]<|MERGE_RESOLUTION|>--- conflicted
+++ resolved
@@ -123,65 +123,6 @@
         ir_nodes_pre_fusion += delta.ir_nodes_pre_fusion
         cpp_to_dtype_count += delta.cpp_to_dtype_count
 
-<<<<<<< HEAD
-@dataclass
-class CachedMetricsDeltas:
-    """
-    The subset of metrics we want update across cache hits, e.g., the
-    FxGraphCache.
-    """
-
-    generated_kernel_count: int
-    generated_cpp_vec_kernel_count: int
-    ir_nodes_pre_fusion: int
-    cpp_to_dtype_count: int
-
-
-class CachedMetricsHelper:
-    """
-    A helper class to help calculate and apply counter deltas for those
-    metrics we want to save with cache entries (e.g., FxGraphCache) and
-    apply on a cache hit.
-    """
-
-    def __init__(self):
-        global generated_kernel_count
-        global generated_cpp_vec_kernel_count
-        global ir_nodes_pre_fusion
-        global cpp_to_dtype_count
-
-        self.generated_kernel_count = generated_kernel_count
-        self.generated_cpp_vec_kernel_count = generated_cpp_vec_kernel_count
-        self.ir_nodes_pre_fusion = ir_nodes_pre_fusion
-        self.cpp_to_dtype_count = cpp_to_dtype_count
-
-    def get_deltas(self) -> CachedMetricsDeltas:
-        global generated_kernel_count
-        global generated_cpp_vec_kernel_count
-        global ir_nodes_pre_fusion
-        global cpp_to_dtype_count
-
-        return CachedMetricsDeltas(
-            generated_kernel_count - self.generated_kernel_count,
-            generated_cpp_vec_kernel_count - self.generated_cpp_vec_kernel_count,
-            ir_nodes_pre_fusion - self.ir_nodes_pre_fusion,
-            cpp_to_dtype_count - self.cpp_to_dtype_count,
-        )
-
-    @staticmethod
-    def apply_deltas(delta: CachedMetricsDeltas):
-        global generated_kernel_count
-        global generated_cpp_vec_kernel_count
-        global ir_nodes_pre_fusion
-        global cpp_to_dtype_count
-
-        generated_kernel_count += delta.generated_kernel_count
-        generated_cpp_vec_kernel_count += delta.generated_cpp_vec_kernel_count
-        ir_nodes_pre_fusion += delta.ir_nodes_pre_fusion
-        cpp_to_dtype_count += delta.cpp_to_dtype_count
-
-=======
->>>>>>> f34905f6
 
 REGISTERED_METRIC_TABLES: Dict[str, MetricTable] = {}
 
