--- conflicted
+++ resolved
@@ -57,11 +57,7 @@
     _reload_python_module,
     _reload_python_module_in_subproc,
 )
-<<<<<<< HEAD
-from torch._inductor.runtime.runtime_utils import cache_dir
-=======
 from torch._inductor.runtime.runtime_utils import cache_dir, default_cache_dir
->>>>>>> d21f311a
 from torch._inductor.utils import ALIGN_BYTES, clear_on_fresh_inductor_cache, is_linux
 
 from torch._logging import trace_structured
@@ -1310,22 +1306,7 @@
 #include <ATen/cpu/vec/vec.h>
 #endif
 
-<<<<<<< HEAD
-#ifdef __APPLE__
-// Fix Mac OS UT failed.
-__attribute__((aligned(64))) float in_out_ptr0[16] = {0.0};
-#else
-#if defined(_WIN32)
-#define __at_align__ __declspec(align(64))
-#else
-#define __at_align__ __attribute__((aligned(64)))
-#endif
-
-__at_align__ float in_out_ptr0[16] = {0.0};
-#endif
-=======
 alignas(64) float in_out_ptr0[16] = {0.0};
->>>>>>> d21f311a
 
 extern "C" void __avx_chk_kernel() {
     auto tmp0 = at::vec::Vectorized<float>(1);
@@ -1355,20 +1336,8 @@
     def __hash__(self) -> int:
         return hash(str(self))
 
-<<<<<<< HEAD
-    @functools.lru_cache(None)  # noqa: B019
-    def __bool__(self) -> bool:
-        from torch._inductor.cpp_builder import CppBuilder, CppTorchOptions
-
-        if config.cpp.vec_isa_ok is not None:
-            return config.cpp.vec_isa_ok
-
-        if config.is_fbcode():
-            return True
-=======
     def check_build(self, code) -> bool:
         from torch._inductor.cpp_builder import CppBuilder, CppTorchOptions
->>>>>>> d21f311a
 
         key, input_path = write(
             code,
@@ -1393,11 +1362,6 @@
                 output_path = x86_isa_help_builder.get_target_file_path()
                 if not os.path.isfile(output_path):
                     status, target_file = x86_isa_help_builder.build()
-<<<<<<< HEAD
-                    if status:
-                        return False
-=======
->>>>>>> d21f311a
 
                 # Check build result
                 subprocess.check_call(
@@ -1562,17 +1526,11 @@
 
     avx2 = torch.cpu._is_cpu_support_avx2()
     avx512 = torch.cpu._is_cpu_support_avx512()
-<<<<<<< HEAD
-
-    _check_and_append_supported_isa(supported_isa, avx2, "avx2")
-    _check_and_append_supported_isa(supported_isa, avx512, "avx512")
-=======
     amx_tile = torch.cpu._is_cpu_support_amx_tile()
 
     _check_and_append_supported_isa(supported_isa, avx2, "avx2")
     _check_and_append_supported_isa(supported_isa, avx512, "avx512")
     _check_and_append_supported_isa(supported_isa, amx_tile, "amx_tile")
->>>>>>> d21f311a
 
     return supported_isa
 
@@ -1590,13 +1548,7 @@
     if sys.platform == "darwin" and platform.processor() == "arm":
         isa_list.append(VecNEON())
 
-<<<<<<< HEAD
-    isa_list: List[VecISA] = []
-    cur_os = sys.platform
-    if cur_os != "linux" and cur_os != "win32":
-=======
     if sys.platform not in ["linux", "win32"]:
->>>>>>> d21f311a
         return isa_list
 
     arch = platform.machine()
@@ -1613,28 +1565,16 @@
                         if re.search(r"[\^ ]+vxe[\$ ]+", group):
                             isa_list.append(VecZVECTOR())
                             break
-<<<<<<< HEAD
-        return isa_list
-
-    if arch == "x86_64" or arch == "AMD64":
-=======
     elif arch == "aarch64":
         isa_list.append(VecNEON())
     elif arch in ["x86_64", "AMD64"]:
->>>>>>> d21f311a
         """
         arch value is x86_64 on Linux, and the value is AMD64 on Windows.
         """
         _cpu_supported_x86_isa = x86_isa_checker()
         for isa in supported_vec_isa_list:
-<<<<<<< HEAD
-            if str(isa) in _cpu_supported_x86_isa and isa:
-=======
             if all(flag in _cpu_supported_x86_isa for flag in str(isa).split()) and isa:
->>>>>>> d21f311a
                 isa_list.append(isa)
-
-    return isa_list
 
     return isa_list
 
