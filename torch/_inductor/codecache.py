# mypy: allow-untyped-defs
from __future__ import annotations

import base64
import copyreg
import dataclasses
import functools
import hashlib
import importlib
import io
import json
import logging
import os
import pickle
import pkgutil
import platform
import re
import shlex
import shutil
import struct
import subprocess
import sys
import sysconfig
import tempfile
import textwrap
import threading
import warnings
from bisect import bisect_right
from copy import copy
from ctypes import c_void_p, cdll, CDLL
from functools import partial
from pathlib import Path
from time import time, time_ns
from types import ModuleType
from typing import (
    Any,
    Callable,
    cast,
    Dict,
    Generator,
    List,
    Optional,
    Sequence,
    Set,
    Tuple,
    TYPE_CHECKING,
    Union,
)
from typing_extensions import TypeAlias

import torch
from torch._dynamo.utils import counters, dynamo_timed
from torch._inductor import config, exc, metrics
from torch._inductor.codegen.cuda import cuda_env
from torch._inductor.runtime.compile_tasks import (
    _module_to_triton_kernel,
    _reload_python_module,
    _reload_python_module_in_subproc,
)
from torch._inductor.runtime.runtime_utils import cache_dir, default_cache_dir
from torch._inductor.utils import ALIGN_BYTES, clear_on_fresh_inductor_cache, is_linux

from torch._logging import trace_structured
from torch._subclasses.fake_tensor import (
    extract_tensor_metadata,
    FakeTensor,
    TensorMetadata,
)
from torch.fx.experimental.symbolic_shapes import has_hint, hint_int, ShapeEnv

if TYPE_CHECKING:
    from concurrent.futures import Future

    from torch._inductor.graph import GraphLowering
    from torch._inductor.ir import ChoiceCaller
    from torch._inductor.runtime.hints import HalideInputSpec, HalideMeta


_HERE = os.path.abspath(__file__)
_TORCH_PATH = os.path.dirname(os.path.dirname(_HERE))
_LINKER_SCRIPT = os.path.join(_TORCH_PATH, "_inductor/script.ld")

_IS_WINDOWS = sys.platform == "win32"

if config.is_fbcode():
    from triton.fb import build_paths
    from triton.fb.build import _run_build_command

    from torch._inductor.fb.utils import (
        log_global_cache_errors,
        log_global_cache_stats,
        log_global_cache_vals,
        use_global_cache,
    )
else:

    def log_global_cache_errors(*args, **kwargs):
        pass

    def log_global_cache_stats(*args, **kwargs):
        pass

    def log_global_cache_vals(*args, **kwargs):
        pass

    def use_global_cache() -> bool:
        return False


output_code_log = torch._logging.getArtifactLogger(__name__, "output_code")

LOCK_TIMEOUT = 600

_IS_WINDOWS = sys.platform == "win32"


log = logging.getLogger(__name__)


def cpp_wrapper_cache_dir(name: str) -> str:
    cu_str = (
        "cpu"
        if torch.version.cuda is None
        else f'cu{torch.version.cuda.replace(".", "")}'
    )
    python_version = f"py{sys.version_info.major}{sys.version_info.minor}"
    build_folder = f"{python_version}_{cu_str}"

    cpp_wrapper_dir = os.path.join(cache_dir(), build_folder)
    cpp_wrapper_build_directory = os.path.join(cpp_wrapper_dir, name)
    os.makedirs(cpp_wrapper_build_directory, exist_ok=True)
    return cpp_wrapper_build_directory


def get_cpp_wrapper_cubin_path_name():
    return "cubin_path" if torch.version.hip is None else "hsaco_path"


class CacheBase:
    @staticmethod
    @functools.lru_cache(None)
    def get_system() -> Dict[str, Any]:
        try:
            from triton.compiler.compiler import triton_key

            # Use triton_key instead of triton.__version__ as the version
            # is not updated with each code change
            triton_version = triton_key()
        except ModuleNotFoundError:
            triton_version = None

        try:
            system: Dict[str, Any] = {
                "device": {
                    "name": torch.cuda.get_device_properties(
                        torch.cuda.current_device()
                    ).name,
                },
                "version": {
                    "cuda": torch.version.cuda,
                    "triton": triton_version,
                },
            }
        except (AssertionError, RuntimeError):
            # If cuda is not installed, none of the above config is relevant.
            system = {}

        system["hash"] = hashlib.sha256(
            json.dumps(system, sort_keys=True).encode("utf-8")
        ).hexdigest()

        return system

    @staticmethod
    @clear_on_fresh_inductor_cache
    @functools.lru_cache(None)
    def get_local_cache_path() -> Path:
        return Path(os.path.join(cache_dir(), "cache", CacheBase.get_system()["hash"]))

    @staticmethod
    @functools.lru_cache(None)
    def get_global_cache_path() -> Optional[Path]:
        return (
            Path(os.path.join(config.global_cache_dir, CacheBase.get_system()["hash"]))
            if config.global_cache_dir is not None
            else None
        )

    def __init__(self) -> None:
        self.system = CacheBase.get_system()

    def get_local_cache(self) -> Dict[str, Any]:
        local_cache_path = self.get_local_cache_path()
        if not local_cache_path.is_file():
            return {}
        with open(local_cache_path) as local_cache_fp:
            local_cache = json.load(local_cache_fp)
        return local_cache["cache"]

    def update_local_cache(self, local_cache: Dict[str, Any]) -> None:
        local_cache_path = self.get_local_cache_path()
        write_atomic(
            str(local_cache_path),
            json.dumps({"system": self.system, "cache": local_cache}, indent=4),
            make_dirs=True,
        )


class LocalCache(CacheBase):
    def lookup(self, *keys: str) -> Optional[Dict[str, Any]]:
        cache = self.get_local_cache()

        sub_cache = cache
        for key in keys:
            if key in cache:
                sub_cache = cache[key]
            else:
                return None

        return sub_cache

    def set_value(self, *keys: str, value: Any) -> None:
        cache = self.get_local_cache()

        sub_cache = cache
        for key in keys[0:-1]:
            sub_cache.setdefault(key, {})
            sub_cache = sub_cache[key]
        sub_cache[keys[-1]] = value

        self.update_local_cache(cache)


class PersistentCache(CacheBase):
    @functools.lru_cache(None)  # noqa: B019
    def get_global_cache(self):
        global_cache_path = self.get_global_cache_path()
        if global_cache_path is None or not global_cache_path.is_file():
            return {}
        with open(global_cache_path) as global_cache_fp:
            global_cache = json.load(global_cache_fp)
        return global_cache["cache"]

    def lookup(
        self,
        choices: List[ChoiceCaller],
        op: str,
        inputs: str,
        benchmark: Optional[Callable[[Any], Dict[ChoiceCaller, float]]],
    ) -> Dict[ChoiceCaller, float]:
        """
        Check to see if we have benchmarked the given choice callers. For each
        choice caller:

            1. Check global_cache[op][inputs][choice][precision], return benchmark if cached.
            2. Check local_cache[op][inputs][choice][precision], return benchmark if cached.
            3. If benchmark is not None:
                a. `max_autotune_gemm=True`: benchmark the choice, update
                    local_cache[op][inputs][choice], and return the benchmark.
                b. `max_autotune_gemm=False`: don't benchmark the choice, return nothing.
        """
        precision = torch.get_float32_matmul_precision()

        log_stats = partial(log_global_cache_stats, self.system, op, inputs, precision)
        log_vals = partial(log_global_cache_vals, self.system, op, inputs, precision)
        log_errors = partial(
            log_global_cache_errors, self.system, op, inputs, precision
        )
        timings = {}

        def check_cache(cache, callback=None) -> bool:
            """Check if `cache` contains data for all the choices"""
            hit = True
            for choice in choices:
                choice_hash = choice.hash_key()
                if choice_hash in cache.get(op, {}).get(inputs, {}).get(precision, {}):
                    # cache hit
                    timings[choice] = cache[op][inputs][precision][choice_hash]
                else:
                    # cache miss
                    hit = False
                    break
            if callback:
                callback(cached=hit)
            return hit

        if config.max_autotune or config.max_autotune_gemm:
            local_cache = self.get_local_cache() if config.autotune_local_cache else {}
            # check local cache first since it is data specific to the current machine
            if (
                not check_cache(local_cache)
                and not (
                    use_global_cache()
                    and check_cache(self.get_global_cache(), callback=log_stats)
                )
                and benchmark is not None
            ):
                try:
                    # re-benchmark everything to try to get consistent numbers from the same machine
                    timings = benchmark(choices)
                    assert all(choice in timings for choice in choices)
                    local_cache.setdefault(op, {})
                    local_cache[op].setdefault(inputs, {}).setdefault(precision, {})
                    for choice, timing in timings.items():
                        local_cache[op][inputs][precision][choice.hash_key()] = timing
                except RuntimeError as e:
                    # catch and log autotuning failures
                    log_errors(e)
                    raise e

                self.update_local_cache(local_cache)

                timings_to_log = {
                    choice.hash_key(): timings[choice] for choice in choices
                }
                log_vals(timings_to_log)
        elif use_global_cache():
            # only check global cache, not local one
            check_cache(self.get_global_cache(), callback=log_stats)
            # may have a partial cache hit, where not everything is benchmarked

        return timings


def get_lock_dir() -> str:
    lock_dir = os.path.join(cache_dir(), "locks")
    if not os.path.exists(lock_dir):
        os.makedirs(lock_dir, exist_ok=True)
    return lock_dir


def sha256_hash(data: bytes) -> str:
    # [:51] to strip off the "Q====" suffix common to every hash value.
    return base64.b32encode(hashlib.sha256(data).digest())[:51].decode("utf-8").lower()


def code_hash(code: Union[str, bytes], extra: str = ""):
    hashing_str = code if isinstance(code, bytes) else code.encode("utf-8")
    if extra != "":
        hashing_str = hashing_str + b"||" + extra.encode("utf-8")
    return "c" + sha256_hash(hashing_str)


def get_path(
    basename: str, extension: str, specified_dir: str = ""
) -> Tuple[str, str, str]:
    if specified_dir:
        if os.path.isabs(specified_dir):
            subdir = specified_dir
        else:
            subdir = os.path.join(cache_dir(), specified_dir)
    else:
        subdir = os.path.join(cache_dir(), basename[1:3])
    path = os.path.join(subdir, f"{basename}.{extension}")
    return basename, subdir, path


def get_hash(content: Union[str, bytes], extra: str = "", hash_type: str = "code"):
    if hash_type == "code":
        return code_hash(content, extra)
    if hash_type in ["cubin", "hsaco"]:
        return code_hash(repr(content))
    raise AssertionError(f"Unknown hash type {hash_type}")


def write(
    content: Union[str, bytes],
    extension: str,
    extra: str = "",
    hash_type: str = "code",
    specified_dir: str = "",
) -> Tuple[str, str]:
    # use striped content to compute hash so we don't end up with different
    # hashes just because the content begins/ends with different number of
    # spaces.
    key: str = get_hash(content.strip(), extra, hash_type)
    basename, subdir, path = get_path(key, extension, specified_dir)
    if not os.path.exists(path):
        write_atomic(path, content, make_dirs=True)
    return basename, path


def write_text(text: str) -> str:
    """
    Write the `text` to a file and return the path computed based on the hash.
    """
    return write(text, "txt")[1]


def write_atomic(
    path: str, content: Union[str, bytes], make_dirs: bool = False
) -> None:
    # Write into temporary file first to avoid conflicts between threads
    # Avoid using a named temporary file, as those have restricted permissions
    assert isinstance(
        content, (str, bytes)
    ), "Only strings and byte arrays can be saved in the cache"
    path = Path(path)
    if make_dirs:
        path.parent.mkdir(parents=True, exist_ok=True)
    tmp_path = path.parent / f".{os.getpid()}.{threading.get_ident()}.tmp"
    write_mode = "w" if isinstance(content, str) else "wb"
    with tmp_path.open(write_mode) as f:
        f.write(content)
    tmp_path.rename(path)


@dataclasses.dataclass
class TensorMetadataAndValues:
    """
    TensorMetadata plus the elements as a list of raw values.
    Used for hashing inlined constants.
    """

    tensor_metadata: TensorMetadata
    values: List[Any]


def _ident(x: Any) -> Any:
    return x


def extract_tensor_metadata_for_cache_key(device_map, t):
    """
    Extracts the tensor metadata and removes fields of the TensorMetadata
    that are not needed for caching
    """
    meta = extract_tensor_metadata(t)
    if not hasattr(t, "_is_inductor_static"):
        meta = dataclasses.replace(meta, storage_offset=0, storage_bytes=None)

    # The pickle implementation avoids serializing the same object more than once.
    # That behavior means the byte stream we create to hash will vary if, for example,
    # we see two tensor objects with the same device, but the torch.device object is
    # actually the same object vs. merely equivalent. We want to produce the same hash
    # value in either situation, so we memoize the device objects and always reference
    # the same object for a given device. It's possible other metadata fields deserve
    # the same treatment, but so far we've only observed this issue with the device.
    if meta.device not in device_map:
        device_map[meta.device] = meta.device
    meta = dataclasses.replace(meta, device=device_map[meta.device])

    return meta


def _reduce_fake_tensor(device_map, t):
    """
    See FxGraphCachePickler. Custom reducer to pickle FakeTensors.
    """
    metadata = extract_tensor_metadata_for_cache_key(device_map, t)
    return (_ident, (metadata,))


def _reduce_tensor(device_map, t):
    """
    See FxGraphCachePickler. Custom reducer to pickle Tensors.
    If we see tensors, we know they're constants stored as attributes on
    the GraphModule. Include the values in the key calculation. Small
    tensors will be inlined, so we can't serve the same cache entry for
    different values anyway. Large constants are treated as parameters,
    so we could conceivably reuse a cache entry. To do that, however,
    PyCodeCache would need more complexity to create a new module from its
    cache, but with the right constants attached as attributes.
    """
    if t.is_mkldnn:
        # TODO: These tensors don't currently pickle, so we can't cache a
        # compiled graph containing them. Just fail now. If mkldnn tensors
        # get pickling support, we can remove this.
        raise BypassFxGraphCache

    # Very large tensors could be expensive to copy to cpu and hash. Let's
    # at least report if we find slowness.
    start = time()
    values = t.tolist()
    elapsed = time() - start
    if elapsed > 1.0:
        warnings.warn(
            f"FX graph cache handling of a large constant took {elapsed:.1}s. Please file an issue."
        )

    metadata = extract_tensor_metadata_for_cache_key(device_map, t)
    return (_ident, (TensorMetadataAndValues(metadata, values),))


def _reduce_symint(s):
    """
    See FxGraphCachePickler. Custom reducer to pickle SymInts.
    """
    # For hashing purposes, we only care about the name of the symbol and
    # not the backed value. We evaluate guards stored with a cached graph
    # to ensure a cached entity with SymInt args is safe to reuse.
    return (_ident, (str(s),))


def _reduce_unsupported(s):
    """
    See FxGraphCachePickler. Custom reducer to handle any objects that we don't
    support and therefore raise to bypass caching.
    """
    raise BypassFxGraphCache


class FxGraphCachePickler(pickle.Pickler):
    """
    Custom pickler to customize the pickling of some objects (Tensors), only for the
    purpose of computing a hash for keying into the FxGraphCache. Tensors contain
    objects that don't pickle and/or vary between runs, and we want to capture the
    data that allow us to compute a stable, but safe hash.
    """

    # See extract_tensor_metadata_for_cache_key. Whenever we extract metadata during
    # pickling, we make sure devices always reference the same torch.device object.
    _device_map: Dict[torch.device, torch.device] = {}

    dispatch_table = copyreg.dispatch_table.copy()
    dispatch_table[FakeTensor] = functools.partial(_reduce_fake_tensor, _device_map)
    dispatch_table[torch.Tensor] = functools.partial(_reduce_tensor, _device_map)
    dispatch_table[torch.SymInt] = _reduce_symint
    dispatch_table[
        torch.fx.experimental._backward_state.BackwardState
    ] = _reduce_unsupported

    @classmethod
    def dumps(cls, obj) -> bytes:
        """
        Pickle an object using the FxGraphCachePickler.
        """
        with io.BytesIO() as stream:
            pickler = cls(stream)
            try:
                pickler.dump(obj)
            except (TypeError, AttributeError) as e:
                # Some configs options are callables, e.g., post_grad_custom_pre_pass,
                # and may not pickle.
                log.warning("Can't pickle", exc_info=True)
                raise BypassFxGraphCache from e
            return stream.getvalue()

    @classmethod
    def get_hash(cls, obj: Any) -> str:
        """
        Serialize an object using the FxGraphCachePickler and return a hash
        of the pickled object.
        """
        serialized_data = cls.dumps(obj)
        return sha256_hash(serialized_data)

    @classmethod
    def debug_str(cls, inp: Any) -> str:
        """
        Get a printable string describing in more detail all the attributes
        comprising an object. Useful for debugging when one graph hashes
        to a different value than another.
        """

        def get_str(obj) -> str:
            if isinstance(obj, torch.Tensor):
                return str(extract_tensor_metadata_for_cache_key(cls._device_map, obj))
            elif isinstance(obj, bytes):
                return "<bytes>"
            elif type(obj) in cls.dispatch_table:
                # Run the reducer on the object
                return str(cls.dispatch_table[type(obj)](obj)[1])
            else:
                return str(obj)

        lines = []
        for attr, obj in vars(inp).items():
            if isinstance(obj, list):
                for ii in range(len(obj)):
                    h = cls.get_hash(obj[ii])
                    lines.append(f"[{h}] {attr}[{ii}]: {get_str(obj[ii])}")
            elif isinstance(obj, dict):
                for k, v in obj.items():
                    h = cls.get_hash(v)
                    lines.append(f"[{h}] {attr}[{k}]: {get_str(v)}")
            else:
                h = cls.get_hash(obj)
                lines.append(f"[{h}] {attr}: {get_str(obj)}")
        return "\n".join(lines)


def build_code_hash(roots, prefix, hasher):
    for lib in sorted(pkgutil.iter_modules(roots, prefix), key=lambda x: x.name):
        spec = lib.module_finder.find_spec(lib.name, None)
        assert spec is not None
        module = spec.origin
        assert module is not None
        with open(module, "rb") as f:
            hasher.update(spec.name.encode("utf-8"))
            hasher.update(f.read())
        if lib.ispkg:
            # need to also hash submodules
            build_code_hash(spec.submodule_search_locations, f"{spec.name}.", hasher)


def get_code_hash(roots, extra_files=()):
    hasher = hashlib.sha256()
    hasher.update(torch.__version__.encode("utf-8"))
    build_code_hash(roots, "", hasher)
    for path in extra_files:
        if os.path.exists(path):
            with open(path, "rb") as f:
                hasher.update(f.read())
    return hasher.digest()


@functools.lru_cache(None)
def torch_key():
    """
    Compute a key that contains relevant information about torch source files
    """
    if not config.is_fbcode():
        inductor_root = os.path.dirname(__file__)
        extra_files = (
            "codegen/aoti_runtime/interface.cpp",
            "codegen/aoti_runtime/implementation.cpp",
            "codegen/cpp_prefix.h",
            "script.ld",
        )
        return get_code_hash(
            [inductor_root], [os.path.join(inductor_root, x) for x in extra_files]
        )

    from libfb.py import parutil

    return parutil.get_file_contents("torch/src_hash.txt").rstrip()


def get_inductor_root():
    return os.path.dirname(__file__)


@dataclasses.dataclass
class OrderedSetHolder:
    """
    See FxGraphHashDetails. Holds a sorted list to support stable hashing
    of set kwargs.
    """

    items: List[Any]


class BypassFxGraphCache(Exception):
    """
    Exception to indicate that the FxGraphCache should be bypassed.
    """

    pass


class FxGraphHashDetails:
    """
    Object to capture all the details for a compiled FX graph relevant to computing
    a safe and stable cache key.
    """

    # Excluded kwargs param that are not stable between runs
    EXCLUDED_KWARGS = ["graph_id"]

    def __init__(
        self,
        gm: torch.fx.GraphModule,
        example_inputs: List[torch.Tensor],
        fx_kwargs: Dict[str, Any],
        inputs_to_check: Sequence[int],
    ):
        self.gm = gm
        self.example_inputs = example_inputs

        # Order kwargs so hashing is stable to changes in kwarg order.
        self.fx_kwargs = {}
        for k in sorted(fx_kwargs):
            if k not in self.EXCLUDED_KWARGS:
                if type(fx_kwargs[k]) is set:
                    # Special case to handle set params. Python sets can't be
                    # ordered, so sort the elements and store them in a proxy.
                    self.fx_kwargs[k] = OrderedSetHolder(sorted(fx_kwargs[k]))
                else:
                    self.fx_kwargs[k] = fx_kwargs[k]

        # Alignment checks
        self.inputs_to_check = inputs_to_check

        # 'Deterministic algorithms' can affect codegen via lowering to cuda kernels.
        self.deterministic_algorithms_settings = (
            torch.are_deterministic_algorithms_enabled(),
            torch.is_deterministic_algorithms_warn_only_enabled(),
            torch.utils.deterministic.fill_uninitialized_memory,  # type: ignore[attr-defined]
        )

        # Global settings affecting matmul codegen.
        self.cuda_matmul_settings = (
            torch.backends.cuda.matmul.allow_tf32,
            torch.backends.cuda.matmul.allow_fp16_reduced_precision_reduction,
            torch.backends.cuda.matmul.allow_bf16_reduced_precision_reduction,
        )

        # Also hash on various system info (including the triton compiler version).
        self.torch_version = torch_key()
        self.system_info = CacheBase.get_system()
        self.inductor_config = config.save_config_portable()

    def debug_str(self) -> str:
        """
        Get a printable string describing in more detail all the attributes
        comprising this object. Useful for debugging when one graph hashes
        to a different value than another.
        """
        return FxGraphCachePickler.debug_str(self)


def compiled_fx_graph_hash(
    gm: torch.fx.GraphModule,
    example_inputs: List[torch.Tensor],
    fx_kwargs: Dict[str, Any],
    inputs_to_check: Sequence[int],
) -> str:
    """
    Generate a unique hash of the FX graph for caching.
    """
    details = FxGraphHashDetails(gm, example_inputs, fx_kwargs, inputs_to_check)
    # The prefix distinguishes among the other kinds of objects we
    # cache in this module.
    key = "f" + FxGraphCachePickler.get_hash(details)
    debug_str = details.debug_str()
    log.debug(f"FX graph cache hash details for key {key}:\n{debug_str}")  # noqa: G004
    torch._logging.trace_structured(
        "artifact",
        metadata_fn=lambda: {
            "name": "fx_graph_cache_hash",
            "encoding": "json",
        },
        payload_fn=lambda: json.dumps(
            {"key": key, "components": debug_str.split("\n")}
        ),
    )

    return key


class FxGraphCache:
    """
    Supports caching and reusing compiled Fx graphs.

    The overall strategy is as follows:
    - This cache stores entries on disk. When saving an entry, we can't
      serialize callables (that could be C++, Triton, etc.), so we serialize
      their own disk cache location. We then recreate the compiled artifact
      after fetching from disk.
    - For indexing the cache, we gather the fields relevant to identifying an
      FxGraph (the graph module, graph inputs, system settings etc.) into an
      FxGraphCacheDetails object, pickle it, and compute a hash for the key.
      See FxGraphCachePickler.
    - Among the metadata we store, we also include a guards expression that's
      appropriate for validating any symbols for Tensor arguments that have
      symbolic bounds. On cache lookup then, we evaluate those guards in the
      current context to validate that a cached entry can be served.
    - A given graph could have multiple compiled versions, corresponding to
      different sets of guards. Therefore, we store cache entries in the form:
          <temp dir>/<fx graph hash>/<serialized metatdata>
    - On lookup, we compute the key from the graph details, iterate over all
      leaf files in the corresponding subdirectory, deserialize the entry, and
      evaluate its guards expression. If the evaluation succeeds, we have a
      cache hit. If it fails, we compile the graph and store a new entry.
    - Finally, on a cache hit, we need to make sure any guards that would
      have been created during compilation are added to the current context.
    """

    # TODO(masnesral): Investigate whether it's beneficial to store compiled graphs
    # in an in-memory cache after loading from disk.
    @staticmethod
    def _get_tmp_dir() -> str:
        """
        Get the toplevel temporary directory for storing compiled graphs.
        """
        return os.path.join(cache_dir(), "fxgraph")

    @staticmethod
    def _get_tmp_dir_for_key(key: str) -> str:
        """
        Return the disk location for a given cache key.
        """
        return os.path.join(FxGraphCache._get_tmp_dir(), key[1:3], key)

    @staticmethod
    def _filter_backed_symints(inputs: List[Any]) -> List[torch.SymInt]:
        """
        Get the backed SymInt objects from the input list. Note that we can never
        have guards that depend on unbacked symint.
        """
        return [s for s in inputs if isinstance(s, torch.SymInt) and has_hint(s)]

    @staticmethod
    def _get_shape_env() -> Optional[ShapeEnv]:
        """
        Helper to get the shape env from the tracing context.
        """
        ctx = torch._guards.TracingContext.try_get()
        if not ctx:
            return None
        return ctx.fake_mode.shape_env

    @staticmethod
    def _lookup_graph(
        key: str,
        example_inputs: List[torch.Tensor],
        local: bool,
        remote_cache: Optional[Any],
    ) -> Optional[CompiledFxGraph]:
        """
        Lookup a compiled graph in the cache by key. On a hit, return the
        deserialized CompiledFxGraph object. On a miss, return None.
        """
        shape_env = FxGraphCache._get_shape_env()
        assert shape_env is not None

        symints = FxGraphCache._filter_backed_symints(example_inputs)
        hints = [hint_int(s) for s in symints]

        def iterate_over_candidates() -> Generator[CompiledFxGraph, None, None]:
            if local:
                subdir = FxGraphCache._get_tmp_dir_for_key(key)
                if os.path.exists(subdir):
                    for path in sorted(os.listdir(subdir)):
                        try:
                            with open(os.path.join(subdir, path), "rb") as f:
                                yield pickle.load(f)
                        except Exception:
                            log.warning(
                                "fx graph cache unable to load compiled graph",
                                exc_info=True,
                            )

            if remote_cache:
                try:
                    if (data := remote_cache.get(key)) is not None:
                        yield pickle.loads(data)
                except Exception:
                    log.warning(
                        "fx graph cache unable to load compiled graph", exc_info=True
                    )

        # Iterate over any entries in the subdir for this key and evaluate
        # their guards to determine whether there's a hit.
        graph = None

        for candidate in iterate_over_candidates():
            if not candidate.guards_expr:
                # No guards to evaluate, so this is a hit.
                graph = candidate
                break

            # Evaluate the guard expression in the current context.
            # If there's not a cache hit, we don't want the evaluation to
            # affect the current env, e.g., cause the creation of new guards,
            # so we evaluate with the hints instead of the symbols.
            hit = bool(
                shape_env.evaluate_guards_expression(candidate.guards_expr, hints)
            )
            log.debug(
                "fx graph cache key %s evaluating guards [%s] with values %s => hit=%s",
                key,
                candidate.guards_expr,
                hints,
                hit,
            )
            if hit:
                graph = candidate
                break

        if graph is None:
            return None

        # See _save_graph(); we don't store the callable in the cache entry so
        # recreate it here from the PyCodeCache disk cache.
        artifact_path = get_path(graph.cache_key, "py")[2]
        code = graph.source_code
        if not os.path.exists(artifact_path):
            counters["inductor"]["fxgraph_lookup_write_file"] += 1
            Path(os.path.dirname(artifact_path)).mkdir(parents=True, exist_ok=True)
            cpp_pp = cpp_prefix_path()
            if os.path.basename(cpp_pp) in code:
                if cpp_pp in code:
                    # Great the name is correct
                    pass
                else:
                    # Old dir name is included, replace it
                    pattern = rf'#include\s*"[^"]+{os.path.basename(cpp_pp)}"'
                    code = re.sub(pattern, f'#include "{cpp_pp}"', code)

            write_atomic(artifact_path, code, make_dirs=True)

        try:
            graph.current_callable = PyCodeCache.load_by_key_path(
                graph.cache_key,
                artifact_path,
                graph.cache_linemap,
                graph.constants,
            ).call
        except OSError:
            # Not expected, but in case the PyCodeCache entry is removed from
            # underneath us, treat it as a cache miss and recompile.
            log.error("Failed to load cached artifact: %s", artifact_path)
            return None

        # Now re-evaluate with the symints to add any guards to the current env.
        if graph.guards_expr:
            check = bool(
                shape_env.evaluate_guards_expression(graph.guards_expr, symints)
            )
            assert check is True
            log.debug(
                "fx graph cache key %s post-load guards: %s", key, shape_env.guards
            )

        # Increment the cached metrics by the amounts recorded when the FX
        # graph was compiled for this cache entry. Pretending these counters
        # were incremented normally is useful for testing with the cache enabled.
        metrics.CachedMetricsHelper.apply_deltas(graph.metrics_deltas)

        from .graph import GraphLowering

        GraphLowering.save_output_code(code)
        output_code_log.debug("Output code: \n%s", code)

        return graph

    @staticmethod
    def _save_graph(
        key: str,
        compiled_graph: CompiledFxGraph,
        example_inputs: List[torch.Tensor],
        time_taken_ns,
        local,
        remote_cache,
    ):
        """
        Store a serialized CompiledFxGraph on disk.
        """
        disk_compiled_graph = copy(compiled_graph)
        # We can't really serialize callables that may be C++/Triton/etc.,
        # so we serialize their PyCodeCache disk cache location instead.
        # TODO: This could be better if we're ever able to serialize compiled
        # models to disk.
        disk_compiled_graph.current_callable = None

        # Before serializing, compute the guard expression that will be used to
        # ensure that a CompiledFxGraph is valid when loaded from the cache. It's
        # sufficient to consider only the SymInt args to the fx graph since the
        # Tensor shapes are already captured in the hash for the cache key. Any
        # Tensor arg with a symbolic shape will have a SymInt arg for the graph.
        shape_env = FxGraphCache._get_shape_env()
        assert shape_env is not None
        symints = FxGraphCache._filter_backed_symints(example_inputs)
        guards = shape_env.get_pruned_guards(symints)
        disk_compiled_graph.guards_expr = shape_env.produce_guards_expression(
            placeholders=symints, guards=guards
        )

        try:
            content = pickle.dumps(disk_compiled_graph)
        except Exception:
            log.warning(
                "fx graph cache unable to serialize compiled graph", exc_info=True
            )
            counters["inductor"]["fxgraph_cache_pickle_error"] += 1
            return

        try:
            if local:
                subdir = FxGraphCache._get_tmp_dir_for_key(key)
                if not os.path.exists(subdir):
                    os.makedirs(subdir, exist_ok=True)

                # Use a hash of the serialized CompiledFxGraph to get a unique file
                # name. The specific name doesn't matter since a lookup involves
                # iterating over all entries in the parent subdir.
                path = os.path.join(subdir, sha256_hash(content))
                write_atomic(path, content, make_dirs=True)

            if remote_cache:
                cache_data = (
                    {
                        "data": content,
                        "time_taken_ms": time_taken_ns
                        // 1000000,  # Convert from NS to MS
                    }
                    if config.is_fbcode()
                    else content
                )
                remote_cache.put(key, cache_data)
        except Exception:
            log.warning("fx graph unable to write to cache", exc_info=True)
            counters["inductor"]["fxgraph_cache_write_error"] += 1

    @staticmethod
    def _check_can_cache(gm: torch.fx.GraphModule):
        """
        Check some conditions that would preclude caching and raise BypassFxGraphCache
        to bypass in case caching is not possible.
        """
        # Freezing can embed constants that wouldn't be static across runs.
        if config.freezing or config.aot_inductor.use_runtime_constant_folding:
            raise BypassFxGraphCache

        # The treatment of guards in the caching implementation requires that
        # we have a shape env.
        if FxGraphCache._get_shape_env() is None:
            log.debug("fx graph cache no shape env")
            raise BypassFxGraphCache

        # HigherOrderOperators should be handled on a case-by-case basis.
        # Currently, we just skip caching if we have any.
        # We also skip if there are any torchbind objects.
        for node in gm.graph.nodes:
            if isinstance(node.target, torch._ops.HigherOrderOperator):
                raise BypassFxGraphCache
            if node.op == "getattr" and isinstance(
                getattr(gm, node.target), torch._C.ScriptObject
            ):
                raise BypassFxGraphCache

    @staticmethod
    def load(
        compile_fx_fn: Callable[..., Any],
        gm: torch.fx.GraphModule,
        example_inputs: List[torch.Tensor],
        fx_kwargs: Dict[str, Any],
        inputs_to_check: Sequence[int],
        local: bool,
        remote: bool,
    ):
        """
        Load a compiled graph from the cache. If a cached entry does not exist,
        compile the graph and save it to the cache.
        """
        assert local or remote, "at least one of them needs to be enabled"
        compiled_graph = None
        try:
            FxGraphCache._check_can_cache(gm)
            key = compiled_fx_graph_hash(gm, example_inputs, fx_kwargs, inputs_to_check)

            remote_cache = None
            if remote:
                cache_id = "fx-graph-v1"
                try:
                    if config.is_fbcode():
                        from triton.fb.fb_memcache import (
                            FbMemcacheRemoteFxGraphCacheBackend,
                        )

                        remote_cache = FbMemcacheRemoteFxGraphCacheBackend(cache_id)
                    else:
                        from torch._inductor.remote_cache import RedisRemoteCacheBackend

                        remote_cache = RedisRemoteCacheBackend(cache_id)
                except Exception:
                    remote_cache = None
                    log.warning("Unable to create a remote cache", exc_info=True)

            compiled_graph = FxGraphCache._lookup_graph(
                key, example_inputs, local, remote_cache
            )

            if compiled_graph is None:
                log.debug("fx graph cache miss for key %s", key)
                counters["inductor"]["fxgraph_cache_miss"] += 1
                start_time = time_ns()
                compiled_graph = compile_fx_fn(gm, example_inputs, **fx_kwargs)
                time_taken_ns = time_ns() - start_time
                FxGraphCache._save_graph(
                    key,
                    compiled_graph,
                    example_inputs,
                    time_taken_ns,
                    local,
                    remote_cache,
                )
            else:
                log.debug("fx graph cache hit for key %s", key)
                counters["inductor"]["fxgraph_cache_hit"] += 1
            compiled_graph._fx_graph_cache_key = key
        except BypassFxGraphCache:
            counters["inductor"]["fxgraph_cache_bypass"] += 1
            if not compiled_graph:
                compiled_graph = compile_fx_fn(gm, example_inputs, **fx_kwargs)

        return compiled_graph

    @staticmethod
    def clear():
        """
        Clear out the on-disk cache.
        """
        try:
            shutil.rmtree(FxGraphCache._get_tmp_dir())
        except FileNotFoundError:
            pass


_StrideExprStr: TypeAlias = str


@dataclasses.dataclass
class CompiledFxGraph:
    """
    Class holding a compiled FX graph. This is the object serialized on disk
    to support FxGraph caching.
    """

    current_callable: Optional[Callable[..., Any]]
    cache_key: str
    source_code: str = dataclasses.field(repr=False)  # Do not display source_code
    cache_linemap: Optional[List[Tuple[int, str]]]
    device_types: Set[str]
    device_idxs: Set[int]
    mutated_inputs: Set[str]
    mutated_input_idxs: Set[int]
    constants: Dict[str, torch.Tensor]
    torchbind_constants: Dict[str, torch._C.ScriptObject]
    output_strides: Optional[List[Optional[Tuple[_StrideExprStr, ...]]]]
    disabled_cudagraphs_reason: Optional[str]
    metrics_deltas: metrics.CachedMetricsDeltas
    # This is a string representation of an expression we serialize
    # with the object so the guards can be evaluated in a different
    # context in order to verify the validity of serving a cached
    # fx graph. The expression must be generated by:
    # ShapeEnv.produce_guards_expression()
    guards_expr: Optional[str]

    _boxed_call: Optional[bool] = None
    _fx_graph_cache_key: Optional[str] = None

    def __init__(
        self,
        current_callable: Optional[Callable[..., Any]],
        graph: GraphLowering,
        output_strides: List[Optional[Tuple[_StrideExprStr, ...]]],
        disabled_cudagraphs_reason: Optional[str],
        metrics_deltas: metrics.CachedMetricsDeltas,
    ):
        self.current_callable = current_callable
        self.cache_key = graph.cache_key
        if graph.cache_path:
            with open(graph.cache_path) as f:
                self.source_code = f.read()
        self.cache_linemap = graph.cache_linemap
        self.device_types = graph.device_types
        self.device_idxs = graph.device_idxs
        self.mutated_inputs = graph.mutated_inputs
        self.mutated_input_idxs = set(graph.mutated_input_idxs)
        self.constants = graph.constants
        self.torchbind_constants = graph.torchbind_constants
        self.output_strides = output_strides
        self.disabled_cudagraphs_reason = disabled_cudagraphs_reason
        self.metrics_deltas = metrics_deltas
        self.guards_expr = None

    def __call__(self, inputs: List[Any]) -> Any:
        assert self.current_callable is not None
        return self.current_callable(inputs)


def cpp_compiler() -> str:
    if config.is_fbcode():
        return build_paths.cc() if torch.version.hip is None else build_paths.clang()
    if isinstance(config.cpp.cxx, (list, tuple)):
        search = tuple(config.cpp.cxx)
    else:
        search = (config.cpp.cxx,)
    return cpp_compiler_search(search)


@functools.lru_cache(1)
def cpp_compiler_search(search: str) -> str:
    for cxx in search:
        try:
            if cxx is None:
                # gxx package is only available for Linux
                # according to https://anaconda.org/conda-forge/gxx/
                if sys.platform != "linux":
                    continue
                # Do not install GXX by default
                if not os.getenv("TORCH_INDUCTOR_INSTALL_GXX"):
                    continue
                from filelock import FileLock

                lock_dir = get_lock_dir()
                lock = FileLock(
                    os.path.join(lock_dir, "g++.lock"), timeout=LOCK_TIMEOUT
                )
                with lock:
                    cxx = install_gcc_via_conda()
            subprocess.check_output([cxx, "--version"])
            return cxx
        except (subprocess.SubprocessError, FileNotFoundError, ImportError):
            continue
    raise exc.InvalidCxxCompiler


def install_gcc_via_conda() -> str:
    """On older systems, this is a quick way to get a modern compiler"""
    prefix = os.path.join(cache_dir(), "gcc")
    cxx_path = os.path.join(prefix, "bin", "g++")
    if not os.path.exists(cxx_path):
        log.info("Downloading GCC via conda")
        conda = os.environ.get("CONDA_EXE", "conda")
        if conda is None:
            conda = shutil.which("conda")
        if conda is not None:
            subprocess.check_call(
                [
                    conda,
                    "create",
                    f"--prefix={prefix}",
                    "--channel=conda-forge",
                    "--quiet",
                    "-y",
                    "python=3.8",
                    "gxx",
                ],
                stdout=subprocess.PIPE,
            )
    return cxx_path


def is_gcc() -> bool:
    if sys.platform == "darwin" and is_apple_clang():
        return False
    return bool(re.search(r"(gcc|g\+\+)", cpp_compiler()))


@functools.lru_cache(None)
def is_apple_clang() -> bool:
    cxx = cpp_compiler()
    version_string = subprocess.check_output([cxx, "--version"]).decode("utf8")
    return "Apple" in version_string.splitlines()[0]


def is_clang() -> bool:
    # Mac OS apple clang maybe named as gcc, need check compiler info.
    if sys.platform == "darwin":
        return is_apple_clang()
    return bool(re.search(r"(clang|clang\+\+)", cpp_compiler()))


def get_compiler_version_info(compiler):
    SUBPROCESS_DECODE_ARGS = ("oem",) if _IS_WINDOWS else ()
    env = os.environ.copy()
    env["LC_ALL"] = "C"  # Don't localize output
    try:
        version_string = subprocess.check_output(
            [compiler, "-v"], stderr=subprocess.STDOUT, env=env
        ).decode(*SUBPROCESS_DECODE_ARGS)
    except Exception as e:
        try:
            version_string = subprocess.check_output(
                [compiler, "--version"], stderr=subprocess.STDOUT, env=env
            ).decode(*SUBPROCESS_DECODE_ARGS)
        except Exception as e:
            return ""
    # Mutiple lines to one line string.
    version_string = version_string.replace("\r", "_")
    version_string = version_string.replace("\n", "_")
    return version_string


def _get_isa_dry_compile_fingerprint(isa_flags: str) -> str:
    # ISA dry compile will cost about 1 sec time each startup time.
    # Please check the issue: https://github.com/pytorch/pytorch/issues/100378
    # Actually, dry compile is checking compile capability for ISA.
    # We just record the compiler version, isa options and pytorch version info,
    # and generated them to output binary hash path.
    # It would optimize and skip compile existing binary.
    compiler_info = get_compiler_version_info(cpp_compiler())
    torch_version = torch.__version__
    fingerprint = f"{compiler_info}={isa_flags}={torch_version}"
    return fingerprint


class VecISA:
    _bit_width: int
    _macro: List[str]
    _arch_flags: str
    _dtype_nelements: Dict[torch.dtype, int]

    # Note [Checking for Vectorized Support in Inductor]
    # TorchInductor CPU vectorization reuses PyTorch vectorization utility functions
    # Hence, TorchInductor would depend on Sleef* to accelerate mathematical functions
    # like exp, pow, sin, cos and etc.
    # But PyTorch and TorchInductor might use different compilers to build code. If
    # PyTorch uses gcc-7/g++-7 to build the release package, the libtorch_cpu.so
    # will not expose the Sleef* AVX512 symbols since gcc-7/g++-7 cannot pass
    # avx512 check in CMake - FindAVX.cmake. But TorchInductor install the latest
    # gcc/g++ compiler by default while it could support the AVX512 compilation.
    # Therefore, there would be a conflict sleef version between PyTorch and
    # TorchInductor. Hence, we dry-compile the following code to check whether current
    # HW platform and PyTorch both could support AVX512 or AVX2. And suppose ARM
    # also needs the logic
    # In fbcode however, we are using the same compiler for pytorch and for inductor codegen,
    # making the runtime check unnecessary.
    _avx_code = """
#if defined(CPU_CAPABILITY_AVX512) || defined(CPU_CAPABILITY_AVX2) || defined(CPU_CAPABILITY_ZVECTOR) || defined(CPU_CAPABILITY_NEON)
#include <ATen/cpu/vec/functional.h>
#include <ATen/cpu/vec/vec.h>
#endif

alignas(64) float in_out_ptr0[16] = {0.0};

extern "C" void __avx_chk_kernel() {
    auto tmp0 = at::vec::Vectorized<float>(1);
    auto tmp1 = tmp0.exp();
    tmp1.store(in_out_ptr0);
}
"""  # noqa: B950

    _avx_py_load = """
import torch
from ctypes import cdll
cdll.LoadLibrary("__lib_path__")
"""

    def bit_width(self) -> int:
        return self._bit_width

    def nelements(self, dtype: torch.dtype = torch.float) -> int:
        return self._dtype_nelements[dtype]

    def build_macro(self) -> List[str]:
        return self._macro

    def build_arch_flags(self) -> str:
        return self._arch_flags

    def __hash__(self) -> int:
        return hash(str(self))

    @functools.lru_cache(None)  # noqa: B019
    def __bool__(self) -> bool:
        from torch._inductor.cpp_builder import CppBuilder, CppTorchOptions

        if config.cpp.vec_isa_ok is not None:
            return config.cpp.vec_isa_ok

        if config.is_fbcode():
            return True

        key, input_path = write(
            VecISA._avx_code,
            "cpp",
            extra=_get_isa_dry_compile_fingerprint(self._arch_flags),
        )
        from filelock import FileLock

        lock_dir = get_lock_dir()
        lock = FileLock(os.path.join(lock_dir, key + ".lock"), timeout=LOCK_TIMEOUT)
        with lock:
            output_dir = os.path.dirname(input_path)
            buid_options = CppTorchOptions(vec_isa=self, warning_all=False)
            x86_isa_help_builder = CppBuilder(
                key,
                [input_path],
                buid_options,
                output_dir,
            )
            try:
                # Check if the output file exist, and compile when not.
                output_path = x86_isa_help_builder.get_target_file_path()
                if not os.path.isfile(output_path):
                    status, target_file = x86_isa_help_builder.build()

                # Check build result
                subprocess.check_call(
                    [
                        sys.executable,
                        "-c",
                        VecISA._avx_py_load.replace("__lib_path__", output_path),
                    ],
                    stderr=subprocess.DEVNULL,
                    env={**os.environ, "PYTHONPATH": ":".join(sys.path)},
                )
            except Exception as e:
                return False

            return True


@dataclasses.dataclass
class VecNEON(VecISA):
    _bit_width = 256  # This is required to leverage the compute implemented in aten/src/ATen/cpu/vec/vec256/vec256_float_neon.h
    _macro = ["CPU_CAPABILITY_NEON"]
    if sys.platform == "darwin" and platform.processor() == "arm":
        _macro.append("AT_BUILD_ARM_VEC256_WITH_SLEEF")
    _arch_flags = ""  # Unused
    _dtype_nelements = {torch.float: 8, torch.bfloat16: 16, torch.float16: 16}

    def __str__(self) -> str:
        return "asimd"  # detects the presence of advanced SIMD on armv8-a kernels

    __hash__: Callable[[VecISA], Any] = VecISA.__hash__


@dataclasses.dataclass
class VecAVX512(VecISA):
    _bit_width = 512
    _macro = ["CPU_CAPABILITY_AVX512"]
    _arch_flags = (
        "-mavx512f -mavx512dq -mavx512vl -mavx512bw -mfma"
        if not _IS_WINDOWS
        else "/arch:AVX512"
    )  # TODO: use cflags
    _dtype_nelements = {torch.float: 16, torch.bfloat16: 32, torch.float16: 32}

    def __str__(self) -> str:
        return "avx512"

    __hash__: Callable[[VecISA], Any] = VecISA.__hash__


@dataclasses.dataclass
class VecAVX2(VecISA):
    _bit_width = 256
    _macro = ["CPU_CAPABILITY_AVX2"]
    _arch_flags = (
        "-mavx2 -mfma -mf16c" if not _IS_WINDOWS else "/arch:AVX2"
    )  # TODO: use cflags
    _dtype_nelements = {torch.float: 8, torch.bfloat16: 16, torch.float16: 16}

    def __str__(self) -> str:
        return "avx2"

    __hash__: Callable[[VecISA], Any] = VecISA.__hash__


@dataclasses.dataclass
class VecZVECTOR(VecISA):
    _bit_width = 256
    _macro = [
        "CPU_CAPABILITY_ZVECTOR",
        "CPU_CAPABILITY=ZVECTOR",
        "HAVE_ZVECTOR_CPU_DEFINITION",
    ]
    _arch_flags = "-mvx -mzvector"
    _dtype_nelements = {torch.float: 8, torch.bfloat16: 16, torch.float16: 16}

    def __str__(self) -> str:
        return "zvector"

    __hash__: Callable[[VecISA], Any] = VecISA.__hash__


class InvalidVecISA(VecISA):
    _bit_width = 0
    _macro = [""]
    _arch_flags = ""
    _dtype_nelements = {}

    def __str__(self) -> str:
        return "INVALID_VEC_ISA"

    def __bool__(self) -> bool:  # type: ignore[override]
        return False

    __hash__: Callable[[VecISA], Any] = VecISA.__hash__


def x86_isa_checker() -> List[str]:
    supported_isa: List[str] = []

    def _check_and_append_supported_isa(
        dest: List[str], isa_supported: bool, isa_name: str
    ):
        if isa_supported:
            dest.append(isa_name)

    Arch = platform.machine()
    """
    Arch value is x86_64 on Linux, and the value is AMD64 on Windows.
    """
    if Arch != "x86_64" and Arch != "AMD64":
        return supported_isa

    avx2 = torch.cpu._is_cpu_support_avx2()
    avx512 = torch.cpu._is_cpu_support_avx512()

    _check_and_append_supported_isa(supported_isa, avx2, "avx2")
    _check_and_append_supported_isa(supported_isa, avx512, "avx512")

    return supported_isa


invalid_vec_isa = InvalidVecISA()
supported_vec_isa_list = [VecAVX512(), VecAVX2(), VecNEON()]


# Cache the cpuinfo to avoid I/O overhead. Meanwhile, the cpuinfo content
# might have too much redundant content that is useless for ISA check. Hence,
# we only cache some key isa information.
@functools.lru_cache(None)
def valid_vec_isa_list() -> List[VecISA]:
    isa_list: List[VecISA] = []
    if sys.platform == "darwin" and platform.processor() == "arm":
        isa_list.append(VecNEON())

    if sys.platform not in ["linux", "win32"]:
        return isa_list

    arch = platform.machine()
    if arch == "s390x":
        with open("/proc/cpuinfo") as _cpu_info:
            while True:
                line = _cpu_info.readline()
                if not line:
                    break
                # process line
                featuresmatch = re.match(r"^features\s*:\s*(.*)$", line)
                if featuresmatch:
                    for group in featuresmatch.groups():
                        if re.search(r"[\^ ]+vxe[\$ ]+", group):
                            isa_list.append(VecZVECTOR())
                            break
    elif arch == "aarch64":
        isa_list.append(VecNEON())
    elif arch in ["x86_64", "AMD64"]:
        """
        arch value is x86_64 on Linux, and the value is AMD64 on Windows.
        """
        _cpu_supported_x86_isa = x86_isa_checker()
        for isa in supported_vec_isa_list:
            if str(isa) in _cpu_supported_x86_isa and isa:
                isa_list.append(isa)

    return isa_list


def pick_vec_isa() -> VecISA:
    if config.is_fbcode():
        return VecAVX2()

    _valid_vec_isa_list: List[VecISA] = valid_vec_isa_list()
    if not _valid_vec_isa_list:
        return invalid_vec_isa

    # If the simdlen is None, it indicates determine the vectorization length automatically
    if config.cpp.simdlen is None:
        assert _valid_vec_isa_list
        return _valid_vec_isa_list[0]

    for isa in _valid_vec_isa_list:
        if config.cpp.simdlen == isa.bit_width():
            return isa

    return invalid_vec_isa


def get_compile_only(compile_only: bool = True) -> str:
    return "-c" if compile_only else ""


def get_shared(shared: bool = True, compile_only: bool = False) -> str:
    if not shared:
        return ""
    if compile_only:
        return "-fPIC"
    if platform.system() == "Darwin" and "clang" in cpp_compiler():
        # This causes undefined symbols to behave the same as linux
        return "-shared -fPIC -undefined dynamic_lookup"
    else:
        return "-shared -fPIC"


def get_warning_all_flag(warning_all: bool = True) -> str:
    return "-Wall" if warning_all else ""


def get_glibcxx_abi_build_flags() -> str:
    return "-D_GLIBCXX_USE_CXX11_ABI=" + str(int(torch._C._GLIBCXX_USE_CXX11_ABI))


def cpp_flags() -> str:
    flags = ["-std=c++17", "-Wno-unused-variable", "-Wno-unknown-pragmas"]
    if is_clang():
        flags.append("-Werror=ignored-optimization-argument")
    return " ".join(flags)


def cpp_wrapper_flags() -> str:
    return "-D TORCH_INDUCTOR_CPP_WRAPPER"


def optimization_flags() -> str:
    base_flags = "-O0 -g" if config.aot_inductor.debug_compile else "-O3 -DNDEBUG"
    base_flags += " -ffast-math -fno-finite-math-only"
    if not config.cpp.enable_unsafe_math_opt_flag:
        base_flags += " -fno-unsafe-math-optimizations"
    if not config.cpp.enable_floating_point_contract_flag:
        base_flags += " -ffp-contract=off"

    if config.is_fbcode():
        # FIXME: passing `-fopenmp` adds libgomp.so to the generated shared library's dependencies.
        # This causes `ldopen` to fail in fbcode, because libgomp does not exist in the default paths.
        # We will fix it later by exposing the lib path.
        return base_flags

    if sys.platform == "darwin":
        # Per https://mac.r-project.org/openmp/ right way to pass `openmp` flags to MacOS is via `-Xclang`
        # Also, `-march=native` is unrecognized option on M1
        base_flags += " -Xclang"
    else:
        if platform.machine() == "ppc64le":
            base_flags += " -mcpu=native"
        else:
            base_flags += " -march=native"

    # Internal cannot find libgomp.so
    if not config.is_fbcode():
        base_flags += " -fopenmp"
    return base_flags


def use_custom_generated_macros() -> str:
    return "-D C10_USING_CUSTOM_GENERATED_MACROS"


def use_fb_internal_macros() -> str:
    if config.is_fbcode():
        # TODO: this is to avoid FC breakage for fbcode. When using newly
        # generated model.so on an older verion of PyTorch, need to use
        # the v1 version for aoti_torch_create_tensor_from_blob
        create_tensor_from_blob_v1 = "-D AOTI_USE_CREATE_TENSOR_FROM_BLOB_V1"
        openmp_lib = build_paths.openmp_lib()
        preprocessor_flags = " ".join(
            (
                "-D C10_USE_GLOG",
                "-D C10_USE_MINIMAL_GLOG",
                "-D C10_DISABLE_TENSORIMPL_EXTENSIBILITY",
            )
        )
        return f"-Wp,-fopenmp {openmp_lib} {preprocessor_flags} {create_tensor_from_blob_v1}"
    else:
        return ""


def use_standard_sys_dir_headers() -> str:
    if config.is_fbcode():
        return "-nostdinc"
    else:
        return ""


@functools.lru_cache(None)
def is_conda_llvm_openmp_installed() -> bool:
    try:
        command = "conda list llvm-openmp --json"
        output = subprocess.check_output(command.split()).decode("utf8")
        return len(json.loads(output)) > 0
    except subprocess.SubprocessError:
        return False


@functools.lru_cache(None)
def homebrew_libomp() -> Tuple[bool, str]:
    try:
        # check if `brew` is installed
        subprocess.check_output(["which", "brew"])
        # get the location of `libomp` if it is installed
        # this is the location that `libomp` **would** be installed
        # see https://github.com/Homebrew/brew/issues/10261#issuecomment-756563567 for details
        libomp_path = (
            subprocess.check_output(["brew", "--prefix", "libomp"])
            .decode("utf8")
            .strip()
        )
        # check if `libomp` is installed
        omp_available = os.path.exists(libomp_path)
        return omp_available, libomp_path
    except subprocess.SubprocessError:
        return False, ""


def _set_gpu_runtime_env() -> None:
    if (
        config.is_fbcode()
        and torch.version.hip is None
        and "CUDA_HOME" not in os.environ
        and "CUDA_PATH" not in os.environ
    ):
        os.environ["CUDA_HOME"] = build_paths.cuda()


def _get_python_include_dirs():
    include_dir = Path(sysconfig.get_path("include"))
    # On Darwin Python executable from a framework can return
    # non-existing /Library/Python/... include path, in which case
    # one should use Headers folder from the framework
    if not include_dir.exists() and platform.system() == "Darwin":
        std_lib = Path(sysconfig.get_path("stdlib"))
        include_dir = (std_lib.parent.parent / "Headers").absolute()
    if not (include_dir / "Python.h").exists():
        warnings.warn(f"Can't find Python.h in {str(include_dir)}")
    return [str(include_dir)]


def _transform_cuda_paths(lpaths):
    # This handles two cases:
    # 1. Meta internal cuda-12 where libs are in lib/cuda-12 and lib/cuda-12/stubs
    # 2. Linux machines may have CUDA installed under either lib64/ or lib/
    for i, path in enumerate(lpaths):
        if (
            "CUDA_HOME" in os.environ
            and path.startswith(os.environ["CUDA_HOME"])
            and not os.path.exists(f"{path}/libcudart_static.a")
        ):
            for root, dirs, files in os.walk(path):
                if "libcudart_static.a" in files:
                    lpaths[i] = os.path.join(path, root)
                    lpaths.append(os.path.join(lpaths[i], "stubs"))
                    break


def get_include_and_linking_paths(
    include_pytorch: bool = False,
    vec_isa: VecISA = invalid_vec_isa,
    cuda: bool = False,
    aot_mode: bool = False,
) -> Tuple[List[str], str, str, str, str]:
    _set_gpu_runtime_env()
    from torch.utils import cpp_extension

    # Remove below in the further
    # macros = "-D {}".format(vec_isa.build_macro()) if vec_isa != invalid_vec_isa else ""
    macros = ""
    if vec_isa != invalid_vec_isa:
        for x in vec_isa.build_macro():
            macros_def = f"-D {x} "
            macros += macros_def

    build_arch_flags = ""
    if sys.platform == "linux" and (
        include_pytorch
        or vec_isa != invalid_vec_isa
        or cuda
        or config.cpp.enable_kernel_profile
    ):
        # Note - We include pytorch only on linux right now. There is more work
        # to do to enable OMP build on darwin where PyTorch is built with IOMP
        # and we need a way to link to what PyTorch links.
        ipaths = cpp_extension.include_paths(cuda) + _get_python_include_dirs()
        lpaths = cpp_extension.library_paths(cuda) + [
            sysconfig.get_config_var("LIBDIR")
        ]

        libs = []

        # No need to manually specify libraries in fbcode.
        if not config.is_fbcode():
            libs += ["torch", "torch_cpu"]
            libs += ["gomp"]
            if not aot_mode:
                libs += ["torch_python"]
        else:
            # internal remote execution is able to find omp, but not gomp
            libs += ["omp"]
            if aot_mode:
                ipaths += [os.path.dirname(cpp_prefix_path())]
                if cuda and torch.version.hip is None:
                    _transform_cuda_paths(lpaths)
        if macros:
            if config.is_fbcode() and vec_isa != invalid_vec_isa:
                cap = str(vec_isa).upper()
                macros = " ".join(
                    [
                        vec_isa.build_arch_flags(),
                        f"-D CPU_CAPABILITY={cap}",
                        f"-D CPU_CAPABILITY_{cap}",
                        f"-D HAVE_{cap}_CPU_DEFINITION",
                    ]
                )

        if cuda:
            if macros is None:
                macros = ""
            macros += " -D USE_ROCM" if torch.version.hip else " -D USE_CUDA"

        if cuda:
            if torch.version.hip is not None:
                if config.is_fbcode():
                    libs += ["amdhip64"]
                else:
                    libs += ["c10_hip", "torch_hip"]
                macros += " -D __HIP_PLATFORM_AMD__"
            else:
                if config.is_fbcode():
                    libs += ["cuda"]
                else:
                    libs += ["c10_cuda", "cuda", "torch_cuda"]
        build_arch_flags = vec_isa.build_arch_flags()
    else:
        # Note - this is effectively a header only inclusion. Usage of some header files may result in
        # symbol not found, if those header files require a library.
        # For those cases, include the lpath and libs command as we do for pytorch above.
        # This approach allows us to only pay for what we use.
        ipaths = cpp_extension.include_paths(cuda) + _get_python_include_dirs()
        if aot_mode:
            ipaths += [os.path.dirname(cpp_prefix_path())]
        lpaths = []
        if sys.platform == "darwin":
            # only Apple builtin compilers (Apple Clang++) require openmp
            omp_available = not is_apple_clang()

            # check the `OMP_PREFIX` environment first
            if os.getenv("OMP_PREFIX") is not None:
                header_path = os.path.join(os.getenv("OMP_PREFIX"), "include", "omp.h")  # type: ignore[arg-type]
                valid_env = os.path.exists(header_path)
                if valid_env:
                    ipaths.append(os.path.join(os.getenv("OMP_PREFIX"), "include"))  # type: ignore[arg-type]
                    lpaths.append(os.path.join(os.getenv("OMP_PREFIX"), "lib"))  # type: ignore[arg-type]
                else:
                    warnings.warn("environment variable `OMP_PREFIX` is invalid.")
                omp_available = omp_available or valid_env

            libs = [] if omp_available else ["omp"]

            # prefer to use openmp from `conda install llvm-openmp`
            if not omp_available and os.getenv("CONDA_PREFIX") is not None:
                omp_available = is_conda_llvm_openmp_installed()
                if omp_available:
                    conda_lib_path = os.path.join(os.getenv("CONDA_PREFIX"), "lib")  # type: ignore[arg-type]
                    ipaths.append(os.path.join(os.getenv("CONDA_PREFIX"), "include"))  # type: ignore[arg-type]
                    lpaths.append(conda_lib_path)
                    # Prefer Intel OpenMP on x86 machine
                    if os.uname().machine == "x86_64" and os.path.exists(
                        os.path.join(conda_lib_path, "libiomp5.dylib")
                    ):
                        libs = ["iomp5"]

            # next, try to use openmp from `brew install libomp`
            if not omp_available:
                omp_available, libomp_path = homebrew_libomp()
                if omp_available:
                    ipaths.append(os.path.join(libomp_path, "include"))
                    lpaths.append(os.path.join(libomp_path, "lib"))

            # if openmp is still not available, we let the compiler to have a try,
            # and raise error together with instructions at compilation error later
        else:
            libs = ["omp"] if config.is_fbcode() else ["gomp"]

        # For AOT mode, the produced library relies on torch cpu to set grad mode
        # like aoti_torch_grad_mode_set_enabled
        if aot_mode and sys.platform == "linux" and not config.is_fbcode():
            libs += ["torch", "torch_cpu"]

    # Unconditionally import c10 for non-abi-compatible mode to use TORCH_CHECK - See PyTorch #108690
    if not config.abi_compatible:
        libs += ["c10"]
        lpaths += [cpp_extension.TORCH_LIB_PATH]

    # third party libs
    if config.is_fbcode():
        # Note that the order of include paths do matter, as a result
        # we need to have several branches interleaved here
        if torch.version.hip is None:
            ipaths.append(build_paths.sleef())
        ipaths.append(build_paths.openmp())
        ipaths.append(build_paths.python())
        if torch.version.hip is not None:
            ipaths.append(build_paths.clang_include())
            ipaths.append(build_paths.gcc_include())
            ipaths.append(build_paths.gcc_install_tools_include())
        else:
            ipaths.append(build_paths.cc_include())
            ipaths.append(build_paths.libgcc())
            ipaths.append(build_paths.libgcc_arch())
        ipaths.append(build_paths.libgcc_backward())
        ipaths.append(build_paths.glibc())
        ipaths.append(build_paths.linux_kernel())
        if torch.version.hip is not None:
            ipaths.append(build_paths.rocm())
        else:
            ipaths.append(os.path.join(build_paths.cuda(), "include"))
        # We also need to bundle includes with absolute paths into a remote directory
        # (later on, we copy the include paths from cpp_extensions into our remote dir)
        ipaths.append("include")

    static_link_libs = []
    if aot_mode and cuda and config.is_fbcode():
        # For Meta internal cuda-12, it is recommended to static link cudart
        if torch.version.hip is None:
            static_link_libs = ["-Wl,-Bstatic", "-lcudart_static", "-Wl,-Bdynamic"]

    lpaths_str = " ".join(["-L" + p for p in lpaths])
    libs_str = " ".join(static_link_libs + ["-l" + p for p in libs])
    return ipaths, lpaths_str, libs_str, macros, build_arch_flags


def cpp_compile_command(
    input: Union[str, List[str]],
    output: str,
    warning_all: bool = True,
    shared: bool = True,
    include_pytorch: bool = False,
    vec_isa: VecISA = invalid_vec_isa,
    cuda: bool = False,
    aot_mode: bool = False,
    compile_only: bool = False,
    use_absolute_path: bool = False,
    use_mmap_weights: bool = False,
    extra_flags: Sequence[str] = (),
) -> str:
    ipaths, lpaths, libs, macros, build_arch_flags = get_include_and_linking_paths(
        include_pytorch, vec_isa, cuda, aot_mode
    )
    if isinstance(input, str):
        input = [input]
    ipaths_str = " ".join(["-I" + p for p in ipaths])
    clang_flags = ""
    if config.is_fbcode():
        if aot_mode and not use_absolute_path:
            inp_name = input
            out_name = output
            linker_script = _LINKER_SCRIPT
        else:
            # We need to copy any absolute-path torch includes
            inp_name = [os.path.basename(i) for i in input]
            out_name = os.path.basename(output)
            linker_script = os.path.basename(_LINKER_SCRIPT)
        assert is_clang()
        # Use clang runtime instead of libgcc
        clang_flags += " --rtlib=compiler-rt"
        clang_flags += " -fuse-ld=lld"
        clang_flags += f" -Wl,--script={linker_script}"
        linker_paths = "-B" + build_paths.glibc_lib()
        linker_paths += " -L" + build_paths.glibc_lib()
    else:
        inp_name = input
        out_name = output
        linker_paths = ""  # let the compiler pick
    if compile_only:
        libs, lpaths = "", ""
    inp_name_str = " ".join(inp_name)
    if use_mmap_weights:
        macros += " -D USE_MMAP_SELF"

    return re.sub(
        r"[ \n]+",
        " ",
        f"""
            {cpp_compiler()} {inp_name_str} {get_shared(shared, compile_only)}
            {get_warning_all_flag(warning_all)} {cpp_flags()}
            {get_glibcxx_abi_build_flags()}
            {ipaths_str} {lpaths} {libs} {build_arch_flags}
            {macros} {linker_paths} {clang_flags}
            {optimization_flags()} {cpp_wrapper_flags()}
            {use_custom_generated_macros()}
            {use_fb_internal_macros()}
            {use_standard_sys_dir_headers()}
            {get_compile_only(compile_only)}
            {' '.join(extra_flags)}
            -o {out_name}
        """,
    ).strip()


def run_command_and_check(cmd: str):
    cmd = shlex.split(cmd)
    try:
        subprocess.check_call(cmd)
    except subprocess.CalledProcessError as e:
        raise exc.CppCompileError(cmd, e.output) from e


@functools.lru_cache(None)
def split_aot_inductor_output_path(path: str) -> Tuple[str, str]:
    """Returns the path where the AOT Inductor compiled kernels are stored."""
    if path.endswith(".so"):
        return os.path.split(path)
    else:
        return path, ""


@clear_on_fresh_inductor_cache
class CudaKernelParamCache:
    cache: Dict[str, Dict[str, str]] = dict()
    cache_clear = staticmethod(cache.clear)

    @classmethod
    def set(cls, key: str, params: Dict[str, str], cubin: str) -> None:
        bin_type = "cubin" if torch.version.hip is None else "hsaco"
        _, path = write(
            cubin,
            bin_type,
            hash_type=bin_type,
            specified_dir=split_aot_inductor_output_path(
                config.aot_inductor.output_path
            )[0],
        )

        params[get_cpp_wrapper_cubin_path_name()] = path

        cls.cache[key] = params

    @classmethod
    def get(cls, key: str) -> Optional[Dict[str, str]]:
        return cls.cache.get(key, None)

    @classmethod
    def get_keys(cls):
        return cls.cache.keys()


class AotCodeCompiler:
    @classmethod
    def compile(
        cls,
        graph: GraphLowering,
        source_code: str,
        serialized_extern_kernel_nodes: Optional[str],
        cuda: bool,
    ) -> str:
        picked_vec_isa = pick_vec_isa()
        cpp_command = repr(
            cpp_compile_command(
                "i",
                "o",
                vec_isa=picked_vec_isa,
                cuda=cuda,
                aot_mode=graph.aot_mode,
            )
        )
        fbcode_aot_cpu_re = False
        use_absolute_path = False
        if config.is_fbcode():
            ld_command = build_paths.ld()
            if not cuda and graph.aot_mode:  # Meta internal AOTInductor CPU
                objcopy_command = build_paths.objcopy_fallback()
                fbcode_aot_cpu_re = True
                use_absolute_path = True
            else:
                objcopy_command = build_paths.objcopy()
        else:
            ld_command = "ld"
            objcopy_command = "objcopy"

        (
            specified_output_path,
            specified_so_name,
        ) = split_aot_inductor_output_path(config.aot_inductor.output_path)
        key, input_path = write(
            source_code,
            "cpp",
            extra=cpp_command,
            specified_dir=specified_output_path,
        )
        output_code_log.info("Output code written to: %s", input_path)
        trace_structured(
            "graph_dump",
            lambda: {
                "name": "inductor_aot_code",
                "type": "cpp",
                "filename": input_path,
            },
            payload_fn=lambda: source_code,
        )

        def _compile_consts_linux(consts: bytes) -> str:
            _, consts_path = write(
                consts,
                "bin",
                specified_dir=specified_output_path,
            )

            consts_o = os.path.splitext(consts_path)[0] + ".o"
            if fbcode_aot_cpu_re:
                cmd = f"{ld_command} -r -b binary -o {os.path.basename(consts_o)} {os.path.basename(consts_path)}"
                compile_file(consts_path, consts_o, cmd.split())
                os.chmod(consts_o, 0o644)
            else:
                cmd = f"{ld_command} -r -b binary -o {consts_o} {consts_path}"
                run_command_and_check(cmd)
            log.debug("aot constant binary command: %s", cmd)

            if graph.mutated_buffers & set(graph.constants.keys()):
                # .data section is between .text and .bss. When the size of .data is large,
                # during the linking, the relocation of .text against .bss may overflow.
                # Rename it to .ldata so that it won't be in between the .text and .bss section
                if len(consts) > 2_000_000_000:
                    raise ValueError(
                        "Models with buffer mutation included doesn't support constants greater than 2GB!"
                    )
                rename_data = " .data=.ldata"
            else:
                # if no buffer mutation is needed, we could instead set the data region
                # as read-only (i.e. .lrodata) which could accomodate larger size of data
                # to be linked.
                rename_data = " .data=.lrodata,alloc,load,readonly,data,contents"

            assert (
                ALIGN_BYTES & (ALIGN_BYTES - 1)
            ) == 0 and ALIGN_BYTES >= 64, "must be power of 2 and >= 64"
            cmd = (
                f"{objcopy_command} --rename-section"
                f"{rename_data}"
                f" --set-section-alignment .data={ALIGN_BYTES}"  # following the gAlignment of CPU in c10/core/alignment.h
                f" {consts_o} {consts_o}"
            )
            log.debug("aot constant rename section command: %s", cmd)
            run_command_and_check(cmd)

            cmd = f"rm {consts_path}"
            log.debug("aot constant bin removal command: %s", cmd)
            run_command_and_check(cmd)

            if fbcode_aot_cpu_re:
                body = re.sub(r"[\W]", "_", os.path.basename(consts_path))
            else:
                body = re.sub(r"[\W]", "_", consts_path)

            symbol_list = []
            symbol_list.append(
                f"{objcopy_command} --redefine-sym _binary_{body}_start=_binary_constants_bin_start {consts_o}"
            )
            symbol_list.append(
                f"{objcopy_command} --redefine-sym _binary_{body}_size=_binary_constants_bin_size {consts_o}"
            )
            symbol_list.append(
                f"{objcopy_command} --redefine-sym _binary_{body}_end=_binary_constants_bin_end {consts_o}"
            )
            log.debug("aot constant binary redefine symbol: %s", " ".join(symbol_list))
            for cmd in symbol_list:
                run_command_and_check(cmd)
            return consts_o

        def _compile_consts_darwin(consts: bytes) -> str:
            if config.aot_inductor.debug_dump_consts_bin:
                _, _binary_constants_path = write(
                    consts,
                    "bin",
                    specified_dir=specified_output_path,
                )
                log.debug("binary constants path: %s", _binary_constants_path)

            is_large_consts = len(consts) > 1024
            consts_asm = "\t.section\t__DATA,__data\n"
            consts_asm += "\t.globl\t__binary_constants_bin_start\n"
            consts_asm += "__binary_constants_bin_start:\n"
            if not is_large_consts:
                for c in consts:
                    consts_asm += f"\t.byte {c}\n"
                # Add one element even if constants are empty
                # Otherwise assembler will not put them in data section
                if not consts:
                    consts_asm += "\t.space 1\n"
            else:
                consts_asm += "\t.quad 0x1234567899abcdef\n"
                consts_asm += f"\t.space {len(consts) - 8}\n"
            consts_asm += ".globl\t__binary_constants_bin_end\n"
            consts_asm += "__binary_constants_bin_end:\n"
            _, consts_path = write(
                consts_asm,
                "S",
                specified_dir=specified_output_path,
            )
            consts_o = os.path.splitext(consts_path)[0] + ".o"
            cmd = f"{cpp_compiler()} -c -o {consts_o} {consts_path}"
            run_command_and_check(cmd)
            if is_large_consts:
                with open(consts_o, "r+b") as f:
                    f.seek(0)
                    hdr = f.read(1024)
                    # Search for magic number and write the actual data over it
                    start_idx = hdr.find(b"\xef\xcd\xab\x99\x78\x56\x34\x12")
                    assert start_idx != -1
                    f.seek(start_idx)
                    pos = 0
                    while pos < len(consts):
                        rc = f.write(consts[pos:])
                        pos += rc
            return consts_o

        from filelock import FileLock

        lock_dir = get_lock_dir()
        lock = FileLock(os.path.join(lock_dir, key + ".lock"), timeout=LOCK_TIMEOUT)
        with lock:
            # Currently, this only support serializing extern nodes in fbcode
            # Eventually, we should also have a serializer for OSS.
            if config.is_fbcode() and serialized_extern_kernel_nodes:
                output_json = os.path.splitext(input_path)[0] + ".json"
                with open(output_json, "w") as f:
                    f.write(serialized_extern_kernel_nodes)

            output_so = (
                config.aot_inductor.output_path
                if specified_so_name
                else os.path.splitext(input_path)[0] + ".so"
            )

            output_o = os.path.splitext(input_path)[0] + ".o"
            consts_size = sum(
                torch.ops.mkldnn._nbytes(tensor)
                if tensor.is_mkldnn
                else tensor.untyped_storage().nbytes()
                for (name, tensor) in graph.constants.items()
                if name not in graph.folded_constants
            )
            # TODO: Fix mmap weights with cuda
            use_mmap_weights = not config.is_fbcode() and consts_size > 2_000_000_000
            if config.aot_inductor.force_mmap_weights:
                use_mmap_weights = True
            compile_cmd = cpp_compile_command(
                input=input_path,
                output=output_o,
                vec_isa=picked_vec_isa,
                cuda=cuda,
                aot_mode=graph.aot_mode,
                compile_only=True,
                use_absolute_path=use_absolute_path,
                use_mmap_weights=use_mmap_weights,
            )
            log.debug("aot compilation command: %s", compile_cmd)
            if fbcode_aot_cpu_re:
                compile_file(input_path, output_o, compile_cmd.split())
                os.chmod(output_o, 0o644)
            else:
                run_command_and_check(compile_cmd)

            def _to_bytes(t: torch.Tensor, all_cuda: bool) -> bytes:
                def _pad_to_alignment(raw_bytes):
                    padded_bytes = raw_bytes.ljust(
                        (len(raw_bytes) + ALIGN_BYTES - 1) // ALIGN_BYTES * ALIGN_BYTES,
                        b"\x00",
                    )
                    return padded_bytes

                # This serializes the tensor's untyped_storage to bytes by accessing
                # the raw data of the underlying structure.
                import ctypes

                if t.numel() == 0:
                    return b""

                if t.is_mkldnn:
                    data_ptr = torch.ops.mkldnn.data_ptr(t)
                    nbytes = torch.ops.mkldnn._nbytes(t)
                else:
                    t_cpu = t.untyped_storage().cpu()
                    data_ptr = t_cpu.data_ptr()
                    nbytes = t_cpu.nbytes()

                raw_array = ctypes.cast(
                    data_ptr,
                    ctypes.POINTER(ctypes.c_ubyte * nbytes),
                )
                raw_bytes = bytes(raw_array.contents)
                return raw_bytes if all_cuda else _pad_to_alignment(raw_bytes)

            all_cuda = all(
                graph.get_original_value_of_constant(name).is_cuda
                for name in graph.constants.keys()
                if name not in graph.folded_constants
            )
            serialized_weights = b"".join(
                _to_bytes(graph.get_original_value_of_constant(name), all_cuda)
                for name in graph.constants.keys()
                if name not in graph.folded_constants
            )
            if not use_mmap_weights:
                aot_constants = serialized_weights
                magic_number = 0
            else:
                magic_number = cast(
                    int, torch.randint(0, torch.iinfo(torch.int64).max, (1,)).item()
                )
                aot_constants = struct.pack("qq", consts_size + 8, magic_number)
            consts_o = {
                "linux": _compile_consts_linux,
                "darwin": _compile_consts_darwin,
            }[sys.platform](aot_constants)

            link_cmd = cpp_compile_command(
                input=[output_o, consts_o],
                output=output_so,
                vec_isa=picked_vec_isa,
                cuda=cuda,
                aot_mode=graph.aot_mode,
                use_absolute_path=use_absolute_path,
            )
            log.debug("aot linkage command: %s", link_cmd)
            if fbcode_aot_cpu_re:
                compile_file([output_o, consts_o], output_so, link_cmd.split())
                os.chmod(output_so, 0o755)
            else:
                run_command_and_check(link_cmd)

            if use_mmap_weights:
                with open(output_so, "a+b") as f_so:
                    so_size = f_so.tell()
                    # Page align the weights
                    f_so.write(b" " * (16384 - so_size % 16384))
                    f_so.write(serialized_weights)
                    f_so.write(struct.pack("q", magic_number))

            # Append cmds to the end of codegen-ed wrapper file
            with open(input_path, "a") as f:
                f.write("\n")
                f.write(f"// Compile cmd\n// {compile_cmd}\n")
                f.write(f"// Link cmd\n// {link_cmd}\n")

        return output_so


# Putting this fn in cpp.py (unfortunately) causes a deadlock, which is why it's in codecache.py.
# Why? importing from cpp.py invokes codecache.pick_vec_isa(), which takes out a lock.
# Cycle goes:
# - CppCodeCache.load()
# - pick_vec_isa()
# - valid_vec_isa_list()
# - VecISA.__bool__() <-- takes out a lock
# - compile_file() <-- imports cpp_prefix_path from cpp, which causes us to try to take out the same lock.
@clear_on_fresh_inductor_cache
@functools.lru_cache
def cpp_prefix_path() -> str:
    path = Path(__file__).parent / "codegen/cpp_prefix.h"
    with path.open() as f:
        content = f.read()
        _, filename = write(
            content,
            "h",
        )
    return filename


def cpp_prefix() -> str:
    filename = cpp_prefix_path()
    if config.is_fbcode():
        # We need relative paths, since we bundle up
        # everything that we compile into a folder for remote compilation.
        return f'#include "{os.path.basename(filename)}"'
    else:
        return f'#include "{filename}"'


# Given a path to an input cpp file and an output path,
# Attempts to compile the file, storing the output in "output_path"
@dynamo_timed
def compile_file(
    input_path: Union[str, List[str]], output_path: str, cmd: List[str]
) -> None:
    input_paths = [input_path] if isinstance(input_path, str) else input_path
    input_files = [
        os.path.basename(ip) if config.is_fbcode() else ip for ip in input_paths
    ]
    try:
        if config.is_fbcode():
            # Need to copy our header into the same folder as the sourcecode.
            header_path = cpp_prefix_path()
            header_name = os.path.basename(header_path)
            output_name = os.path.basename(output_path)
            # When we build remotely, we need to make sure to carefully copy any files
            # that are required during the compilation process into our build directly.
            # This is where all of the ATen/c10/Torch includes come from.
            torch_includes_path = os.path.join(_TORCH_PATH, "include")
            with tempfile.TemporaryDirectory() as tmp_dir:
                # Copy everything to tmp compilation folder
                shutil.copy(header_path, os.path.join(tmp_dir, header_name))
                shutil.copy(_LINKER_SCRIPT, os.path.join(tmp_dir, "script.ld"))
                for p, f in zip(input_paths, input_files):
                    shutil.copy(p, os.path.join(tmp_dir, f))
                dest_include_path = os.path.join(tmp_dir, "include")
                shutil.copytree(torch_includes_path, dest_include_path)
                # Run the build
                output_file_path = _run_build_command(cmd, tmp_dir, output_name)
                # Copy output from the build
                if os.path.exists(output_path):
                    os.remove(output_path)
                shutil.copy(output_file_path, output_path)
        else:
            subprocess.check_output(cmd, stderr=subprocess.STDOUT)
    except subprocess.CalledProcessError as e:
        output = e.output.decode("utf-8")
        openmp_problem = "'omp.h' file not found" in output or "libomp" in output
        if openmp_problem and sys.platform == "darwin":
            instruction = (
                "\n\nOpenMP support not found. Please try one of the following solutions:\n"
                "(1) Set the `CXX` environment variable to a compiler other than Apple clang++/g++ "
                "that has builtin OpenMP support;\n"
                "(2) install OpenMP via conda: `conda install llvm-openmp`;\n"
                "(3) install libomp via brew: `brew install libomp`;\n"
                "(4) manually setup OpenMP and set the `OMP_PREFIX` environment variable to point to a path"
                " with `include/omp.h` under it."
            )
            output += instruction
        raise exc.CppCompileError(cmd, output) from e


_libgomp: Optional[CDLL] = None


def custom_op_wrapper(op: str, *args):
    # This function will be called from generated cpp wrapper code in the JIT mode.
    # Because tensors will be passed in as AtenTensorHandle, we need to explicitly convert them.
    def convert_arg(arg):
        if str(type(arg)) == "<class 'PyCapsule'>":
            # No easy way to do isinstance check on PyCapsule
            return torch._C._aoti.alloc_tensor_by_stealing_from_void_ptr(arg)
        elif isinstance(arg, (list, tuple)):
            return type(arg)(convert_arg(a) for a in arg)
        else:
            return arg

    converted_args = [convert_arg(arg) for arg in args]

    assert op.startswith("torch.ops."), (
        op + " can not be called through custom_op_wrapper"
    )
    func = None
    for i, s in enumerate(op.split(".")):
        if i == 0:
            func = importlib.import_module(s)
        func = getattr(func, s)

    assert callable(func), op + " can not be loaded through custom_op_wrapper"
    result = func(*converted_args)
    if isinstance(result, (list, tuple)):
        for r in result:
            assert isinstance(r, torch.Tensor), op + " returns a list of non-tensors"
        return torch._C._aoti.unsafe_alloc_void_ptrs_from_tensors(result)  # type: ignore[arg-type]
    else:
        assert isinstance(result, torch.Tensor), op + " returns a non-tensor"
        return torch._C._aoti.unsafe_alloc_void_ptr_from_tensor(result)


@clear_on_fresh_inductor_cache
class CppCodeCache:
    cache: Dict[str, Callable[[], Union[CDLL, ModuleType]]] = {}
    cache_clear = staticmethod(cache.clear)
    cpp_compile_command_flags: Dict[str, Any] = {}

    @staticmethod
    def _load_library_inner(path: str, key: str) -> Union[CDLL, ModuleType]:
        return cdll.LoadLibrary(path)

    @classmethod
    def _load_library(cls, path: str, key: str) -> Union[CDLL, ModuleType]:
        try:
            result = cls._load_library_inner(path, key)
            result.key = key  # type: ignore[union-attr]
            return result
        except (ImportError, OSError) as e:
            if "gomp" in str(e) and os.path.exists("/usr/lib64/libgomp.so.1"):
                # hacky workaround for fbcode/buck
                global _libgomp
                _libgomp = cdll.LoadLibrary("/usr/lib64/libgomp.so.1")
                result = cls._load_library_inner(path, key)
                result.key = key  # type: ignore[union-attr]
                return result
            if "failed to map segment from shared object" in str(e):
                raise OSError(
                    f"{e}.  The most common reason this may occur is if the {tempfile.gettempdir()} folder "
                    "is mounted with noexec (e.g., by default Docker mounts tmp file systems "
                    f"as noexec).  Please remount {tempfile.gettempdir()} with exec enabled, or set another "
                    "temporary directory with TORCHINDUCTOR_CACHE_DIR environment variable."
                ) from e
            raise

    @classmethod
    def load_async(cls, source_code: str, cuda=False, submit_fn=None, extra_flags=()):
        compile_command = {
            **cls.cpp_compile_command_flags,
            "cuda": cuda,
            "vec_isa": pick_vec_isa(),
            "extra_flags": extra_flags,
        }

        _set_gpu_runtime_env()  # cpp_extension consults the env

        from torch._inductor.cpp_builder import CppBuilder, CppTorchCudaOptions

        dummy_builder = CppBuilder(
            name="o", sources="i", BuildOption=CppTorchCudaOptions(**compile_command)
        )
        # write function will calc source_code hash, the same source code with different
        # ISA level should be generate different hash.
        # So we need get a command_line which contains isa related parameter as a part of hash key.
        # And then pass the command_line to below write function as extra parameter to
        # guarantee the source code hash contains ISA difference.
        dummy_cmd = repr(dummy_builder.get_command_line())
        key, input_path = write(source_code, "cpp", extra=dummy_cmd)

        if key not in cls.cache:
            from filelock import FileLock

            lock_path = os.path.join(get_lock_dir(), key + ".lock")
            output_path = input_path[:-3] + "so"
            future: Optional[Future[Any]] = None
            lib = None
            worker_fn = functools.partial(
                _worker_compile_cpp,
                lock_path,
                input_path,
                output_path,
                cpp_compile_command(
                    input=input_path, output=output_path, **compile_command
                ),
            )

            def load_fn():
                nonlocal lib
                if lib is None:
                    if future is not None:
                        future.result()
                    result = worker_fn()
                    assert result is None
                    lib = cls._load_library(output_path, key)
                    assert lib is not None
                return lib

            if submit_fn is not None:
                with FileLock(lock_path, timeout=LOCK_TIMEOUT):
                    if not os.path.exists(output_path):
                        future = submit_fn(worker_fn)

            cls.cache[key] = load_fn

        return cls.cache[key]

    @classmethod
    def load(cls, source_code: str, cuda: bool = False):
        return cls.load_async(source_code, cuda)()


def _worker_compile_cpp(lock_path, input_path, output_path, cmd):
    from filelock import FileLock

    with FileLock(lock_path, timeout=LOCK_TIMEOUT):
        if not os.path.exists(output_path):
            compile_file(input_path, output_path, shlex.split(cmd))


# Customized Python binding for cpp kernels
@clear_on_fresh_inductor_cache
class CppPythonBindingsCodeCache(CppCodeCache):
    cache: Dict[str, Callable[[], Union[CDLL, ModuleType]]] = {}
    cache_clear = staticmethod(cache.clear)
    cpp_compile_command_flags = {
        # kernels have no dependency on libtorch
        "include_pytorch": False,
        "shared": True,
    }
    entry_function = "kernel"
    call_entry_function = "kernel(%s);Py_RETURN_NONE;"
    extra_parse_arg = ""
    suffix_template = textwrap.dedent(
        """
        // Python bindings to call %s():
        #define PY_SSIZE_T_CLEAN
        #include <Python.h>
        #include <sstream>
        #include <cstdlib>

        #ifndef _MSC_VER
        #if __cplusplus < 202002L
        // C++20 (earlier) code
        // https://en.cppreference.com/w/cpp/language/attributes/likely
        #define likely(x)       __builtin_expect(!!(x), 1)
        #define unlikely(x)     __builtin_expect(!!(x), 0)
        #endif
        #else
        #define likely(x) (x)
        #define unlikely(x) (x)
        #endif

        // This is defined in guards.cpp so we don't need to import PyTorch headers that are slooow.
        // We manually link it below to workaround issues with fbcode build.
        static void* (*_torchinductor_pyobject_tensor_data_ptr)(PyObject* obj);

        template <typename T> static inline T parse_arg(PyObject* args, size_t n) {
            static_assert(std::is_pointer<T>::value, "arg type must be pointer or long");
            return static_cast<T>(_torchinductor_pyobject_tensor_data_ptr(PyTuple_GET_ITEM(args, n)));
        }
        template <> inline long parse_arg<long>(PyObject* args, size_t n) {
            auto result = PyLong_AsSsize_t(PyTuple_GET_ITEM(args, n));
            if(result == -1 && PyErr_Occurred())
                [[unlikely]] throw std::runtime_error("expected int arg");
            return result;
        }
        template <> inline uintptr_t parse_arg<uintptr_t>(PyObject* args, size_t n) {
            auto result = PyLong_AsVoidPtr(PyTuple_GET_ITEM(args, n));
            if(result == reinterpret_cast<void*>(-1) && PyErr_Occurred())
                [[unlikely]] throw std::runtime_error("expected int arg");
            return reinterpret_cast<uintptr_t>(result);
        }

        %s

        static PyObject* %s_py(PyObject* self, PyObject* args) {
            try {
                if(!PyTuple_CheckExact(args))
                    [[unlikely]] throw std::runtime_error("tuple args required");
                if(PyTuple_GET_SIZE(args) != %s)
                    [[unlikely]] throw std::runtime_error("requires %s args");
                %s
            } catch(std::exception const& e) {
                PyErr_SetString(PyExc_RuntimeError, e.what());
                return nullptr;
            } catch(...) {
                PyErr_SetString(PyExc_RuntimeError, "unhandled error");
                return nullptr;
            }
        }

        static PyMethodDef py_methods[] = {
            {"%s", %s_py, METH_VARARGS, ""},
            {NULL, NULL, 0, NULL}};

        static struct PyModuleDef py_module =
            {PyModuleDef_HEAD_INIT, "%s", NULL, -1, py_methods};

        PyMODINIT_FUNC PyInit_%s(void) {
            const char* str_addr = std::getenv("_TORCHINDUCTOR_PYOBJECT_TENSOR_DATA_PTR");
            if(!str_addr) {
                PyErr_SetString(PyExc_RuntimeError, "_TORCHINDUCTOR_PYOBJECT_TENSOR_DATA_PTR must be set");
                return nullptr;
            }
            std::istringstream iss(str_addr);
            uintptr_t addr = 0;
            iss >> addr;
            _torchinductor_pyobject_tensor_data_ptr =
                reinterpret_cast<decltype(_torchinductor_pyobject_tensor_data_ptr)>(addr);
            return PyModule_Create(&py_module);
        }
        """
    )

    @classmethod
    def _load_library_inner(cls, path: str, key: str) -> ModuleType:
        os.environ["_TORCHINDUCTOR_PYOBJECT_TENSOR_DATA_PTR"] = str(
            torch._C._dynamo.guards._torchinductor_pyobject_tensor_data_ptr  # type: ignore[attr-defined]
        )
        module_name = f"{key}.{cls.entry_function}"
        try:
            return sys.modules[module_name]
        except KeyError:
            pass
        spec = importlib.util.spec_from_file_location(module_name, path)
        assert spec is not None
        module = importlib.util.module_from_spec(spec)
        sys.modules[module_name] = module
        spec.loader.exec_module(module)  # type: ignore[union-attr]
        return module

    @classmethod
    def load_pybinding_async(
        cls,
        argtypes: List[str],
        source_code: str,
        cuda: bool = False,
        num_outputs: int = -1,
        submit_fn=None,
        extra_flags=(),
    ) -> Any:
        """
        Wrap a C++ function in fast Python bindings.

        Args:
            argtypes: The types of args to ENTRY_FUNCTION(), e.g. ["float*", "long"]
            source_code: C++ source code containing a ENTRY_FUNCTION() function

        Returns:
            A python version of ENTRY_FUNCTION()
        """
        parseargs = ", ".join(
            f"parse_arg<{argtype.replace('const ', '')}>(args, {n})"
            for n, argtype in enumerate(argtypes)
        )
        suffix = cls.suffix_template % (
            cls.entry_function,
            cls.extra_parse_arg % num_outputs if cls.extra_parse_arg else "",
            cls.entry_function,
            len(argtypes),
            len(argtypes),
            cls.call_entry_function % parseargs,
            cls.entry_function,
            cls.entry_function,
            cls.entry_function,
            cls.entry_function,
        )
        get_result = cls.load_async(
            source_code + suffix, cuda, submit_fn=submit_fn, extra_flags=extra_flags
        )
        result = None

        def future():
            nonlocal result
            if result is None:
                result = get_result()
                assert isinstance(result, ModuleType)
            return getattr(result, cls.entry_function)

        return future

    @classmethod
    def load_pybinding(cls, *args, **kwargs) -> Any:
        return cls.load_pybinding_async(*args, **kwargs)()


@clear_on_fresh_inductor_cache
class CppWrapperCodeCache(CppPythonBindingsCodeCache):
    cache: Dict[str, Callable[[], Union[CDLL, ModuleType]]] = {}
    cache_clear = staticmethod(cache.clear)
    cpp_compile_command_flags = {
        "include_pytorch": True,
        "shared": True,
    }
    entry_function = "inductor_entry_cpp"
    call_entry_function = "return inductor_entry_cpp(%s);"
    extra_parse_arg = textwrap.dedent(
        """
        #include <torch/csrc/inductor/aoti_torch/c/shim.h>

        static inline std::vector<AtenTensorHandle> unpack_tensor_handle_list(PyObject* pyvec) {
            std::vector<AtenTensorHandle> result;
            size_t result_len = PyList_GET_SIZE(pyvec);
            result.reserve(result_len);
            for (size_t i = 0; i < result_len; i++) {
                // AtenTensorHandle is essentially a pointer
                void* elem = PyCapsule_GetPointer(PyList_GET_ITEM(pyvec, i), NULL);
                result.push_back(reinterpret_cast<AtenTensorHandle>(elem));
            }
            return result;
        }

        static inline PyObject* pack_tensor_handle_list(const std::vector<AtenTensorHandle>& cppvec) {
            size_t result_len = cppvec.size();
            PyObject* result = PyList_New(static_cast<Py_ssize_t>(result_len));
            for (size_t i = 0; i < result_len; i++) {
                PyObject *elem =
                    cppvec[i] == nullptr
                        ? Py_None
                        // Store AtenTensorHandle as PyCapsulate
                        : PyCapsule_New(reinterpret_cast<void*>(cppvec[i]), NULL, NULL);
                PyList_SET_ITEM(result, i, elem);
            }
            return result;
        }

        template <> inline std::vector<AtenTensorHandle> parse_arg<std::vector<AtenTensorHandle>>(PyObject* args, size_t n) {
            return unpack_tensor_handle_list(PyTuple_GET_ITEM(args, n));
        }

        PyObject* inductor_entry_cpp(std::vector<AtenTensorHandle>&& input_handles) {
            // For outputs, we only allocate a vector to hold returned tensor handles,
            // not allocating the actual output tensor storage here
            std::vector<AtenTensorHandle> output_handles(%s);
            try {
                inductor_entry_impl(input_handles.data(), output_handles.data());
                return pack_tensor_handle_list(output_handles);
            } catch(std::exception const& e) {
                PyErr_SetString(PyExc_RuntimeError, e.what());
                return {};
            } catch(...) {
                PyErr_SetString(PyExc_RuntimeError, "unhandled error");
                return {};
            }
        }
        """
    )


# TODO: Will remove the temp code after switch to new cpp_builder
def _temp_validate_new_and_old_command(new_cmd: List[str], old_cmd: List[str]):
    new_diff: List[str] = [x for x in new_cmd if x not in old_cmd]
    old_diff: List[str] = [y for y in old_cmd if y not in new_cmd]

    if new_diff or old_diff:
        print("!!! new_cmd: ", new_cmd)
        print("!!! old_cmd: ", old_cmd)
        print("!!! new_diff: ", new_diff)
        print("!!! old_diff: ", old_diff)
        raise RuntimeError("Error in new and old command different.")


def _do_validate_cpp_commands(
    include_pytorch: bool,
    cuda: bool,
    compile_only: bool,
    mmap_weights: bool,
    use_absolute_path: bool,
):
    # PreCI will failed if test machine can't run cuda.
    temp_dir = tempfile.TemporaryDirectory()
    test_dir_path = temp_dir.name
    test_cuda = torch.cuda.is_available() and cuda
    input_path = os.path.join(test_dir_path, "dummy_input.cpp")
    output_path = os.path.join(test_dir_path, "dummy_output.so")
    extra_flags = ["-D TEST_EXTRA_FLAGS"]
    if compile_only:
        output_path = os.path.join(test_dir_path, "dummy_output.o")
    picked_isa = pick_vec_isa()

    old_cmd = cpp_compile_command(
        input=input_path,
        output=output_path,
        include_pytorch=include_pytorch,
        vec_isa=picked_isa,
        cuda=test_cuda,
        aot_mode=False,
        compile_only=compile_only,
        use_absolute_path=use_absolute_path,
        use_mmap_weights=mmap_weights,
        extra_flags=extra_flags,
    ).split(" ")

    from torch._inductor.cpp_builder import CppBuilder, CppTorchCudaOptions

    dummy_build_option = CppTorchCudaOptions(
        vec_isa=picked_isa,
        include_pytorch=include_pytorch,
        cuda=test_cuda,
        compile_only=compile_only,
        use_absolute_path=use_absolute_path,
        use_mmap_weights=mmap_weights,
        extra_flags=extra_flags,
    )

    dummy_builder = CppBuilder(
        name="dummy_output",
        sources=input_path,
        BuildOption=dummy_build_option,
        output_dir=test_dir_path,
    )
    new_cmd = dummy_builder.get_command_line().split(" ")

    _temp_validate_new_and_old_command(new_cmd, old_cmd)

    temp_dir.cleanup()


# TODO: Will remove the temp code after switch to new cpp_builder
# It could help on sync new cpp_builder generate same command line as the old one.
def validate_new_cpp_commands():
    cuda = [True, False]
    use_mmap_weights = [True, False]
    compile_only = [True, False]
    include_pytorch = [True, False]
    use_absolute_path = [True, False]

    for x in cuda:
        for y in use_mmap_weights:
            for z in compile_only:
                for m in include_pytorch:
                    for n in use_absolute_path:
                        print(
                            f"!!! cuda:{x}, use_mmap_weights:{y}, compile_only:{z}, include_pytorch:{m}， use_absolute_path:{n}"
                        )
                        _do_validate_cpp_commands(
                            include_pytorch=m,
                            cuda=x,
                            mmap_weights=y,
                            compile_only=z,
                            use_absolute_path=n,
                        )


@clear_on_fresh_inductor_cache
class HalideCodeCache(CppPythonBindingsCodeCache):
    cache: Dict[str, Callable[[], Union[ModuleType, CDLL]]] = {}
    cache_clear = staticmethod(cache.clear)
    _standalone_runtime_path: Optional[str] = None
    prefix = textwrap.dedent(
        """
        #include "{halideruntime_h}"
        #include "{headerfile}"
        #include <stdexcept>
        #include <cmath>

        namespace c10 {{
            inline long div_floor_integer(long a, long b) {{
                if ((a<0) != (b<0)) {{
                    const auto quot = a / b;
                    const auto rem = a % b;
                    return rem ? quot - 1 : quot;
                }}
                return a / b;
            }}
        }}
        """
    )
    glue_template_cpp = prefix + textwrap.dedent(
        """
        void kernel({argdefs}) {{
            {buffers}
            int err = halide_kernel({buffer_names});
            if(err != 0) throw std::runtime_error("halide_kernel failed");
        }}
        """
    )
    glue_template_cuda = prefix + textwrap.dedent(
        """
        #include <cuda.h>
        static const halide_device_interface_t* cuda_interface = halide_cuda_device_interface();

        void kernel({argdefs}, uintptr_t stream) {{
            {buffers}
            int err = halide_kernel(reinterpret_cast<void*>(stream), {buffer_names});
            if(err != 0) throw std::runtime_error("halide_kernel failed");
        }}
        """
    )
    standalone_runtime_cuda_init = textwrap.dedent(
        """
        #include "{}"
        #include <cuda.h>

        static int acquire_context(void* user_context,
                                   void** cuda_context_out,
                                   bool create) {{
            return cuCtxGetCurrent(reinterpret_cast<CUcontext*>(cuda_context_out));
        }}

        static int release_context(void* user_context) {{
            return 0;
        }}

        static int get_stream(void* user_context,
                              void* cuda_context,
                              void** stream_out) {{
            *stream_out = user_context;
            return 0;
        }}

        static int register_halide_hooks() {{
            halide_set_cuda_acquire_context(&acquire_context);
            halide_set_cuda_release_context(&release_context);
            halide_set_cuda_get_stream(&get_stream);
            return 0;
        }}

        int inductor_register_halide_hooks_result = register_halide_hooks();
        """
    )

    @classmethod
    def _codegen_buffer(cls, name: str, arg: HalideInputSpec, cuda: bool):
        assert arg.shape is not None
        assert arg.stride is not None and len(arg.shape) == len(arg.stride)
        assert arg.offset is not None
        data_ptr = f"{arg.alias_of or arg.name} + {arg.offset}"
        if cuda:
            device = f"reinterpret_cast<uint64_t>({data_ptr})"
            device_interface = "cuda_interface"
            host = "nullptr"
            flags = "halide_buffer_flag_device_dirty"
        else:
            device = "0"
            device_interface = "nullptr"
            host = f"reinterpret_cast<uint8_t*>({data_ptr})"
            flags = "halide_buffer_flag_host_dirty"

        dims = []
        for size, stride in zip(arg.shape, arg.stride):
            dims.append(f"halide_dimension_t(0, {size}, {stride})")

        return [
            f"halide_buffer_t {name};",
            f"halide_dimension_t {name}_dims[] = {{{', '.join(dims)}}};",
            f"{name}.device = {device};",
            f"{name}.device_interface = {device_interface};",
            f"{name}.host = {host};",
            f"{name}.flags = {flags};",
            f"{name}.type = {arg.halide_type()};",
            f"{name}.dimensions = {len(dims)};",
            f"{name}.dim = {name}_dims;",
            f"{name}.padding = nullptr;",
        ]

    @classmethod
    def _codegen_glue(cls, meta, headerfile):
        is_cuda = meta.is_cuda()
        assert is_cuda is ("user_context" in meta.target)
        assert "no_runtime" in meta.target
        buffers = []
        buffer_names = []
        for i, arg in enumerate(meta.argtypes):
            if arg.is_buffer():
                buffer_names.append(f"&hl_buf_{i}")
                buffers.extend(cls._codegen_buffer(f"hl_buf_{i}", arg, is_cuda))
            else:
                assert "*" not in arg.ctype
                buffer_names.append(arg.name)
        buffers = "\n".join([f"    {line}" for line in buffers]).lstrip()

        glue_template = cls.glue_template_cuda if is_cuda else cls.glue_template_cpp
        glue_code = glue_template.format(
            halideruntime_h=cls.find_header(
                "HalideRuntimeCuda.h" if is_cuda else "HalideRuntime.h"
            ),
            headerfile=headerfile,
            argdefs=", ".join(
                f"{a.bindings_type()} {a.name}"
                for a in meta.argtypes
                if a.alias_of is None
            ),
            buffers=buffers,
            buffer_names=", ".join(buffer_names),
        )
        return glue_code

    @classmethod
    @functools.lru_cache(None)
    def config_hash(cls):
        return sha256_hash(
            "\n".join(
                [
<<<<<<< HEAD
                    cls.glue_template_cpp,
                    cls.glue_template_cuda,
                    cls.standalone_runtime_cuda_init,
                    f"{cls.cpu_cache_size()}",
=======
                    cls.glue_template,
>>>>>>> 11b09f3d
                    cpp_compile_command("I", "O"),
                ]
            ).encode("utf-8")
        )

    @staticmethod
    def _search_for_file(suffix, errmsg):
        spec = importlib.machinery.PathFinder.find_spec("halide")
        if spec is None or not spec.submodule_search_locations:
            raise RuntimeError("halide python bindings not installed")
        try:
            search = spec.submodule_search_locations[0]
            for file in os.listdir(search):
                if file.endswith(".so"):
                    try:
                        out = subprocess.check_output(
                            ["ldd", os.path.join(search, file)]
                        )
                    except subprocess.SubprocessError:
                        continue
                    m = re.search(r"(/.*)/libHalide.so", out.decode("utf-8"))
                    if m:
                        path = os.path.join(os.path.abspath(m.group(1)), suffix)
                        if os.path.exists(path):
                            return os.path.abspath(path)
        except Exception as e:
            raise RuntimeError(errmsg) from e
        raise RuntimeError(errmsg)

    @staticmethod
    @functools.lru_cache(None)
    def find_libautoschedule(name):
        sofile = f"libautoschedule_{name.lower()}.so"
        if "HALIDE_LIB" in os.environ:
            path = os.path.join(os.environ["HALIDE_LIB"], sofile)
            if os.path.exists(path):
                return path
        errmsg = (
            f"Can't find {sofile}, set env HALIDE_LIB to the directory containing it"
        )
        return HalideCodeCache._search_for_file(sofile, errmsg)

    @staticmethod
    @functools.lru_cache(None)
    def find_header(name):
        if "HALIDE_INCLUDE" in os.environ:
            path = os.path.join(os.environ["HALIDE_INCLUDE"], name)
            if os.path.exists(path):
                return path
        if "HALIDE_LIB" in os.environ:
            path = os.path.abspath(
                os.path.join(os.environ["HALIDE_LIB"], f"../include/{name}")
            )
            if os.path.exists(path):
                return path
        errmsg = (
            f"Can't find {name}, set env HALIDE_INCLUDE to the directory containing it"
        )
        return HalideCodeCache._search_for_file(f"../include/{name}", errmsg)

    @classmethod
    def generate_halide_async(cls, meta: HalideMeta, source_code: str, submit_fn=None):
        dirpath = Path(
            get_path(
                code_hash(
                    source_code,
                    extra=repr((cls.config_hash(), meta)),
                ),
                "halide",
            )[2]
        )
        os.makedirs(dirpath, exist_ok=True)
        wait_for_compile = None
        genfile = str(dirpath / "generate_kernel.py")
        libfile = str(dirpath / "halide_kernel.a")
        headerfile = str(dirpath / "halide_kernel.h")
        donefile = str(dirpath / "done")
        lockfile = str(dirpath / "lock")
        need_compile = not os.path.exists(donefile)
        jobs = []
        if need_compile:
            write_atomic(genfile, source_code)
            jobs.append(
                functools.partial(
                    subprocess.check_call,
                    [
                        sys.executable,
                        genfile,
                        "-g",
                        "kernel",
                        "-o",
                        f"{dirpath}",
                        "-f",
                        "halide_kernel",
                        "-e",
                        "static_library,h,schedule",
                        "-p",
                        cls.find_libautoschedule(meta.scheduler),
                        *meta.args(),
                    ],
                )
            )

        binding_types = [
            arg.bindings_type() for arg in meta.argtypes if arg.alias_of is None
        ]
        if meta.is_cuda():
            binding_types.append("uintptr_t")  # stream
        bindings_future = cls.load_pybinding_async(
            binding_types,
            cls._codegen_glue(meta, headerfile),
            extra_flags=(libfile, cls.build_standalone_runtime()),
            submit_fn=jobs.append if need_compile else None,
            cuda=meta.is_cuda(),
        )

        if need_compile:
            jobs.append(functools.partial(touch, donefile))
            task = functools.partial(_worker_task_halide, lockfile, jobs)
            if submit_fn:
                wait_for_compile = submit_fn(task).result
            else:
                task()

        def load():
            if wait_for_compile:
                wait_for_compile()
            return bindings_future()

        return load

    @classmethod
    def generate_halide(cls, *args, **kwargs):
        return cls.generate_halide_async(*args, **kwargs)()

    @classmethod
    def build_standalone_runtime(cls):
        if cls._standalone_runtime_path and os.path.exists(
            cls._standalone_runtime_path
        ):
            return cls._standalone_runtime_path
        is_cuda = torch.cuda.is_available()
        libname = "libStandaloneHalideRuntime.so"
        target = "host-cuda" if is_cuda else "host"
        if cls._standalone_runtime_path:
            assert not os.path.exists(cls._standalone_runtime_path)
            # We hit this case in unittests when we run with fresh_inductor_cache()
            # Generating a fresh runtime over and over causes errors because we initialize
            # cuda hundreds of times in the same process and run out of file descriptors.
            # Workaround by jail breaking the current fresh_inductor_cache().
            base = default_cache_dir()
        else:
            base = cache_dir()
        dirpath = Path(base) / f"halide-runtime-{target}-{cls.config_hash()}"
        os.makedirs(dirpath, exist_ok=True)
        donefile = str(dirpath / "done")
        lockfile = str(dirpath / "lock")
        hookfile = str(dirpath / "hooks.cpp")
        afile = str(dirpath / "standalone_halide_runtime.a")
        sofile = str(dirpath / libname)
        if not os.path.exists(donefile):
            import filelock
            import halide as hl  # type: ignore[import-untyped,import-not-found]

            with filelock.FileLock(lockfile, LOCK_TIMEOUT):
                if not os.path.exists(donefile):
                    with open(hookfile, "w") as f:
                        if is_cuda:
                            f.write(
                                cls.standalone_runtime_cuda_init.format(
                                    cls.find_header("HalideRuntimeCuda.h")
                                )
                            )
                    hl.compile_standalone_runtime(afile, hl.Target(target))
                    subprocess.check_call(
                        shlex.split(
                            cpp_compile_command([hookfile, afile], sofile, cuda=is_cuda)
                        )
                    )
                    touch(donefile)
        assert os.path.exists(sofile)
        cls._standalone_runtime_path = sofile
        return sofile


def _worker_task_halide(lockfile, jobs):
    from filelock import FileLock

    try:
        with FileLock(lockfile, LOCK_TIMEOUT):
            for job in jobs:
                job()
    except subprocess.SubprocessError as e:
        if os.environ.get("HALIDE_REPRO") == "1":
            python, script, *cmd = getattr(e, "cmd", ("", "", ""))
            if os.path.basename(python).startswith("python"):
                code = open(script).read()
                main = "    hl.main()"
                assert code.count(main) == 1

                class Out:
                    def __repr__(self):
                        return "out"

                cmd[cmd.index("-o") + 1] = Out()  # type: ignore[call-overload]
                repl = textwrap.indent(
                    textwrap.dedent(
                        f"""\
                        import sys, tempfile
                        with tempfile.TemporaryDirectory() as out:
                            sys.argv = {["repro.py", *cmd]!r}
                            hl.main()
                        """
                    ),
                    "    ",
                )
                code = code.replace(main, repl)
                with open("repro.py", "w") as fd:
                    fd.write(code.lstrip())
                raise RuntimeError(f"wrote repro.py: {e}") from e
        raise


def touch(filename):
    open(filename, "a").close()


@clear_on_fresh_inductor_cache
class PyCodeCache:
    cache: Dict[str, ModuleType] = dict()
    linemaps: Dict[str, List[Tuple[Any, ...]]] = dict()
    cache_clear = staticmethod(cache.clear)

    @classmethod
    def write(cls, source_code: str, extra: str = "") -> Tuple[str, str]:
        return write(source_code, "py", extra=extra)

    @classmethod
    def load(
        cls,
        source_code: str,
        extra: str = "",
        linemap: Optional[List[Tuple[int, str]]] = None,
        attrs: Optional[Dict[str, Any]] = None,
    ) -> ModuleType:
        key, path = write(source_code, "py", extra=extra)
        return cls.load_by_key_path(key, path, linemap, attrs)

    @classmethod
    def load_by_key_path(
        cls,
        key: str,
        path: str,
        linemap: Optional[List[Tuple[int, str]]] = None,
        attrs: Optional[Dict[str, Any]] = None,
    ) -> ModuleType:
        if linemap is None:
            linemap = []
        if key not in cls.cache:
            mod = _reload_python_module(key, path)

            # another thread might set this first
            cls.cache.setdefault(key, mod)
            # unzip into separate lines/nodes lists
            cls.linemaps[path] = list(zip(*linemap))

            if attrs is not None:
                for k, v in attrs.items():
                    setattr(mod, k, v)

            if not (linemap or attrs):
                mod._reload_in_subproc = functools.partial(  # type: ignore[attr-defined]
                    _reload_python_module_in_subproc, key, path
                )

        return cls.cache[key]

    @classmethod
    @functools.lru_cache(None)
    def stack_frames_for_code(
        cls, path: str, lineno: int
    ) -> Optional[List[Dict[str, Any]]]:
        if path not in cls.linemaps:
            return None
        # [(starting_line, <fx node>), ...]
        lines, nodes = cls.linemaps[path]
        p = bisect_right(lines, lineno)
        if p == 0:
            return None
        entry = nodes[p - 1]
        if not entry:
            return None

        def parse_stack_trace(stack_trace: str) -> List[Dict[str, Any]]:
            # ideally fx stores stack traces as data rather than a string
            # but this is not along a performance critical path
            regex = r'File "(.+)", line (\d+), in (.+)\n'
            matches = re.findall(regex, stack_trace)
            return [
                {"filename": f, "line": int(l), "name": n}
                for f, l, n in reversed(matches)
            ]

        return parse_stack_trace(entry)


class TritonCodeCache:
    @classmethod
    def load(cls, kernel_name: str, source_code: str) -> ModuleType:
        return _module_to_triton_kernel(PyCodeCache.load(source_code), kernel_name)


def _cuda_compiler() -> Optional[str]:
    if cuda_env.nvcc_exist(config.cuda.cuda_cxx):
        return config.cuda.cuda_cxx
    if config.is_fbcode():
        return os.path.join(build_paths.cuda(), "bin", "nvcc")
    if cuda_env.nvcc_exist(os.getenv("CUDACXX")):
        return os.getenv("CUDACXX", "")
    if cuda_env.nvcc_exist(os.getenv("CUDA_HOME")):
        return os.path.realpath(os.path.join(os.getenv("CUDA_HOME", ""), "bin/nvcc"))
    return "nvcc"


def _cutlass_include_paths() -> List[str]:
    if config.is_fbcode():
        from libfb.py import parutil

        cutlass_path = parutil.get_dir_path("cutlass-3-headers")
    else:
        cutlass_path = config.cuda.cutlass_dir
    return [
        # Use realpath to get canonical absolute paths, in order not to mess up cache keys
        os.path.realpath(os.path.join(cutlass_path, "include")),
        os.path.realpath(os.path.join(cutlass_path, "tools/library/include")),
        os.path.realpath(os.path.join(cutlass_path, "tools/library/src")),
        os.path.realpath(os.path.join(cutlass_path, "tools/util/include")),
    ]


def _cuda_lib_options() -> List[str]:
    _set_gpu_runtime_env()  # cpp_extension consults the env
    from torch.utils import cpp_extension

    lpaths = cpp_extension.library_paths(cuda=True) + [
        sysconfig.get_config_var("LIBDIR")
    ]
    extra_ldflags: List[str] = []
    if is_linux():
        _transform_cuda_paths(lpaths)
        for path in lpaths:
            # -rpath ensures the DLL can find its dependencies when loaded, even
            # if the library path is non-standard.
            extra_ldflags.extend([f"-L{path}", "-Xlinker", f"-rpath={path}"])
        extra_ldflags.append("-lcuda")
        extra_ldflags.append("-lcudart")
    else:
        raise NotImplementedError(
            "Unsupported env, failed to find cuda libs! Currently only Linux is supported."
        )
    return extra_ldflags


def _nvcc_host_compiler_options() -> List[str]:
    return [
        "-fPIC",
        "-fno-strict-aliasing",
        "-fvisibility=hidden",
        "-Wconversion",
    ]


def _nvcc_compiler_options() -> List[str]:
    arch = cuda_env.get_cuda_arch()
    if arch == "90":
        # Required by cutlass compilation.
        arch = "90a"
    code = [f"sm_{arch}", f"compute_{arch}"]
    if config.cuda.enable_cuda_lto:
        code += [f"lto_{arch}"]
    options = [
        "-t=0",
        "-DCUTLASS_ENABLE_TENSOR_CORE_MMA=1",
        "-w",
        f"-gencode=arch=compute_{arch},code=[{','.join(code)}]",
        config.cuda.compile_opt_level,
        "-std=c++17",
        "--expt-relaxed-constexpr",
        "-DNDEBUG",
    ]
    if config.is_fbcode():
        options.extend(["-ccbin", os.path.dirname(build_paths.gcc())])
    if config.cuda.enable_debug_info:
        options.extend(["-lineinfo", "-g", "-DCUTLASS_DEBUG_TRACE_LEVEL=1"])
    if config.cuda.enable_ptxas_info:
        options.extend(
            [
                "--keep",  # Keep the intermediate files for debugging (including ptx, sass, cubin etc.)
                "--ptxas-options=--warn-on-local-memory-usage",  # warn us if local memory is used in CUDA Kernels
                "--ptxas-options=--warn-on-spills",  # warn us if register spilling happens in CUDA Kernels
                "--resource-usage",  # Report on CUDA resource usage (shared mem, registers etc.)
                "--source-in-ptx",
            ]
        )  # Annotate the ptx file with source information
    if config.cuda.use_fast_math:
        options.extend(
            [
                "--use_fast_math",
                "-DCUTLASS_USE_TANH_FOR_SIGMOID=1",
            ]
        )
    return options


def cuda_compile_command(
    src_files: List[str],
    dst_file: str,
    dst_file_ext: str,
    extra_args: Optional[List[str]] = None,
) -> str:
    if extra_args is None:
        extra_args = []
    include_paths = _cutlass_include_paths()
    cuda_lib_options = _cuda_lib_options()
    nvcc_host_compiler_options = _nvcc_host_compiler_options()
    nvcc_compiler_options = _nvcc_compiler_options()
    options = (
        nvcc_compiler_options
        + extra_args
        + [
            f"-Xcompiler {opt}" if "=" in opt else f"-Xcompiler={opt}"
            for opt in nvcc_host_compiler_options
        ]
        + ["-I" + path for path in include_paths]
        + cuda_lib_options
    )
    src_file = " ".join(src_files)
    res = ""
    if dst_file_ext == "o":
        res = f"{_cuda_compiler()} {' '.join(options)} -c -o {dst_file} {src_file}"
    elif dst_file_ext == "so":
        options.append("-shared")
        res = f"{_cuda_compiler()} {' '.join(options)} -o {dst_file} {src_file}"
    elif dst_file_ext == "exe":
        res = f"{_cuda_compiler()} {' '.join(options)} -o {dst_file} {src_file}"
    else:
        raise NotImplementedError(f"Unsupported output file suffix {dst_file_ext}!")
    log.debug("CUDA command: %s", res)
    return res


class DLLWrapper:
    """A wrapper for a dynamic library."""

    def __init__(
        self,
        lib_path: str,
    ):
        self.lib_path = lib_path
        self.is_open = False
        self.DLL = cdll.LoadLibrary(lib_path)
        self.is_open = True

    def close(self):
        if self.is_open:
            self._dlclose()
            self.is_open = False

    def _dlclose(self):
        f_dlclose = None

        if is_linux():
            syms = CDLL(None)
            if not hasattr(syms, "dlclose"):
                # Apline Linux
                syms = CDLL("libc.so")

            if hasattr(syms, "dlclose"):
                f_dlclose = syms.dlclose
        else:
            raise NotImplementedError("Unsupported env, failed to do dlclose!")

        if f_dlclose is not None:
            f_dlclose.argtypes = [c_void_p]
            f_dlclose(self.DLL._handle)
        else:
            log.warning(
                "dll unloading function was not found, library may not be unloaded properly!"
            )

    def __getattr__(self, name):
        if not self.is_open:
            raise RuntimeError(f"Cannot use closed DLL library: {self.lib_path}")

        method = getattr(self.DLL, name)

        def _wrapped_func(*args):
            err = method(*args)
            if err:
                raise RuntimeError(f"Error in function: {method.__name__}")

        return _wrapped_func

    def __enter__(self):
        return self

    def __exit__(self, *args):
        self.close()

    def __del__(self):
        self.close()


@clear_on_fresh_inductor_cache
class CUDACodeCache:
    @dataclasses.dataclass
    class CacheEntry:
        input_path: str
        output_path: str

    cache: Dict[str, CacheEntry] = dict()
    cache_clear = staticmethod(cache.clear)
    _SOURCE_CODE_SUFFIX = "cu"

    @classmethod
    def write(cls, source_code, dst_file_ext) -> Tuple[str, str]:
        """
        Writes source code into a file with dst_file_ext as the file extension.
        Returns the hash key of source code, and the path to the file.
        """

        cuda_command = repr(
            cuda_compile_command(["dummy_input"], "dummy_output", dst_file_ext)
        )
        key, input_path = write(
            source_code, cls._SOURCE_CODE_SUFFIX, extra=cuda_command
        )
        return key, input_path

    @classmethod
    def compile(
        cls, source_code, dst_file_ext, extra_args: Optional[List[str]] = None
    ) -> Tuple[str, str, str]:
        """
        Compiles CUDA source_code into a file with dst_file_ext extension.
        Returns a tuple of dst_file_path, hash_key, source_code_path
        """
        key, input_path = cls.write(source_code, dst_file_ext)
        if key not in cls.cache:
            from filelock import FileLock

            lock_dir = get_lock_dir()
            lock = FileLock(os.path.join(lock_dir, key + ".lock"), timeout=LOCK_TIMEOUT)
            with lock:
                output_path = input_path[: -len(cls._SOURCE_CODE_SUFFIX)] + dst_file_ext
                if not os.path.exists(output_path):
                    cmd = cuda_compile_command(
                        [input_path], output_path, dst_file_ext, extra_args
                    )
                    start_time = time()
                    log.debug("CUDA Compilation: %s", cmd)
                    cmd_parts = cmd.split(" ")
                    try:
                        subprocess.check_output(
                            cmd_parts, stderr=subprocess.STDOUT, env=os.environ
                        )
                    except subprocess.CalledProcessError as error:
                        raise exc.CUDACompileError(cmd_parts, error.output) from error
                    end_time = time()
                    log_duration_msg = f"CUDA Compilation took {end_time-start_time} seconds. Compile command: {cmd}"
                    log.info(log_duration_msg)
                else:
                    log.debug(
                        "CUDA Compilation skipped: %s since output already exists",
                        input_path,
                    )
                cls.cache[key] = CUDACodeCache.CacheEntry(input_path, output_path)

        return (cls.cache[key].output_path, key, input_path)

    @classmethod
    def load(cls, source_code, dst_file_ext) -> Tuple[DLLWrapper, str, str]:
        """
        Compiles source code and loads the generated .so file.
        Returns a tuple of DLLWrapper, hash_key, source_code_path
        """

        if dst_file_ext != "so":
            raise RuntimeError(
                f"Only support loading a .so file for now. "
                f"Requested file extension: {dst_file_ext}. Source code: {source_code}"
            )
        dst_file_path, hash_key, source_code_path = cls.compile(
            source_code, dst_file_ext
        )
        return (DLLWrapper(dst_file_path), hash_key, source_code_path)


class CodeCacheFuture:
    def result(self):
        raise NotImplementedError


class TritonFuture(CodeCacheFuture):
    kernel: ModuleType

    def __init__(
        self,
        kernel: Any,
        future: Optional[Future[Any]],
    ) -> None:
        self.kernel = kernel
        self.future = future

    # @dynamo_utils.dynamo_timed
    def result(self) -> ModuleType:
        if self.future is not None:
            # If the worker failed this will throw an exception.
            result = self.future.result()
            assert result is None
            self.future = None
            self.kernel.precompile()
        return self.kernel


class LambdaFuture(CodeCacheFuture):
    def __init__(self, result_fn):
        self.result_fn = result_fn

    def result(self):
        return self.result_fn()<|MERGE_RESOLUTION|>--- conflicted
+++ resolved
@@ -3014,14 +3014,9 @@
         return sha256_hash(
             "\n".join(
                 [
-<<<<<<< HEAD
                     cls.glue_template_cpp,
                     cls.glue_template_cuda,
                     cls.standalone_runtime_cuda_init,
-                    f"{cls.cpu_cache_size()}",
-=======
-                    cls.glue_template,
->>>>>>> 11b09f3d
                     cpp_compile_command("I", "O"),
                 ]
             ).encode("utf-8")
