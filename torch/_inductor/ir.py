--- conflicted
+++ resolved
@@ -232,60 +232,6 @@
     return optional_value if not value and V.graph.cpp_wrapper else value
 
 
-<<<<<<< HEAD
-class ModularIndexing(sympy.Function):
-    """
-    ModularIndexing(a, b, c) => (a // b) % c
-    """
-
-    nargs = (3,)
-    is_integer = True
-
-    @classmethod
-    def eval(cls, base, divisor, modulus):
-        if base == 0 or modulus == 1:
-            return sympy.Integer(0)
-
-        if (
-            isinstance(base, sympy.Integer)
-            and isinstance(divisor, sympy.Integer)
-            and isinstance(modulus, sympy.Integer)
-        ):
-            return (base // divisor) % modulus
-
-        if divisor != 1:
-            gcd = sympy.gcd(base, divisor)
-            if gcd != 1:
-                return ModularIndexing(
-                    simplify(base / gcd), simplify(divisor / gcd), modulus
-                )
-
-        if isinstance(base, sympy.Add):
-            new_terms = []
-            all_positive = True
-            for term in base.args:
-                if sympy.gcd(term, modulus * divisor) != modulus * divisor:
-                    if (isinstance(term, sympy.Integer) and term < 0) or (
-                        isinstance(term, sympy.Mul)
-                        and isinstance(term.args[0], sympy.Integer)
-                        and term.args[0] < 0
-                    ):
-                        # workaround for https://github.com/openai/triton/issues/619,
-                        # if there are negative terms, // produces wrong result
-                        # TODO if https://github.com/openai/triton/issues/619 is fixed
-                        # this optimization would become valid
-                        all_positive = False
-                        break
-                    else:
-                        new_terms.append(term)
-
-            if len(new_terms) != len(base.args) and all_positive:
-                return ModularIndexing(sum(new_terms), divisor, modulus)
-
-        if isinstance(base, FloorDiv):
-            return ModularIndexing(base.args[0], base.args[1] * divisor, modulus)
-
-
 def match_modular_indexing(term, v):
     scale = sympy.Wild("scale")
     divisor = sympy.Wild("divisor")
@@ -305,31 +251,6 @@
     return None, None, None
 
 
-class CleanDiv(FloorDiv):
-    """
-    Div where we can assume no rounding.
-    This is to enable future optimizations.
-    """
-
-    pass
-
-
-class CeilDiv(sympy.Function):
-    """
-    Div used in indexing that rounds up.
-    """
-
-    is_integer = True
-
-    def __new__(cls, base, divisor):
-        if sympy.gcd(base, divisor) == divisor:
-            return CleanDiv(base, divisor)
-        else:
-            return FloorDiv(base + (divisor - 1), divisor)
-
-
-=======
->>>>>>> 64f76531
 def get_device_type(x):
     if getattr(x, "get_device", None):
         return get_device_type(x.get_device())
@@ -4366,7 +4287,21 @@
         self.root_block = LoopBodyBlock(self, fn, args)
         self.indexing = None
 
-<<<<<<< HEAD
+    @cache_on_self
+    def get_nodes(self):
+        all_graphs = itertools.chain(
+            (self.root_block.graph,),
+            (block.graph for block in self.subblocks.values()),
+        )
+        return [node for graph in all_graphs for node in graph.nodes]
+
+    @cache_on_self
+    def bounds(self):
+        # Doing a local import to avoid dumping all the code here
+        from .bounds import BoundVars
+
+        return BoundVars(self)
+
     def split_var_ranges(self):
         """
         After view operations we sometimes have complex indexing formulas like:
@@ -4457,22 +4392,6 @@
         return [
             var_splits.get(old_var, [old_size]) for old_var, old_size in ranges.items()
         ]
-=======
-    @cache_on_self
-    def get_nodes(self):
-        all_graphs = itertools.chain(
-            (self.root_block.graph,),
-            (block.graph for block in self.subblocks.values()),
-        )
-        return [node for graph in all_graphs for node in graph.nodes]
-
-    @cache_on_self
-    def bounds(self):
-        # Doing a local import to avoid dumping all the code here
-        from .bounds import BoundVars
-
-        return BoundVars(self)
->>>>>>> 64f76531
 
     def debug_str(self):
         lines = [f"var_ranges = {dict(self.var_ranges)}"]
