import contextlib
import errno
import hashlib
import json
import os
import re
import shutil
import sys
import tempfile
import uuid
import warnings
import zipfile
from pathlib import Path
<<<<<<< HEAD
from typing import Dict, Optional, Any
=======
from typing import Any, Dict, Optional
from typing_extensions import deprecated
>>>>>>> d3b82306
from urllib.error import HTTPError, URLError
from urllib.parse import urlparse  # noqa: F401
from urllib.request import Request, urlopen

import torch
from torch.serialization import MAP_LOCATION


class _Faketqdm:  # type: ignore[no-redef]
    def __init__(self, total=None, disable=False, unit=None, *args, **kwargs):
        self.total = total
        self.disable = disable
        self.n = 0
        # Ignore all extra *args and **kwargs lest you want to reinvent tqdm

    def update(self, n):
        if self.disable:
            return

        self.n += n
        if self.total is None:
            sys.stderr.write(f"\r{self.n:.1f} bytes")
        else:
            sys.stderr.write(f"\r{100 * self.n / float(self.total):.1f}%")
        sys.stderr.flush()

    # Don't bother implementing; use real tqdm if you want
    def set_description(self, *args, **kwargs):
        pass

    def write(self, s):
        sys.stderr.write(f"{s}\n")

    def close(self):
        self.disable = True

    def __enter__(self):
        return self

    def __exit__(self, exc_type, exc_val, exc_tb):
        if self.disable:
            return

        sys.stderr.write("\n")


try:
    from tqdm import tqdm  # If tqdm is installed use it, otherwise use the fake wrapper
except ImportError:
    tqdm = _Faketqdm

__all__ = [
    "download_url_to_file",
    "get_dir",
    "help",
    "list",
    "load",
    "load_state_dict_from_url",
    "set_dir",
]

# matches bfd8deac from resnet18-bfd8deac.pth
HASH_REGEX = re.compile(r"-([a-f0-9]*)\.")

_TRUSTED_REPO_OWNERS = (
    "facebookresearch",
    "facebookincubator",
    "pytorch",
    "fairinternal",
)
ENV_GITHUB_TOKEN = "GITHUB_TOKEN"
ENV_TORCH_HOME = "TORCH_HOME"
ENV_XDG_CACHE_HOME = "XDG_CACHE_HOME"
DEFAULT_CACHE_DIR = "~/.cache"
VAR_DEPENDENCY = "dependencies"
MODULE_HUBCONF = "hubconf.py"
READ_DATA_CHUNK = 128 * 1024
_hub_dir: Optional[str] = None


@contextlib.contextmanager
def _add_to_sys_path(path):
    sys.path.insert(0, path)
    try:
        yield
    finally:
        sys.path.remove(path)


# Copied from tools/shared/module_loader to be included in torch package
def _import_module(name, path):
    import importlib.util
    from importlib.abc import Loader

    spec = importlib.util.spec_from_file_location(name, path)
    assert spec is not None
    module = importlib.util.module_from_spec(spec)
    assert isinstance(spec.loader, Loader)
    spec.loader.exec_module(module)
    return module


def _remove_if_exists(path):
    if os.path.exists(path):
        if os.path.isfile(path):
            os.remove(path)
        else:
            shutil.rmtree(path)


def _git_archive_link(repo_owner, repo_name, ref):
    # See https://docs.github.com/en/rest/reference/repos#download-a-repository-archive-zip
    return f"https://github.com/{repo_owner}/{repo_name}/zipball/{ref}"


def _load_attr_from_module(module, func_name):
    # Check if callable is defined in the module
    if func_name not in dir(module):
        return None
    return getattr(module, func_name)


def _get_torch_home():
    torch_home = os.path.expanduser(
        os.getenv(
            ENV_TORCH_HOME,
            os.path.join(os.getenv(ENV_XDG_CACHE_HOME, DEFAULT_CACHE_DIR), "torch"),
        )
    )
    return torch_home


def _parse_repo_info(github):
    if ":" in github:
        repo_info, ref = github.split(":")
    else:
        repo_info, ref = github, None
    repo_owner, repo_name = repo_info.split("/")

    if ref is None:
        # The ref wasn't specified by the user, so we need to figure out the
        # default branch: main or master. Our assumption is that if main exists
        # then it's the default branch, otherwise it's master.
        try:
            with urlopen(f"https://github.com/{repo_owner}/{repo_name}/tree/main/"):
                ref = "main"
        except HTTPError as e:
            if e.code == 404:
                ref = "master"
            else:
                raise
        except URLError as e:
            # No internet connection, need to check for cache as last resort
            for possible_ref in ("main", "master"):
                if os.path.exists(
                    f"{get_dir()}/{repo_owner}_{repo_name}_{possible_ref}"
                ):
                    ref = possible_ref
                    break
            if ref is None:
                raise RuntimeError(
                    "It looks like there is no internet connection and the "
                    f"repo could not be found in the cache ({get_dir()})"
                ) from e
    return repo_owner, repo_name, ref


def _read_url(url):
    with urlopen(url) as r:
        return r.read().decode(r.headers.get_content_charset("utf-8"))


def _validate_not_a_forked_repo(repo_owner, repo_name, ref):
    # Use urlopen to avoid depending on local git.
    headers = {"Accept": "application/vnd.github.v3+json"}
    token = os.environ.get(ENV_GITHUB_TOKEN)
    if token is not None:
        headers["Authorization"] = f"token {token}"
    for url_prefix in (
        f"https://api.github.com/repos/{repo_owner}/{repo_name}/branches",
        f"https://api.github.com/repos/{repo_owner}/{repo_name}/tags",
    ):
        page = 0
        while True:
            page += 1
            url = f"{url_prefix}?per_page=100&page={page}"
            response = json.loads(_read_url(Request(url, headers=headers)))
            # Empty response means no more data to process
            if not response:
                break
            for br in response:
                if br["name"] == ref or br["commit"]["sha"].startswith(ref):
                    return

    raise ValueError(
        f"Cannot find {ref} in https://github.com/{repo_owner}/{repo_name}. "
        "If it's a commit from a forked repo, please call hub.load() with forked repo directly."
    )


def _get_cache_or_reload(
    github, force_reload, trust_repo, calling_fn, verbose=True, skip_validation=False
):
    # Setup hub_dir to save downloaded files
    hub_dir = get_dir()
    os.makedirs(hub_dir, exist_ok=True)
    # Parse github repo information
    repo_owner, repo_name, ref = _parse_repo_info(github)
    # Github allows branch name with slash '/',
    # this causes confusion with path on both Linux and Windows.
    # Backslash is not allowed in Github branch name so no need to
    # to worry about it.
    normalized_br = ref.replace("/", "_")
    # Github renames folder repo-v1.x.x to repo-1.x.x
    # We don't know the repo name before downloading the zip file
    # and inspect name from it.
    # To check if cached repo exists, we need to normalize folder names.
    owner_name_branch = "_".join([repo_owner, repo_name, normalized_br])
    repo_dir = os.path.join(hub_dir, owner_name_branch)
    # Check that the repo is in the trusted list
    _check_repo_is_trusted(
        repo_owner,
        repo_name,
        owner_name_branch,
        trust_repo=trust_repo,
        calling_fn=calling_fn,
    )

    use_cache = (not force_reload) and os.path.exists(repo_dir)

    if use_cache:
        if verbose:
            sys.stderr.write(f"Using cache found in {repo_dir}\n")
    else:
        # Validate the tag/branch is from the original repo instead of a forked repo
        if not skip_validation:
            _validate_not_a_forked_repo(repo_owner, repo_name, ref)

        cached_file = os.path.join(hub_dir, normalized_br + ".zip")
        _remove_if_exists(cached_file)

        try:
            url = _git_archive_link(repo_owner, repo_name, ref)
            sys.stderr.write(f'Downloading: \"{url}\" to {cached_file}\n')
            download_url_to_file(url, cached_file, progress=False)
        except HTTPError as err:
            if err.code == 300:
                # Getting a 300 Multiple Choices error likely means that the ref is both a tag and a branch
                # in the repo. This can be disambiguated by explicitely using refs/heads/ or refs/tags
                # See https://git-scm.com/book/en/v2/Git-Internals-Git-References
                # Here, we do the same as git: we throw a warning, and assume the user wanted the branch
                warnings.warn(
                    f"The ref {ref} is ambiguous. Perhaps it is both a tag and a branch in the repo? "
                    "Torchhub will now assume that it's a branch. "
                    "You can disambiguate tags and branches by explicitly passing refs/heads/branch_name or "
                    "refs/tags/tag_name as the ref. That might require using skip_validation=True."
                )
                disambiguated_branch_ref = f"refs/heads/{ref}"
                url = _git_archive_link(
                    repo_owner, repo_name, ref=disambiguated_branch_ref
                )
                download_url_to_file(url, cached_file, progress=False)
            else:
                raise

        with zipfile.ZipFile(cached_file) as cached_zipfile:
            extraced_repo_name = cached_zipfile.infolist()[0].filename
            extracted_repo = os.path.join(hub_dir, extraced_repo_name)
            _remove_if_exists(extracted_repo)
            # Unzip the code and rename the base folder
            cached_zipfile.extractall(hub_dir)

        _remove_if_exists(cached_file)
        _remove_if_exists(repo_dir)
        shutil.move(extracted_repo, repo_dir)  # rename the repo

    return repo_dir


def _check_repo_is_trusted(
    repo_owner, repo_name, owner_name_branch, trust_repo, calling_fn="load"
):
    hub_dir = get_dir()
    filepath = os.path.join(hub_dir, "trusted_list")

    if not os.path.exists(filepath):
        Path(filepath).touch()
    with open(filepath) as file:
        trusted_repos = tuple(line.strip() for line in file)

    # To minimize friction of introducing the new trust_repo mechanism, we consider that
    # if a repo was already downloaded by torchhub, then it is already trusted (even if it's not in the allowlist)
    trusted_repos_legacy = next(os.walk(hub_dir))[1]

    owner_name = "_".join([repo_owner, repo_name])
    is_trusted = (
        owner_name in trusted_repos
        or owner_name_branch in trusted_repos_legacy
        or repo_owner in _TRUSTED_REPO_OWNERS
    )

    # TODO: Remove `None` option in 2.0 and change the default to "check"
    if trust_repo is None:
        if not is_trusted:
            warnings.warn(
                "You are about to download and run code from an untrusted repository. In a future release, this won't "
                "be allowed. To add the repository to your trusted list, change the command to {calling_fn}(..., "
                "trust_repo=False) and a command prompt will appear asking for an explicit confirmation of trust, "
                f"or {calling_fn}(..., trust_repo=True), which will assume that the prompt is to be answered with "
                f"'yes'. You can also use {calling_fn}(..., trust_repo='check') which will only prompt for "
                f"confirmation if the repo is not already trusted. This will eventually be the default behaviour"
            )
        return

    if (trust_repo is False) or (trust_repo == "check" and not is_trusted):
        response = input(
            f"The repository {owner_name} does not belong to the list of trusted repositories and as such cannot be downloaded. "
            "Do you trust this repository and wish to add it to the trusted list of repositories (y/N)?"
        )
        if response.lower() in ("y", "yes"):
            if is_trusted:
                print("The repository is already trusted.")
        elif response.lower() in ("n", "no", ""):
            raise Exception("Untrusted repository.")  # noqa: TRY002
        else:
            raise ValueError(f"Unrecognized response {response}.")

    # At this point we're sure that the user trusts the repo (or wants to trust it)
    if not is_trusted:
        with open(filepath, "a") as file:
            file.write(owner_name + "\n")


def _check_module_exists(name):
    import importlib.util

    return importlib.util.find_spec(name) is not None


def _check_dependencies(m):
    dependencies = _load_attr_from_module(m, VAR_DEPENDENCY)

    if dependencies is not None:
        missing_deps = [pkg for pkg in dependencies if not _check_module_exists(pkg)]
        if len(missing_deps):
            raise RuntimeError(f"Missing dependencies: {', '.join(missing_deps)}")


def _load_entry_from_hubconf(m, model):
    if not isinstance(model, str):
        raise ValueError("Invalid input: model should be a string of function name")

    # Note that if a missing dependency is imported at top level of hubconf, it will
    # throw before this function. It's a chicken and egg situation where we have to
    # load hubconf to know what're the dependencies, but to import hubconf it requires
    # a missing package. This is fine, Python will throw proper error message for users.
    _check_dependencies(m)

    func = _load_attr_from_module(m, model)

    if func is None or not callable(func):
        raise RuntimeError(f"Cannot find callable {model} in hubconf")

    return func


def get_dir():
    r"""
    Get the Torch Hub cache directory used for storing downloaded models & weights.

    If :func:`~torch.hub.set_dir` is not called, default path is ``$TORCH_HOME/hub`` where
    environment variable ``$TORCH_HOME`` defaults to ``$XDG_CACHE_HOME/torch``.
    ``$XDG_CACHE_HOME`` follows the X Design Group specification of the Linux
    filesystem layout, with a default value ``~/.cache`` if the environment
    variable is not set.
    """
    # Issue warning to move data if old env is set
    if os.getenv("TORCH_HUB"):
        warnings.warn("TORCH_HUB is deprecated, please use env TORCH_HOME instead")

    if _hub_dir is not None:
        return _hub_dir
    return os.path.join(_get_torch_home(), "hub")


def set_dir(d):
    r"""
    Optionally set the Torch Hub directory used to save downloaded models & weights.

    Args:
        d (str): path to a local folder to save downloaded models & weights.
    """
    global _hub_dir
    _hub_dir = os.path.expanduser(d)


def list(
    github, force_reload=False, skip_validation=False, trust_repo=None, verbose=True
):
    r"""
    List all callable entrypoints available in the repo specified by ``github``.

    Args:
        github (str): a string with format "repo_owner/repo_name[:ref]" with an optional
            ref (tag or branch). If ``ref`` is not specified, the default branch is assumed to be ``main`` if
            it exists, and otherwise ``master``.
            Example: 'pytorch/vision:0.10'
        force_reload (bool, optional): whether to discard the existing cache and force a fresh download.
            Default is ``False``.
        skip_validation (bool, optional): if ``False``, torchhub will check that the branch or commit
            specified by the ``github`` argument properly belongs to the repo owner. This will make
            requests to the GitHub API; you can specify a non-default GitHub token by setting the
            ``GITHUB_TOKEN`` environment variable. Default is ``False``.
        trust_repo (bool, str or None): ``"check"``, ``True``, ``False`` or ``None``.
            This parameter was introduced in v1.12 and helps ensuring that users
            only run code from repos that they trust.

            - If ``False``, a prompt will ask the user whether the repo should
              be trusted.
            - If ``True``, the repo will be added to the trusted list and loaded
              without requiring explicit confirmation.
            - If ``"check"``, the repo will be checked against the list of
              trusted repos in the cache. If it is not present in that list, the
              behaviour will fall back onto the ``trust_repo=False`` option.
            - If ``None``: this will raise a warning, inviting the user to set
              ``trust_repo`` to either ``False``, ``True`` or ``"check"``. This
              is only present for backward compatibility and will be removed in
              v2.0.

            Default is ``None`` and will eventually change to ``"check"`` in v2.0.
        verbose (bool, optional): If ``False``, mute messages about hitting
            local caches. Note that the message about first download cannot be
            muted. Default is ``True``.

    Returns:
        list: The available callables entrypoint

    Example:
        >>> # xdoctest: +REQUIRES(env:TORCH_DOCTEST_HUB)
        >>> entrypoints = torch.hub.list('pytorch/vision', force_reload=True)
    """
    repo_dir = _get_cache_or_reload(
        github,
        force_reload,
        trust_repo,
        "list",
        verbose=verbose,
        skip_validation=skip_validation,
    )

    with _add_to_sys_path(repo_dir):
        hubconf_path = os.path.join(repo_dir, MODULE_HUBCONF)
        hub_module = _import_module(MODULE_HUBCONF, hubconf_path)

    # We take functions starts with '_' as internal helper functions
    entrypoints = [
        f
        for f in dir(hub_module)
        if callable(getattr(hub_module, f)) and not f.startswith("_")
    ]

    return entrypoints


def help(github, model, force_reload=False, skip_validation=False, trust_repo=None):
    r"""
    Show the docstring of entrypoint ``model``.

    Args:
        github (str): a string with format <repo_owner/repo_name[:ref]> with an optional
            ref (a tag or a branch). If ``ref`` is not specified, the default branch is assumed
            to be ``main`` if it exists, and otherwise ``master``.
            Example: 'pytorch/vision:0.10'
        model (str): a string of entrypoint name defined in repo's ``hubconf.py``
        force_reload (bool, optional): whether to discard the existing cache and force a fresh download.
            Default is ``False``.
        skip_validation (bool, optional): if ``False``, torchhub will check that the ref
            specified by the ``github`` argument properly belongs to the repo owner. This will make
            requests to the GitHub API; you can specify a non-default GitHub token by setting the
            ``GITHUB_TOKEN`` environment variable. Default is ``False``.
        trust_repo (bool, str or None): ``"check"``, ``True``, ``False`` or ``None``.
            This parameter was introduced in v1.12 and helps ensuring that users
            only run code from repos that they trust.

            - If ``False``, a prompt will ask the user whether the repo should
              be trusted.
            - If ``True``, the repo will be added to the trusted list and loaded
              without requiring explicit confirmation.
            - If ``"check"``, the repo will be checked against the list of
              trusted repos in the cache. If it is not present in that list, the
              behaviour will fall back onto the ``trust_repo=False`` option.
            - If ``None``: this will raise a warning, inviting the user to set
              ``trust_repo`` to either ``False``, ``True`` or ``"check"``. This
              is only present for backward compatibility and will be removed in
              v2.0.

            Default is ``None`` and will eventually change to ``"check"`` in v2.0.
    Example:
        >>> # xdoctest: +REQUIRES(env:TORCH_DOCTEST_HUB)
        >>> print(torch.hub.help('pytorch/vision', 'resnet18', force_reload=True))
    """
    repo_dir = _get_cache_or_reload(
        github,
        force_reload,
        trust_repo,
        "help",
        verbose=True,
        skip_validation=skip_validation,
    )

    with _add_to_sys_path(repo_dir):
        hubconf_path = os.path.join(repo_dir, MODULE_HUBCONF)
        hub_module = _import_module(MODULE_HUBCONF, hubconf_path)

    entry = _load_entry_from_hubconf(hub_module, model)

    return entry.__doc__


def load(
    repo_or_dir,
    model,
    *args,
    source="github",
    trust_repo=None,
    force_reload=False,
    verbose=True,
    skip_validation=False,
    **kwargs,
):
    r"""
    Load a model from a github repo or a local directory.

    Note: Loading a model is the typical use case, but this can also be used to
    for loading other objects such as tokenizers, loss functions, etc.

    If ``source`` is 'github', ``repo_or_dir`` is expected to be
    of the form ``repo_owner/repo_name[:ref]`` with an optional
    ref (a tag or a branch).

    If ``source`` is 'local', ``repo_or_dir`` is expected to be a
    path to a local directory.

    Args:
        repo_or_dir (str): If ``source`` is 'github',
            this should correspond to a github repo with format ``repo_owner/repo_name[:ref]`` with
            an optional ref (tag or branch), for example 'pytorch/vision:0.10'. If ``ref`` is not specified,
            the default branch is assumed to be ``main`` if it exists, and otherwise ``master``.
            If ``source`` is 'local'  then it should be a path to a local directory.
        model (str): the name of a callable (entrypoint) defined in the
            repo/dir's ``hubconf.py``.
        *args (optional): the corresponding args for callable ``model``.
        source (str, optional): 'github' or 'local'. Specifies how
            ``repo_or_dir`` is to be interpreted. Default is 'github'.
        trust_repo (bool, str or None): ``"check"``, ``True``, ``False`` or ``None``.
            This parameter was introduced in v1.12 and helps ensuring that users
            only run code from repos that they trust.

            - If ``False``, a prompt will ask the user whether the repo should
              be trusted.
            - If ``True``, the repo will be added to the trusted list and loaded
              without requiring explicit confirmation.
            - If ``"check"``, the repo will be checked against the list of
              trusted repos in the cache. If it is not present in that list, the
              behaviour will fall back onto the ``trust_repo=False`` option.
            - If ``None``: this will raise a warning, inviting the user to set
              ``trust_repo`` to either ``False``, ``True`` or ``"check"``. This
              is only present for backward compatibility and will be removed in
              v2.0.

            Default is ``None`` and will eventually change to ``"check"`` in v2.0.
        force_reload (bool, optional): whether to force a fresh download of
            the github repo unconditionally. Does not have any effect if
            ``source = 'local'``. Default is ``False``.
        verbose (bool, optional): If ``False``, mute messages about hitting
            local caches. Note that the message about first download cannot be
            muted. Does not have any effect if ``source = 'local'``.
            Default is ``True``.
        skip_validation (bool, optional): if ``False``, torchhub will check that the branch or commit
            specified by the ``github`` argument properly belongs to the repo owner. This will make
            requests to the GitHub API; you can specify a non-default GitHub token by setting the
            ``GITHUB_TOKEN`` environment variable. Default is ``False``.
        **kwargs (optional): the corresponding kwargs for callable ``model``.

    Returns:
        The output of the ``model`` callable when called with the given
        ``*args`` and ``**kwargs``.

    Example:
        >>> # xdoctest: +REQUIRES(env:TORCH_DOCTEST_HUB)
        >>> # from a github repo
        >>> repo = 'pytorch/vision'
        >>> model = torch.hub.load(repo, 'resnet50', weights='ResNet50_Weights.IMAGENET1K_V1')
        >>> # from a local directory
        >>> path = '/some/local/path/pytorch/vision'
        >>> # xdoctest: +SKIP
        >>> model = torch.hub.load(path, 'resnet50', weights='ResNet50_Weights.DEFAULT')
    """
    source = source.lower()

    if source not in ("github", "local"):
        raise ValueError(
            f'Unknown source: "{source}". Allowed values: "github" | "local".'
        )

    if source == "github":
        repo_or_dir = _get_cache_or_reload(
            repo_or_dir,
            force_reload,
            trust_repo,
            "load",
            verbose=verbose,
            skip_validation=skip_validation,
        )

    model = _load_local(repo_or_dir, model, *args, **kwargs)
    return model


def _load_local(hubconf_dir, model, *args, **kwargs):
    r"""
    Load a model from a local directory with a ``hubconf.py``.

    Args:
        hubconf_dir (str): path to a local directory that contains a
            ``hubconf.py``.
        model (str): name of an entrypoint defined in the directory's
            ``hubconf.py``.
        *args (optional): the corresponding args for callable ``model``.
        **kwargs (optional): the corresponding kwargs for callable ``model``.

    Returns:
        a single model with corresponding pretrained weights.

    Example:
        >>> # xdoctest: +SKIP("stub local path")
        >>> path = '/some/local/path/pytorch/vision'
        >>> model = _load_local(path, 'resnet50', weights='ResNet50_Weights.IMAGENET1K_V1')
    """
    with _add_to_sys_path(hubconf_dir):
        hubconf_path = os.path.join(hubconf_dir, MODULE_HUBCONF)
        hub_module = _import_module(MODULE_HUBCONF, hubconf_path)

        entry = _load_entry_from_hubconf(hub_module, model)
        model = entry(*args, **kwargs)

    return model


def download_url_to_file(
    url: str, dst: str, hash_prefix: Optional[str] = None, progress: bool = True
) -> None:
    r"""Download object at the given URL to a local path.

    Args:
        url (str): URL of the object to download
        dst (str): Full path where object will be saved, e.g. ``/tmp/temporary_file``
        hash_prefix (str, optional): If not None, the SHA256 downloaded file should start with ``hash_prefix``.
            Default: None
        progress (bool, optional): whether or not to display a progress bar to stderr
            Default: True

    Example:
        >>> # xdoctest: +REQUIRES(env:TORCH_DOCTEST_HUB)
        >>> # xdoctest: +REQUIRES(POSIX)
        >>> torch.hub.download_url_to_file('https://s3.amazonaws.com/pytorch/models/resnet18-5c106cde.pth', '/tmp/temporary_file')

    """
    file_size = None
    req = Request(url, headers={"User-Agent": "torch.hub"})
    u = urlopen(req)
    meta = u.info()
    if hasattr(meta, "getheaders"):
        content_length = meta.getheaders("Content-Length")
    else:
        content_length = meta.get_all("Content-Length")
    if content_length is not None and len(content_length) > 0:
        file_size = int(content_length[0])

    # We deliberately save it in a temp file and move it after
    # download is complete. This prevents a local working checkpoint
    # being overridden by a broken download.
    # We deliberately do not use NamedTemporaryFile to avoid restrictive
    # file permissions being applied to the downloaded file.
    dst = os.path.expanduser(dst)
    for seq in range(tempfile.TMP_MAX):
        tmp_dst = dst + "." + uuid.uuid4().hex + ".partial"
        try:
            f = open(tmp_dst, "w+b")
        except FileExistsError:
            continue
        break
    else:
        raise FileExistsError(errno.EEXIST, "No usable temporary file name found")

    try:
        if hash_prefix is not None:
            sha256 = hashlib.sha256()
        with tqdm(
            total=file_size,
            disable=not progress,
            unit="B",
            unit_scale=True,
            unit_divisor=1024,
        ) as pbar:
            while True:
                buffer = u.read(READ_DATA_CHUNK)
                if len(buffer) == 0:
                    break
                f.write(buffer)  # type: ignore[possibly-undefined]
                if hash_prefix is not None:
                    sha256.update(buffer)  # type: ignore[possibly-undefined]
                pbar.update(len(buffer))

        f.close()
        if hash_prefix is not None:
            digest = sha256.hexdigest()  # type: ignore[possibly-undefined]
            if digest[: len(hash_prefix)] != hash_prefix:
                raise RuntimeError(
                    f'invalid hash value (expected "{hash_prefix}", got "{digest}")'
                )
        shutil.move(f.name, dst)
    finally:
        f.close()
        if os.path.exists(f.name):
            os.remove(f.name)


# Hub used to support automatically extracts from zipfile manually compressed by users.
# The legacy zip format expects only one file from torch.save() < 1.6 in the zip.
# We should remove this support since zipfile is now default zipfile format for torch.save().
def _is_legacy_zip_format(filename: str) -> bool:
    if zipfile.is_zipfile(filename):
        infolist = zipfile.ZipFile(filename).infolist()
        return len(infolist) == 1 and not infolist[0].is_dir()
    return False


<<<<<<< HEAD
def _legacy_zip_load(filename: str, model_dir: str, map_location: MAP_LOCATION, weights_only: bool) -> Dict[str, Any]:
    warnings.warn('Falling back to the old format < 1.6. This support will be '
                  'deprecated in favor of default zipfile format introduced in 1.6. '
                  'Please redo torch.save() to save it in the new zipfile format.')
=======
@deprecated(
    "Falling back to the old format < 1.6. This support will be "
    "deprecated in favor of default zipfile format introduced in 1.6. "
    "Please redo torch.save() to save it in the new zipfile format.",
    category=FutureWarning,
)
def _legacy_zip_load(
    filename: str,
    model_dir: str,
    map_location: MAP_LOCATION,
    weights_only: bool,
) -> Dict[str, Any]:
>>>>>>> d3b82306
    # Note: extractall() defaults to overwrite file if exists. No need to clean up beforehand.
    #       We deliberately don't handle tarfile here since our legacy serialization format was in tar.
    #       E.g. resnet18-5c106cde.pth which is widely used.
    with zipfile.ZipFile(filename) as f:
        members = f.infolist()
        if len(members) != 1:
            raise RuntimeError("Only one file(not dir) is allowed in the zipfile")
        f.extractall(model_dir)
        extraced_name = members[0].filename
        extracted_file = os.path.join(model_dir, extraced_name)
    return torch.load(
        extracted_file, map_location=map_location, weights_only=weights_only
    )


def load_state_dict_from_url(
    url: str,
    model_dir: Optional[str] = None,
    map_location: MAP_LOCATION = None,
    progress: bool = True,
    check_hash: bool = False,
    file_name: Optional[str] = None,
    weights_only: bool = False,
) -> Dict[str, Any]:
    r"""Loads the Torch serialized object at the given URL.

    If downloaded file is a zip file, it will be automatically
    decompressed.

    If the object is already present in `model_dir`, it's deserialized and
    returned.
    The default value of ``model_dir`` is ``<hub_dir>/checkpoints`` where
    ``hub_dir`` is the directory returned by :func:`~torch.hub.get_dir`.

    Args:
        url (str): URL of the object to download
        model_dir (str, optional): directory in which to save the object
        map_location (optional): a function or a dict specifying how to remap storage locations (see torch.load)
        progress (bool, optional): whether or not to display a progress bar to stderr.
            Default: True
        check_hash(bool, optional): If True, the filename part of the URL should follow the naming convention
            ``filename-<sha256>.ext`` where ``<sha256>`` is the first eight or more
            digits of the SHA256 hash of the contents of the file. The hash is used to
            ensure unique names and to verify the contents of the file.
            Default: False
        file_name (str, optional): name for the downloaded file. Filename from ``url`` will be used if not set.
        weights_only(bool, optional): If True, only weights will be loaded and no complex pickled objects.
            Recommended for untrusted sources. See :func:`~torch.load` for more details.

    Example:
        >>> # xdoctest: +REQUIRES(env:TORCH_DOCTEST_HUB)
        >>> state_dict = torch.hub.load_state_dict_from_url('https://s3.amazonaws.com/pytorch/models/resnet18-5c106cde.pth')

    """
    # Issue warning to move data if old env is set
    if os.getenv("TORCH_MODEL_ZOO"):
        warnings.warn(
            "TORCH_MODEL_ZOO is deprecated, please use env TORCH_HOME instead"
        )

    if model_dir is None:
        hub_dir = get_dir()
        model_dir = os.path.join(hub_dir, "checkpoints")

    os.makedirs(model_dir, exist_ok=True)

    parts = urlparse(url)
    filename = os.path.basename(parts.path)
    if file_name is not None:
        filename = file_name
    cached_file = os.path.join(model_dir, filename)
    if not os.path.exists(cached_file):
        sys.stderr.write(f'Downloading: "{url}" to {cached_file}\n')
        hash_prefix = None
        if check_hash:
            r = HASH_REGEX.search(filename)  # r is Optional[Match[str]]
            hash_prefix = r.group(1) if r else None
        download_url_to_file(url, cached_file, hash_prefix, progress=progress)

    if _is_legacy_zip_format(cached_file):
        return _legacy_zip_load(cached_file, model_dir, map_location, weights_only)
    return torch.load(cached_file, map_location=map_location, weights_only=weights_only)<|MERGE_RESOLUTION|>--- conflicted
+++ resolved
@@ -1,3 +1,4 @@
+# mypy: allow-untyped-defs
 import contextlib
 import errno
 import hashlib
@@ -11,12 +12,8 @@
 import warnings
 import zipfile
 from pathlib import Path
-<<<<<<< HEAD
-from typing import Dict, Optional, Any
-=======
 from typing import Any, Dict, Optional
 from typing_extensions import deprecated
->>>>>>> d3b82306
 from urllib.error import HTTPError, URLError
 from urllib.parse import urlparse  # noqa: F401
 from urllib.request import Request, urlopen
@@ -260,7 +257,7 @@
 
         try:
             url = _git_archive_link(repo_owner, repo_name, ref)
-            sys.stderr.write(f'Downloading: \"{url}\" to {cached_file}\n')
+            sys.stderr.write(f'Downloading: "{url}" to {cached_file}\n')
             download_url_to_file(url, cached_file, progress=False)
         except HTTPError as err:
             if err.code == 300:
@@ -755,12 +752,6 @@
     return False
 
 
-<<<<<<< HEAD
-def _legacy_zip_load(filename: str, model_dir: str, map_location: MAP_LOCATION, weights_only: bool) -> Dict[str, Any]:
-    warnings.warn('Falling back to the old format < 1.6. This support will be '
-                  'deprecated in favor of default zipfile format introduced in 1.6. '
-                  'Please redo torch.save() to save it in the new zipfile format.')
-=======
 @deprecated(
     "Falling back to the old format < 1.6. This support will be "
     "deprecated in favor of default zipfile format introduced in 1.6. "
@@ -773,7 +764,6 @@
     map_location: MAP_LOCATION,
     weights_only: bool,
 ) -> Dict[str, Any]:
->>>>>>> d3b82306
     # Note: extractall() defaults to overwrite file if exists. No need to clean up beforehand.
     #       We deliberately don't handle tarfile here since our legacy serialization format was in tar.
     #       E.g. resnet18-5c106cde.pth which is widely used.
