# mypy: allow-untyped-defs
import torch
from torch._subclasses import FakeTensor
from torch.ao.quantization.fx.prepare import (
    _insert_obs_or_fq,
    _save_state,
    _is_activation_post_process_node,
    _create_obs_or_fq_from_qspec,
)
from torch.fx import (
    GraphModule,
    Graph,
    Node,
)
from torch.fx.node import Argument

from torch.ao.quantization import QConfigMapping
from torch.ao.quantization.qconfig import QConfigAny
from torch.ao.quantization.fx.custom_config import PrepareCustomConfig
from typing import Dict, Tuple, Union, Any, Optional
from torch.ao.quantization.quantizer import (
    EdgeOrNode,
    SharedQuantizationSpec,
    QuantizationSpecBase,
)
from torch.ao.quantization import ObserverOrFakeQuantize
<<<<<<< HEAD
from .generate_numeric_debug_handle import NUMERIC_DEBUG_HANDLE_KEY
=======
from torch.ao.quantization.pt2e.generate_numeric_debug_handle import NUMERIC_DEBUG_HANDLE_KEY
>>>>>>> 0a5600c9

# TODO: make pt2e folder private?
__all__ = [
    "prepare",
]


def _find_root_edge_or_node(edge_or_node: EdgeOrNode, shared_with_map: Dict[EdgeOrNode, EdgeOrNode]) -> EdgeOrNode:
    """Find the root node for the sharing tree
    Args:
        edge_or_node: edge/node that we want to find the root
        shared_with_map: each edge/node points to the parent, the root node will points to itself

    Returns:
        root edge/node
    """
    parent = shared_with_map[edge_or_node]
    if parent == edge_or_node:
        return edge_or_node
    root = _find_root_edge_or_node(parent, shared_with_map)
    # path compression
    shared_with_map[edge_or_node] = root
    return root

def _union(parent: EdgeOrNode, child: EdgeOrNode, shared_with_map: Dict[EdgeOrNode, EdgeOrNode]) -> None:
    """Merge the subtree for `child` with `parent`, the order is important here
    """
    root_parent = _find_root_edge_or_node(parent, shared_with_map)
    root_child = _find_root_edge_or_node(child, shared_with_map)
    # union the two trees by pointing the root of child to root of parent
    shared_with_map[root_child] = root_parent

def _update_shared_with(child: EdgeOrNode, qspec: QuantizationSpecBase, shared_with_map: Dict[EdgeOrNode, EdgeOrNode]):
    """Update the `shared_with_map` based on the qspec, this applies the `SharedQuantizationSpec`
    configuration and established the relationship between `edge_or_node` with the edge/node that it
    is pointing to, we'll use this information in the end to get the group id
    """
    if isinstance(qspec, SharedQuantizationSpec):
        parent = qspec.edge_or_node
        # we point from edge_or_node to the node that it is sharing_with, e.g.
        # qspec for a = SharedQuantizationSpec(b) means `a` points to `b`
        _union(parent, child, shared_with_map)

def _unwrap_shared_qspec(
    qspec: QuantizationSpecBase,
    edge_or_node_to_qspec: Dict[EdgeOrNode, QuantizationSpecBase],
    shared_with_map: Dict[EdgeOrNode, EdgeOrNode]
) -> QuantizationSpecBase:
    """Unwraps qspec to get the final root qspec (non SharedQuantizationSpec)
    if qspec is SharedQuantizationSpec
       (1). tries to find the root edge or node for the node that the qspec points to
       (2). recursively find the root qspec based on the qspec for the root node
    """
    if isinstance(qspec, SharedQuantizationSpec):
        sharing_with = qspec.edge_or_node
        root = _find_root_edge_or_node(sharing_with, shared_with_map)
        qspec = edge_or_node_to_qspec[root]
        return _unwrap_shared_qspec(qspec, edge_or_node_to_qspec, shared_with_map)
    return qspec

def _has_same_dtype(qspec_a: QuantizationSpecBase, qspec_b: QuantizationSpecBase):
    return (
        hasattr(qspec_a, "dtype") and
        hasattr(qspec_b, "dtype") and
        qspec_a.dtype == qspec_b.dtype
    )

def _has_same_is_dynamic(qspec_a: QuantizationSpecBase, qspec_b: QuantizationSpecBase):
    return (
        hasattr(qspec_a, "is_dynamic") and
        hasattr(qspec_b, "is_dynamic") and
        qspec_a.is_dynamic == qspec_b.is_dynamic
    )

def _get_edge_or_node_to_qspec(model: torch.fx.GraphModule) -> Dict[EdgeOrNode, QuantizationSpecBase]:
    """Get a map from EdgeOrNode to quantization spec based on annotations on the nodes
    """
    edge_or_node_to_qspec: Dict[EdgeOrNode, QuantizationSpecBase] = {}
    for n in model.graph.nodes:
        if hasattr(n, "meta") and "quantization_annotation" in n.meta:
            qa = n.meta["quantization_annotation"]
            for input_to_n, qspec in qa.input_qspec_map.items():
                input_edge = (input_to_n, n)
                edge_or_node_to_qspec[input_edge] = qspec
            if qa.output_qspec is not None:
                output_node = n
                qspec = qa.output_qspec
                edge_or_node_to_qspec[output_node] = qspec
    return edge_or_node_to_qspec

def _union_input_edge_with(input_edge, input_edge_root_qspec, edge_or_node, edge_or_node_to_qspec, shared_with_map):
    """Union input edge with another edge or node, used in implicit sharing to point the current input
    edge to other user edges of the producer node, or the output of producer node since these are
    referring to the same Tensor
    """
    root_qspec = None
    if edge_or_node in edge_or_node_to_qspec:
        qspec = edge_or_node_to_qspec[edge_or_node]
        root_qspec = _unwrap_shared_qspec(qspec, edge_or_node_to_qspec, shared_with_map)
    # TODO: add assertions for types of root qspecs
    if (
        root_qspec is not None and
        _has_same_dtype(root_qspec, input_edge_root_qspec) and
        _has_same_is_dynamic(root_qspec, input_edge_root_qspec)
    ):
        # the input arg to the node should reuse the existing output observer for arg
        # since dtype is the same (we may want to extend this to be a more strict check
        # in the future)
        # so we point from `input_edge` to `arg` (output of the argument)
        _union(edge_or_node, input_edge, shared_with_map)


def _get_edge_or_node_to_group_id(edge_or_node_to_qspec: Dict[EdgeOrNode, QuantizationSpecBase]) -> Dict[EdgeOrNode, int]:
    """Map from edge/node to the group ID, generated from quantization annotations,
    edge/node with the same group ID should use the same observer/fake_quant instance

    This is applying SharedQuantizationSpec configuration and map each edge/node to a group
    There is another implicit sharing that's built in the quantization, when we have the following:
       * op1 -> op2
       * output of op1: int8_qspec
       * (op1 -> op2) input edge: int8_qspec
    we'll assume sharing between the output of op1 and input of (op1 -> op2) since these are the same Tensor.

    Figuring out the correct group ID for all edge/node is a standard union find problem:
    https://www.geeksforgeeks.org/introduction-to-disjoint-set-data-structure-or-union-find-algorithm/

    Args:
        edge_or_node_to_qspec: Dictionary from edge_or_node to the qspec, derived from annotations
    Returns:
        edge_or_node_to_group_id: Dictionary from edge_or_node to group_id (int), all edge or node that
        belongs to the same group should have the same id

    Example:
        op2 -> cat1 -> cat2
           op1 /        /
                     op3
        edge_or_node_to_qspec: {
            op1: int8_qspec,
            op2: int8_qspec,
            (op1, cat1): int8_qspc,
            (op2, cat1): SharedQuantizationSpec((op1, cat1)),
            cat1: SharedQuantizationSpec((op1, cat1)),
            (op3, cat2): int8_qspec,
            (cat1, cat2): SharedQuantizationSpec((op3, cat2)),
            cat2: SharedQuantizationSpec((op3, cat2)),
        }

        edge_or_node_to_group_id = _get_edge_or_node_to_group_id(edge_or_node_to_qspec)
        edge_or_node_to_group_id: {
            op1: 1,
            op2: 1,
            (op1, cat1): 1,
            (op2, cat1): 1,
            cat1: 1,
            (op3, cat2): 1,
            (cat1, cat2): 1,
            cat2: 1,
        }
        # everything are in the same group because (cat1) and (cat1, cat2) are implicitly shared, which
        # connects the two sharing group around cat1 and cat2 op due to transitive sharing
    """
    # means the observer of key should be shared with observer with value, by default it will
    # be shared with itself
    shared_with_map: Dict[EdgeOrNode, EdgeOrNode] = {k: k for k in edge_or_node_to_qspec.keys()}
    for edge_or_node, qspec in edge_or_node_to_qspec.items():
        if isinstance(edge_or_node, torch.fx.Node):
            output_node = edge_or_node
            _update_shared_with(output_node, qspec, shared_with_map)
        else:
            input_edge = edge_or_node
            input_edge_root_qspec = _unwrap_shared_qspec(qspec, edge_or_node_to_qspec, shared_with_map)

            assert isinstance(input_edge, tuple)
            arg, n = input_edge
            if n.meta["quantization_annotation"].allow_implicit_sharing:
                # NOTE: the order is important here, we first share with other users and then share with previous
                # output because the reverse order could cause circular dependency
                # e.g node1 -> node2
                #          \ -> node3
                # when processing (node1, node2), if we first point (node1, node2) to node1
                # Step 1. shared_map = {(node1, node2): node1}
                # Step 2. after that, we point the (node1, node2) to its other user (node1, node3) ,
                # which means shared_map = {(node1, node2): node1, node1: (node1, node3)}
                # because we will point the root of (node1, node2) (in this case node1) to the root of (node1, node3)
                # Step 3. and when we process (node1, node3), it can try to point to node1 as well, then we'll
                # have a circular dependency
                # the following order works around this issue, but this does not allow arbitrary configuration
                # of sharing so it might break in a different case in the future, when it breaks
                # quantizer writer can check the notes here to debug the issue

                # sharing with other users of the producer node
                # (arg, user)
                if not isinstance(arg, Node) or not isinstance(n, Node):
                    raise Exception(f"Expected input_edge to have type Tuple[Node, Node], but got: {arg, n}")  # noqa: TRY002
                for user in arg.users:
                    if user is n:
                        continue
                    arg_to_user_edge = (arg, user)
                    _union_input_edge_with(
                        input_edge,
                        input_edge_root_qspec,
                        arg_to_user_edge,
                        edge_or_node_to_qspec,
                        shared_with_map
                    )

                # sharing with output of producer node
                _union_input_edge_with(input_edge, input_edge_root_qspec, arg, edge_or_node_to_qspec, shared_with_map)

            _update_shared_with(input_edge, qspec, shared_with_map)

    # now that we get the sharing relations between all edges and nodes, we can assingn group ids
    cur_group_id = 0
    edge_or_node_to_group_id: Dict[EdgeOrNode, int] = {}
    for edge_or_node in shared_with_map.keys():
        root = _find_root_edge_or_node(edge_or_node, shared_with_map)
        if root not in edge_or_node_to_group_id:
            edge_or_node_to_group_id[root] = cur_group_id
            cur_group_id += 1
        edge_or_node_to_group_id[edge_or_node] = edge_or_node_to_group_id[root]

    return edge_or_node_to_group_id

def _get_obs_or_fq_map(
    edge_or_node_to_group_id: Dict[EdgeOrNode, int],
    edge_or_node_to_qspec: Dict[EdgeOrNode, QuantizationSpecBase],
    is_qat: bool
) -> Dict[EdgeOrNode, ObserverOrFakeQuantize]:
    """Generates the EdgeOrNode to observer/fake_quant instances
    Makes sure that for EdgeOrNode that has the same group_id should have the same observer or fake quant
    instances
    """
    obs_or_fq_map: Dict[EdgeOrNode, ObserverOrFakeQuantize] = {}
    group_id_to_obs_or_fq: Dict[int, ObserverOrFakeQuantize] = {}
    for edge_or_node, qspec in edge_or_node_to_qspec.items():
        group_id = edge_or_node_to_group_id[edge_or_node]
        if group_id not in group_id_to_obs_or_fq:
            # TODO: maybe edge_or_node_to_qspec should be edge_or_node_to_root_qspec, this will simplify
            # the implementation for _create_obs_or_fq_from_qspec
            group_id_to_obs_or_fq[group_id] = _create_obs_or_fq_from_qspec(qspec, obs_or_fq_map, is_qat)
        obs_or_fq_map[edge_or_node] = group_id_to_obs_or_fq[group_id]
    return obs_or_fq_map

def _maybe_insert_input_observer_for_arg_or_kwarg(
    node: Union[Node, Any],
    arg: Argument,
    qconfig: QConfigAny,
    model: torch.nn.Module,
    named_modules: Dict[str, torch.nn.Module],
    obs_or_fq_map: Dict[EdgeOrNode, ObserverOrFakeQuantize],
    is_qat: bool,
) -> Argument:
    """
    Given a `node` and an `arg`, inserts an input observer between
    `node` and `arg` if necessary.
    """
    # for ops such as torch.cat([x0, x1]),
    # traverse through the list
    if isinstance(arg, (list, tuple)):
        new_arg_to_return = []
        for inner_arg in arg:
            new_inner_arg = _maybe_insert_input_observer_for_arg_or_kwarg(
                node, inner_arg, qconfig, model, named_modules, obs_or_fq_map, is_qat,
            )
            new_arg_to_return.append(new_inner_arg)
        return type(arg)(new_arg_to_return)

    if not isinstance(arg, Node):
        return arg
    assert isinstance(arg, Node)
    # default (no observer)
    new_arg = arg

    # find the original `arg` node to the current node, skipping inserted observer/fake_quant nodes
    original_arg = arg
    while _is_activation_post_process_node(original_arg, named_modules):
        original_arg = original_arg.args[0]  # type: ignore[assignment]
    assert isinstance(original_arg, Node), f"expect original argument to be a Node, but got: {type(original_arg)}"

    input_edge = (original_arg, node)
    if input_edge not in obs_or_fq_map:
        return new_arg
    # input_edge needs to be observed
    input_edge_obs_or_fq = obs_or_fq_map[input_edge]
    if input_edge_obs_or_fq is None:
        return new_arg

    arg_as_output_obs_or_fq = obs_or_fq_map.get(original_arg, None)
    # the arg is observed as the output and is using the same instance as the input_edge
    # we'll reuse the inserted observer/fake_quant
    if arg_as_output_obs_or_fq is not None and id(arg_as_output_obs_or_fq) == id(input_edge_obs_or_fq):
        return new_arg

    # otherwise, we'll insert a new observer/fake_quant node

    existing_obs_node = None
    # skip inserting new observers if the same observer instance is inserted before for another user
    # Example:
    # conv1 -> obs1 -> existing_obs -> conv2
    #             \ -> conv3
    #
    # instead of inserting new observers we will have:
    # conv1 -> obs1 -> existing_obs -> conv2
    #                            \ -> conv3
    for maybe_obs_node in arg.users.keys():
        if not _is_activation_post_process_node(maybe_obs_node, named_modules):
            continue
        maybe_obs_mod = named_modules[maybe_obs_node.target]  # type: ignore[index]
        if id(maybe_obs_mod) == id(input_edge_obs_or_fq):
            return maybe_obs_node

    new_arg = _insert_obs_or_fq(arg, input_edge_obs_or_fq, model, named_modules, model.graph)
    return new_arg

def _maybe_insert_input_observers_for_node(
    node: Node,
    qconfig: QConfigAny,
    model: torch.nn.Module,
    named_modules: Dict[str, torch.nn.Module],
    obs_or_fq_map: Dict[EdgeOrNode, ObserverOrFakeQuantize],
    is_qat: bool,
) -> None:
    """
    If needed, inserts observers to the input args and kwargs of `node`.
    Note: modifies `node` inplace.

    For example, if cur_node needs an observer after prev_node, we change from

      prev_node -> cur_node

    To

      prev_node -> obs -> cur_node

    """
    # Look through every input arg.  If that arg's target dtype does not
    # match the current node's target dtype, insert an observer.
    new_args = []
    for arg in node.args:
        new_arg = _maybe_insert_input_observer_for_arg_or_kwarg(
            node, arg, qconfig, model, named_modules, obs_or_fq_map, is_qat,
        )
        new_args.append(new_arg)
<<<<<<< HEAD
        remap[arg] = new_arg

    if NUMERIC_DEBUG_HANDLE_KEY in node.meta:

        def remap_fn(x):
            return remap.get(x, x)

        numeric_debug_handle = node.meta[NUMERIC_DEBUG_HANDLE_KEY]
        node.meta[NUMERIC_DEBUG_HANDLE_KEY] = {remap_fn(k): v for k, v in numeric_debug_handle.items()}
=======
>>>>>>> 0a5600c9

    # Clone has a memory_format kwarg, zeros_like has a pin_memory kwarg, and
    # gelu has a has an approximate kwarg that persist in exported graph.
    # This is just a work around for these.
    assert (
        node.target == torch.ops.aten.clone.default or
        node.target == torch.ops.aten.zeros_like.default or
        node.target == torch.ops.aten.gelu.default or
        len(node.kwargs) == 0
    ), " expecting kwargs for aten op IR to be empty"

    # assign the new args to the node, inplace
    node.args = tuple(new_args)

def _maybe_insert_output_observer_for_node(
    node: Node,
    model: torch.nn.Module,
    named_modules: Dict[str, torch.nn.Module],
    graph: Graph,
    obs_or_fq_map: Dict[EdgeOrNode, ObserverOrFakeQuantize],
    is_qat: bool,
) -> Optional[Node]:
    if node in obs_or_fq_map:
        output_act_obs_or_fq = obs_or_fq_map[node]
        new_output = _insert_obs_or_fq(node, output_act_obs_or_fq, model, named_modules, graph)
        # propagate numeric debug handle from original node to observer/fake_quant node
        if isinstance(node, Node) and isinstance(new_output, Node) and NUMERIC_DEBUG_HANDLE_KEY in node.meta:
            new_output.meta[NUMERIC_DEBUG_HANDLE_KEY] = node.meta[NUMERIC_DEBUG_HANDLE_KEY]
        return new_output
    return None

def _maybe_insert_input_and_output_observers_for_node(
    node: Node,
    model: torch.fx.GraphModule,
    obs_or_fq_map: Dict[EdgeOrNode, ObserverOrFakeQuantize],
    is_qat: bool,
):
    this_node_quantization_annotation = node.meta["quantization_annotation"] if "quantization_annotation" in node.meta else None
    if this_node_quantization_annotation is None:
        return

    named_modules = dict(model.named_modules(remove_duplicate=False))
    _maybe_insert_input_observers_for_node(
        node,
        None,  # qconfig
        model,
        named_modules,
        obs_or_fq_map,
        is_qat,
    )

    output_is_a_tensor = "val" in node.meta and isinstance(node.meta["val"], FakeTensor)
    if not output_is_a_tensor:
        return

    # this returns the new observer node if it was needed
    maybe_output_obs_node = _maybe_insert_output_observer_for_node(
        node, model, named_modules, model.graph, obs_or_fq_map, is_qat)

    if maybe_output_obs_node is None:
        return
    # Update users of original node to use the output observer
    # instead. For example, change
    #
    #           next_node
    #          /
    #   cur_node -> obs
    #
    # to
    #
    #                 next_node
    #                 /
    #   cur_node -> obs
    #
    # We need to save orig users before updating uses because
    # the list of users will change as we update uses
    orig_users = list(node.users.keys())
    for user_node in orig_users:
        if user_node is maybe_output_obs_node:
            continue
        user_node.replace_input_with(node, maybe_output_obs_node)

def prepare(
    model: GraphModule,
    node_name_to_scope: Dict[str, Tuple[str, type]],
    is_qat: bool,
) -> GraphModule:
    # Since we are mutating the graph as we go, we iterate over the original
    # nodes before observer insertion, instead of model.graph.nodes.
    nodes_before_observation = list(model.graph.nodes)

    # At the high level we construct a map from EdgeOrNode to a observer_or_fake_quant instance
    # all edge/nodes that belongs to the same group will use the same instance
    # and when we insert observers we'll just query this map to get the correct observer_or_fake_quant
    # instance
    edge_or_node_to_qspec = _get_edge_or_node_to_qspec(model)
    edge_or_node_to_group_id = _get_edge_or_node_to_group_id(edge_or_node_to_qspec)
    obs_or_fq_map = _get_obs_or_fq_map(edge_or_node_to_group_id, edge_or_node_to_qspec, is_qat)

    for node in nodes_before_observation:
        # TODO: simplify logic for inserting observers
        _maybe_insert_input_and_output_observers_for_node(node, model, obs_or_fq_map, is_qat)

    model = GraphModule(model, model.graph)

    _save_state(
        model,
        {},  # node_name_to_qconfig
        node_name_to_scope,
        PrepareCustomConfig(),
        {},  # equalization_node_name_to_qconfig
        QConfigMapping(),
        is_qat,
        set()  # observed_node_names
    )
    return model<|MERGE_RESOLUTION|>--- conflicted
+++ resolved
@@ -24,11 +24,7 @@
     QuantizationSpecBase,
 )
 from torch.ao.quantization import ObserverOrFakeQuantize
-<<<<<<< HEAD
-from .generate_numeric_debug_handle import NUMERIC_DEBUG_HANDLE_KEY
-=======
 from torch.ao.quantization.pt2e.generate_numeric_debug_handle import NUMERIC_DEBUG_HANDLE_KEY
->>>>>>> 0a5600c9
 
 # TODO: make pt2e folder private?
 __all__ = [
@@ -372,18 +368,6 @@
             node, arg, qconfig, model, named_modules, obs_or_fq_map, is_qat,
         )
         new_args.append(new_arg)
-<<<<<<< HEAD
-        remap[arg] = new_arg
-
-    if NUMERIC_DEBUG_HANDLE_KEY in node.meta:
-
-        def remap_fn(x):
-            return remap.get(x, x)
-
-        numeric_debug_handle = node.meta[NUMERIC_DEBUG_HANDLE_KEY]
-        node.meta[NUMERIC_DEBUG_HANDLE_KEY] = {remap_fn(k): v for k, v in numeric_debug_handle.items()}
-=======
->>>>>>> 0a5600c9
 
     # Clone has a memory_format kwarg, zeros_like has a pin_memory kwarg, and
     # gelu has a has an approximate kwarg that persist in exported graph.
