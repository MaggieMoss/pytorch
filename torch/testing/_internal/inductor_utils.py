--- conflicted
+++ resolved
@@ -6,12 +6,8 @@
 import functools
 import os
 from subprocess import CalledProcessError
-<<<<<<< HEAD
 import sys
-
-=======
 import torch._inductor.async_compile  # noqa: F401 required to warm up AsyncCompile pools
->>>>>>> ff23c5b7
 from torch._inductor.codecache import CppCodeCache
 from torch.utils._triton import has_triton
 from torch.testing._internal.common_utils import (
