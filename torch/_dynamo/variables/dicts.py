# mypy: ignore-errors

import collections
import dataclasses
import functools
import inspect
import sys
from typing import Dict, List, Optional

from torch._subclasses.fake_tensor import is_fake

from .. import polyfill, variables
from ..bytecode_transformation import create_call_function, create_instruction
from ..eval_frame import skip_code
from ..exc import unimplemented
from ..guards import GuardBuilder, install_guard
from ..source import AttrSource, GetItemSource
from ..utils import dict_keys, dict_values, istype, specialize_symnode
from .base import MutableLocal, VariableTracker
from .constant import ConstantVariable

# [Adding a new supported class within the keys of ConstDictVarialble]
# - Add its tracker type to is_hashable
# - (perhaps) Define how it is compared in _HashableTracker._eq_impl


def is_hashable(x):
    if isinstance(x, variables.TensorVariable):
        # Tensors are hashable if they have an example_value (a fake tensor)
        # Most VT's should have one.
        # It'd be nice if at some point we could assert that they all have one
        return x.as_proxy().node.meta.get("example_value") is not None
    elif isinstance(x, variables.TupleVariable):
        return all(is_hashable(e) for e in x.items)
    else:
        return isinstance(
            x,
            (
                variables.BuiltinVariable,
                variables.SymNodeVariable,
                variables.ConstantVariable,
                variables.EnumVariable,
                variables.user_defined.UserDefinedClassVariable,
                variables.UserFunctionVariable,
                variables.SkipFunctionVariable,
                variables.misc.NumpyVariable,
                variables.NNModuleVariable,
                variables.UnspecializedNNModuleVariable,
                variables.MethodWrapperVariable,
                variables.TorchInGraphFunctionVariable,
                variables.TypingVariable,
                variables.FunctoolsPartialVariable,
            ),
        )


class ConstDictVariable(VariableTracker):
    _nonvar_fields = {
        "user_cls",
        *VariableTracker._nonvar_fields,
    }

    class _HashableTracker:
        """
        Auxiliary opaque internal class that wraps a VariableTracker and makes it hashable
        This should not be seen or touched by anything outside of ConstDictVariable and its children
        Note that it's also fine to put VTs into dictionaries and sets, but doing so does not take into account aliasing
        """

        def __init__(self, vt):
            # We specialize SymNodes
            vt = specialize_symnode(vt)
            # TODO Temorarily remove to figure out what keys are we breaking on
            # and add proper support for them
            if not is_hashable(vt):
                unimplemented(f"Dict key of type {type(vt)}. Key: {vt}")
            self.vt = vt

        @property
        def underlying_value(self):
            if isinstance(self.vt, variables.TensorVariable):
                x = self.vt.as_proxy().node.meta["example_value"]
            elif isinstance(self.vt, variables.TupleVariable):
                Hashable = ConstDictVariable._HashableTracker
                x = tuple(Hashable(e).underlying_value for e in self.vt.items)
            elif isinstance(self.vt, variables.NNModuleVariable):
                return self.vt.module
            elif isinstance(self.vt, variables.UnspecializedNNModuleVariable):
                return self.vt.value
            elif isinstance(self.vt, variables.UserFunctionVariable):
                return self.vt.get_function()
            else:
                x = self.vt.as_python_constant()
            return x

        def __hash__(self):
            return hash(self.underlying_value)

        @staticmethod
        def _eq_impl(a, b):
            # TODO: Put this in utils and share it between variables/builtin.py and here
            if type(a) != type(b):
                return False
            elif isinstance(a, tuple):
                Hashable = ConstDictVariable._HashableTracker
                return len(a) == len(b) and all(
                    Hashable._eq_impl(u, v) for u, v in zip(a, b)
                )
            elif is_fake(a):
                return a is b
            else:
                return a == b

        def __eq__(self, other: "ConstDictVariable._HashableTracker") -> bool:
            Hashable = ConstDictVariable._HashableTracker
            assert isinstance(other, Hashable) or ConstantVariable.is_literal(
                other
            ), type(other)
            if isinstance(other, Hashable):
                return Hashable._eq_impl(self.underlying_value, other.underlying_value)

            # constant
            return Hashable._eq_impl(self.underlying_value, other)

    def __init__(
        self, items: Dict[VariableTracker, VariableTracker], user_cls=dict, **kwargs
    ):
        super().__init__(**kwargs)

        Hashable = ConstDictVariable._HashableTracker

        # Keys will just be HashableTrackers when cloning, in any other case they'll be VariableTrackers
        assert all(
            isinstance(x, (VariableTracker, Hashable))
            and isinstance(v, VariableTracker)
            for x, v in items.items()
        )

        def make_hashable(key):
            return key if isinstance(key, Hashable) else Hashable(key)

        self.items = {make_hashable(x): v for x, v in items.items()}
        self.user_cls = user_cls

    def as_proxy(self):
        return {k.vt.as_proxy(): v.as_proxy() for k, v in self.items.items()}

    def debug_repr(self):
        return (
            "{"
            + ", ".join(
                f"{k.vt.debug_repr()}: {v.debug_repr()}" for k, v in self.items.items()
            )
            + "}"
        )

    def as_python_constant(self):
        return {
            k.vt.as_python_constant(): v.as_python_constant()
            for k, v in self.items.items()
        }

    def keys_as_python_constant(self):
        return {k.vt.as_python_constant(): v for k, v in self.items.items()}

    def python_type(self):
        return self.user_cls

    def __contains__(self, vt):
        assert isinstance(vt, VariableTracker)
        Hashable = ConstDictVariable._HashableTracker
        return (
            is_hashable(vt)
            and Hashable(vt) in self.items
            and not isinstance(self.items[Hashable(vt)], variables.DeletedVariable)
        )

    def reconstruct(self, codegen):
        # instructions to load collections.OrderedDict if necessary
        if self.user_cls is collections.OrderedDict:
            codegen.add_push_null(
                lambda: codegen.extend_output(
                    [
                        codegen.create_load_python_module(collections),
                        codegen.create_load_attr("OrderedDict"),
                    ]
                )
            )
        # instructions to build the dict keys and values
        for key, value in self.items.items():
            codegen(key.vt)
            codegen(value)
        # BUILD_MAP and calling collections.OrderedDict if necessary
        if self.user_cls is collections.OrderedDict:
            codegen.extend_output(
                [
                    create_instruction("BUILD_MAP", arg=len(self.items)),
                    *create_call_function(1, False),
                ]
            )
        # BUILD_MAP only if user_cls is dict
        else:
            codegen.append_output(create_instruction("BUILD_MAP", arg=len(self.items)))

    def getitem_const(self, arg: VariableTracker):
        key = ConstDictVariable._HashableTracker(arg)
        if key not in self.items:
            unimplemented(f"dict KeyError: {arg.value}")
        return self.items[key]

    def call_method(
        self,
        tx,
        name,
        args: "List[VariableTracker]",
        kwargs: "Dict[str, VariableTracker]",
    ) -> "VariableTracker":
        from . import (
            BuiltinVariable,
            ConstantVariable,
            ListIteratorVariable,
            ListVariable,
            TupleVariable,
        )

        Hashable = ConstDictVariable._HashableTracker

        arg_hashable = args and is_hashable(args[0])

        if name == "__getitem__":
            assert len(args) == 1
            return self.getitem_const(args[0])
        elif name == "items":
            assert not (args or kwargs)
            if self.source:
                tx.output.guard_on_key_order.add(self.source.name())
            return TupleVariable(
                [TupleVariable([k.vt, v]) for k, v in self.items.items()]
            )
        elif name == "keys":
            if self.source:
                tx.output.guard_on_key_order.add(self.source.name())
            assert not (args or kwargs)
            return DictKeys(self)
        elif name == "values":
            if self.source:
                tx.output.guard_on_key_order.add(self.source.name())
            assert not (args or kwargs)
            return DictValues(self)
        elif name == "copy":
            assert not (args or kwargs)
            return self.clone(items=self.items.copy(), mutable_local=MutableLocal())
        elif name == "__len__":
            assert not (args or kwargs)
            return ConstantVariable.create(len(self.items))
        elif name == "__setitem__" and arg_hashable and self.mutable_local:
            assert not kwargs and len(args) == 2
            tx.output.side_effects.mutation(self)
            self.items[Hashable(args[0])] = args[1]
            return ConstantVariable.create(None)
        elif name == "__delitem__" and arg_hashable and self.mutable_local:
            tx.output.side_effects.mutation(self)
            self.items.__delitem__(Hashable(args[0]))
            return ConstantVariable.create(None)
        elif name in ("pop", "get") and len(args) in (1, 2) and args[0] not in self:
            # missing item, return the default value
            if len(args) == 1:
                return ConstantVariable(None)
            else:
                return args[1]
        elif name == "pop" and arg_hashable and self.mutable_local:
            tx.output.side_effects.mutation(self)
            return self.items.pop(Hashable(args[0]))
        elif name == "clear":
            tx.output.side_effects.mutation(self)
            self.items.clear()
            return ConstantVariable.create(None)
        elif (
            name == "update"
            and len(args) == 1
            and isinstance(
                args[0],
                (
                    ConstDictVariable,
                    ListVariable,
                    TupleVariable,
                    ListIteratorVariable,
                ),
            )
            and self.mutable_local
        ):
            tx.output.side_effects.mutation(self)
            if isinstance(args[0], ConstDictVariable):
                dict_vt = args[0]
            else:
                dict_vt = BuiltinVariable.call_custom_dict(tx, dict, args[0])
            self.items.update(dict_vt.items)
            # Wrap strings
            kwargs = {
                Hashable(ConstantVariable.create(k)): v for k, v in kwargs.items()
            }
            self.items.update(kwargs)
            return ConstantVariable.create(None)
        elif name in ("get", "__getattr__") and args[0] in self:
            return self.getitem_const(args[0])
        elif name == "__contains__" and len(args) == 1:
            return ConstantVariable.create(args[0] in self)
        else:
            return super().call_method(tx, name, args, kwargs)

    def unpack_var_sequence(self, tx):
        return [x.vt for x in self.items.keys()]


class DefaultDictVariable(ConstDictVariable):
    def __init__(self, items, user_cls, default_factory=None, **kwargs):
        super().__init__(items, user_cls, **kwargs)
        assert user_cls is collections.defaultdict
        self.default_factory = default_factory

    def is_python_constant(self):
        # Return false for unsupported defaults. This ensures that a bad handler
        # path is not taken in BuiltinVariable for getitem.
        if self.default_factory not in [list, tuple, dict] and not self.items:
            return False
        return super().is_python_constant()

    def debug_repr(self):
        return (
            f"defaultdict({self.default_factory.debug_repr()}, {super().debug_repr()})"
        )

    @staticmethod
    def is_supported_arg(arg):
        if isinstance(arg, variables.BuiltinVariable):
            return arg.fn in [list, tuple, dict]
        else:
            return isinstance(arg, variables.functions.BaseUserFunctionVariable)

    def call_method(
        self,
        tx,
        name,
        args: "List[VariableTracker]",
        kwargs: "Dict[str, VariableTracker]",
    ) -> "VariableTracker":
        if name == "__getitem__":
            assert len(args) == 1

            if args[0] in self:
                return self.getitem_const(args[0])
            else:
                if self.default_factory is None:
                    raise KeyError(f"{args[0]}")
                else:
                    default_var = self.default_factory.call_function(tx, [], {})
                    super().call_method(
                        tx, "__setitem__", (args[0], default_var), kwargs
                    )
                    return default_var
        else:
            return super().call_method(tx, name, args, kwargs)


class SetVariable(ConstDictVariable):
    """We model a sets as dictonary with None values"""

    def __init__(
        self,
        items: List[VariableTracker],
        **kwargs,
    ):
        items = dict.fromkeys(items, SetVariable._default_value())
        super().__init__(items, **kwargs)

    def debug_repr(self):
        if not self.items:
            return "set()"
        else:
            return "{" + ",".join(k.vt.debug_repr() for k in self.items.keys()) + "}"

    @property
    def set_items(self):
        return set(self.items.keys())

    @staticmethod
    def _default_value():
        # Variable to fill in he keys of the dictinary
        return ConstantVariable.create(None)

    def as_proxy(self):
        return {k.vt.as_proxy() for k in self.set_items}

    def python_type(self):
        return set

    def as_python_constant(self):
        return {k.vt.as_python_constant() for k in self.set_items}

    def reconstruct(self, codegen):
        codegen.foreach([x.vt for x in self.set_items])
        codegen.append_output(create_instruction("BUILD_SET", arg=len(self.set_items)))

    def call_method(
        self,
        tx,
        name,
        args: List[VariableTracker],
        kwargs: Dict[str, VariableTracker],
    ) -> "VariableTracker":
        from . import ListVariable, TupleVariable

        # We foward the calls to the dictionary model
        if name == "add":
            assert not kwargs
            assert len(args) == 1
            name = "__setitem__"
            args = (args[0], SetVariable._default_value())
        elif name == "pop":
            assert not kwargs
            assert not args
            # Choose an item at random and pop it via the Dict.pop method
            result = self.set_items.pop().vt
            super().call_method(tx, name, (result,), kwargs)
            return result
        elif name == "isdisjoint":
            assert not kwargs
            assert len(args) == 1
            return variables.UserFunctionVariable(
                polyfill.set_isdisjoint
            ).call_function(tx, [self, args[0]], {})
        elif (
            name == "update"
            and len(args) == 1
            and isinstance(
                args[0],
                (
                    SetVariable,
                    ListVariable,
                    TupleVariable,
                ),
            )
            and self.mutable_local
        ):
            if isinstance(args[0], (ListVariable, TupleVariable)):
                arg = SetVariable(args[0].unpack_var_sequence(tx))
            else:
                arg = args[0]
            return super().call_method(tx, "update", (arg,), kwargs)
        return super().call_method(tx, name, args, kwargs)

    def getitem_const(self, arg: VariableTracker):
        raise RuntimeError("Illegal to getitem on a set")


class DictView(VariableTracker):
    """
    Models _PyDictViewObject

    This is an "abstract" class. Subclasses will override kv and the items method
    """

    kv: Optional[str] = None

    def __init__(self, dv_dict: ConstDictVariable, **kwargs):
        super().__init__(**kwargs)
        assert self.kv in ("keys", "values")
        assert isinstance(dv_dict, ConstDictVariable)
        self.dv_dict = dv_dict

    @property
    def view_items(self):
        return getattr(self.dv_dict.items, self.kv)()

    @property
    def view_items_vt(self):
        # Returns an iterable of the unpacked items
        # Implement in the subclasses
        raise NotImplementedError

    def unpack_var_sequence(self, tx):
        def unwrap(x):
            return x.vt if self.kv == "keys" else x

        return [unwrap(x) for x in self.view_items]

    def reconstruct(self, codegen):
        codegen(self.dv_dict)
        codegen.load_method(self.kv)
        codegen.call_method(0)

    def call_method(
        self,
        tx,
        name,
        args: List["VariableTracker"],
        kwargs: Dict[str, "VariableTracker"],
    ) -> "VariableTracker":
        if name == "__len__":
            return self.dv_dict.call_method(tx, name, args, kwargs)
        return super().call_method(tx, name, args, kwargs)


class DictKeys(DictView):
    kv = "keys"

    @property
    def set_items(self):
        return set(self.view_items)

    @property
    def view_items_vt(self):
        # Returns an iterable of the unpacked items
        return [x.vt for x in self.view_items]

    def python_type(self):
        return dict_keys

    def call_method(
        self,
        tx,
        name,
        args: List["VariableTracker"],
        kwargs: Dict[str, "VariableTracker"],
    ) -> "VariableTracker":
        if name == "__contains__":
            return self.dv_dict.call_method(tx, name, args, kwargs)
        return super().call_method(tx, name, args, kwargs)


class DictValues(DictView):
    # DictValues is an iterable but cannot be compared.
    kv = "values"

    @property
    def view_items_vt(self):
        return list(self.view_items)

    def python_type(self):
        return dict_values


def _is_matching_transformers_cls(cls) -> bool:
    mod = sys.modules.get("transformers.file_utils")
    if mod is None:
        mod = sys.modules.get("transformers.utils.generic")
    return mod is not None and issubclass(cls, mod.ModelOutput)


def _is_matching_diffusers_cls(cls) -> bool:
    mod = sys.modules.get("diffusers.utils")
    return mod is not None and issubclass(cls, mod.BaseOutput)


def _call_hasattr_customobj(self, tx, name: str) -> "VariableTracker":
    """Shared method between DataClassVariable and CustomizedDictVariable where items are attrs"""
    if tx.output.side_effects.is_attribute_mutation(self):
        try:
            result = tx.output.side_effects.load_attr(self, name, deleted_ok=True)
            return variables.ConstantVariable.create(
                not isinstance(result, variables.DeletedVariable)
            )
        except KeyError:
            pass
    if name in self.items or hasattr(self.user_cls, name):
        return ConstantVariable(True)
    elif istype(self.mutable_local, MutableLocal) and self.source is None:
        # Something created locally can't have any extra fields on it
        return ConstantVariable(False)
    elif self.source:
        # Maybe add a guard
        try:
            example = tx.output.root_tx.get_example_value(self.source)
            install_guard(
                AttrSource(self.source, name).make_guard(GuardBuilder.HASATTR)
            )
            return ConstantVariable(hasattr(example, name))
        except KeyError:
            pass
    unimplemented(
        f"hasattr({self.__class__.__name__}, {name}) {self.mutable_local} {self.source}"
    )


class DataClassVariable(ConstDictVariable):
    """
    This class doesn't appear to be used anywhere.
    It used to be used to deal with transformers.file_utils.ModelOutput
    from huggingface.

    Keeping since we wish to support dataclasses in general in the future
    """

    pass


class CustomizedDictVariable(ConstDictVariable):
    @staticmethod
    def is_matching_cls_hf(cls):
        return _is_matching_transformers_cls(cls) or _is_matching_diffusers_cls(cls)

    @staticmethod
    def is_matching_cls(cls):
        # True if using default OrderedDict.__init__ and did not implement __post_init__
        if (
            issubclass(cls, collections.OrderedDict)
            and cls is not collections.OrderedDict
            and cls.__init__ is collections.OrderedDict.__init__
            and not hasattr(cls, "__post_init__")
        ):
            return True
        # hack for HF usecase:
        #   assume dataclass annotation for ModelOutput subclass
        #   assume self.create is AA to ModelOutput.__post_init__
        return CustomizedDictVariable.is_matching_cls_hf(cls)

    @classmethod
    def is_matching_object(cls, obj):
        return cls.is_matching_cls(type(obj))

    # called from user_defined.py
    # when is_matching_cls(cls) is true
    @classmethod
    def create(cls, user_cls, args, kwargs, options):
        # avoid tracing when returning ModelOutput from forward func
        for attr_name in ("__init__", "__post_init__", "__setattr__", "__setitem__"):
            if hasattr(user_cls, attr_name):
                fn = getattr(user_cls, attr_name)
                assert callable(fn), f"expect callable attr {attr_name}"
                if hasattr(fn, "__code__"):
                    skip_code(fn.__code__)

        if dataclasses.is_dataclass(user_cls):
            # @dataclass CustomDict(a=1, b=2)
            bound = inspect.signature(user_cls).bind(*args, **kwargs)
            bound.apply_defaults()

            def make_var(x):
                if isinstance(x, VariableTracker):
                    return x
                elif ConstantVariable.is_literal(x):
                    return ConstantVariable.create(x)
                else:
                    unimplemented(
                        "expect VariableTracker or ConstantVariable.is_literal"
                    )

            bound_args = {}
            if cls.is_matching_cls_hf(user_cls):
                # Skip none
                for k, v in bound.arguments.items():
                    if isinstance(v, ConstantVariable) and v.value is None or v is None:
                        continue
                    bound_args[k] = v
            else:
                bound_args = bound.arguments

            items = {
                ConstantVariable.create(k): make_var(v) for k, v in bound_args.items()
            }
        elif not args:
            # CustomDict(a=1, b=2) in the general (non-dataclass) case.
            items = {ConstantVariable.create(k): v for k, v in kwargs.items()}
        elif len(args) == 1 and isinstance(args[0], ConstDictVariable) and not kwargs:
            # CustomDict({'a': 1, 'b': 2})
            items = args[0].items
        else:
            unimplemented("custom dict init with args/kwargs unimplemented")

        return cls(items, user_cls, **options)

    # called from builder.py
    @classmethod
    def wrap(cls, builder, obj):
        user_cls = type(obj)

        if not cls.is_matching_cls_hf(user_cls):
            unimplemented("custom non-hf dict subclass wrap unimplemented")

        items = builder.__class__(tx=builder.tx, source=builder.source)(
            collections.OrderedDict(obj)
        ).items

        keys = [f.name for f in dataclasses.fields(user_cls)]
        for key in keys:
            # __init__ function of a dataclass might not have yet defined the key
            if hasattr(obj, key):
                val = getattr(obj, key)
                var = builder.__class__(
                    tx=builder.tx, source=AttrSource(builder.source, key)
                )(val)
                if val is not None:
                    key = ConstantVariable.create(key)
                    items[key] = var
        return cls(items, user_cls)

    def __init__(self, items, user_cls, **options):
        super().__init__(items, user_cls, **options)
        assert self.is_matching_cls(user_cls)

    def as_proxy(self):
        raise NotImplementedError

    # 'RETURN_VALUE triggered compile'
    # called from torch/_dynamo/codegen.py
    def reconstruct(self, codegen):
        is_hf_model_output = self.is_matching_cls_hf(self.user_cls)

<<<<<<< HEAD
        # If the user class is a ModelOutput, then wrap the instance creation in
        # torch._dynamo.disable(). Even though we mark the __post_init__ as skip
        # in `create` function, this is not enough. TorchDynamo can still get
        # triggered on the child functions of __post_init__. This upsets export.
        # Since, we know that ModelOutput __post_init__ is not worth optimizing,
        # we just wrap the instance creation in torch._dynamo.disable(),
        # regardless whether its export or not.
        if is_hf_model_output:
            # load torch._dynamo.disable
            codegen.append_output(codegen.create_load_global("torch", True, add=True))
            codegen.append_output(codegen.create_load_attr("_dynamo"))
            codegen.append_output(codegen.create_load_attr("disable"))
        codegen.extend_output([codegen._create_load_const(self.user_cls)])

        if is_hf_model_output:
            # Wrap user_cls with disable
            codegen.extend_output(create_call_function(1, False))
=======
        def gen_fn1():
            # If the user class is a ModelOutput, then wrap the instance creation in
            # torch._dynamo.disable(). Even though we mark the __post_init__ as skip
            # in `create` function, this is not enough. TorchDynamo can still get
            # triggered on the child functions of __post_init__. This upsets export.
            # Since, we know that ModelOutput __post_init__ is not worth optimizing,
            # we just wrap the instance creation in torch._dynamo.disable(),
            # regardless whether its export or not.
            if is_hf_model_output:
                # load torch._dynamo.disable
                def gen_fn2():
                    codegen.append_output(codegen.create_load_global("torch", add=True))
                    codegen.append_output(codegen.create_load_attr("_dynamo"))
                    codegen.append_output(codegen.create_load_attr("disable"))

                codegen.add_push_null(gen_fn2)

            codegen.extend_output([codegen._create_load_const(self.user_cls)])

            if is_hf_model_output:
                # Wrap user_cls with disable
                codegen.extend_output(create_call_function(1, False))

        codegen.add_push_null(gen_fn1)
>>>>>>> d21f311a

        # All the keys are just wrapped strings
        d = self.keys_as_python_constant()
        codegen.foreach(d.values())
        keys = tuple(d.keys())
        codegen.extend_output(codegen.create_call_function_kw(len(keys), keys, False))

    def call_method(
        self,
        tx,
        name,
        args: "List[VariableTracker]",
        kwargs: "Dict[str, VariableTracker]",
    ) -> "VariableTracker":
        fn = getattr(self.user_cls, name)
        source = None if self.source is None else AttrSource(self.source, name)

        if hasattr(fn, "__objclass__") and fn.__objclass__ in (
            dict,
            collections.OrderedDict,
        ):
            # for python dict method without overridden
            return super().call_method(tx, name, args, kwargs)
        elif name in (
            "__getitem__",
            "to_tuple",
            "__setitem__",
            "__setattr__",
            "__post_init__",
        ):
            # for user overridden method
            return tx.inline_user_function_return(
                variables.UserFunctionVariable(fn, source=source),
                [self] + list(args),
                kwargs,
            )
        elif fn is getattr(collections.OrderedDict, name, None):
            return super().call_method(tx, name, args, kwargs)

        unimplemented(f"custom dict: call_method unimplemented name={name}")

    def var_getattr(self, tx, name: str) -> "VariableTracker":
        name_vt = ConstantVariable.create(name)
        if name_vt in self:
            return self.call_method(tx, "__getitem__", [name_vt], {})
        if dataclasses.is_dataclass(self.user_cls):
            defaults = {f.name: f.default for f in dataclasses.fields(self.user_cls)}
            if name in defaults:
                assert variables.ConstantVariable.is_literal(defaults[name])
                return variables.ConstantVariable.create(defaults[name])
        return super().var_getattr(tx, name)

    call_hasattr = _call_hasattr_customobj


@functools.lru_cache(None)
def _install_PretrainedConfig_patch():
    import transformers

    # We need to monkeypatch transformers here, sadly.
    # TODO(voz): Upstream to transformers lib

    def _dynamo_overriden_transformers_eq(self, other):
        if not hasattr(other, "__dict__"):
            return False
        return self.__dict__ == other.__dict__

    transformers.configuration_utils.PretrainedConfig.__eq__ = (
        _dynamo_overriden_transformers_eq
    )


class HFPretrainedConfigVariable(VariableTracker):
    """
    Hack for HuggingFace PretrainedConfig
    """

    @staticmethod
    def is_matching_cls(cls):
        mod = sys.modules.get("transformers.configuration_utils")
        is_match = mod is not None and issubclass(cls, mod.PretrainedConfig)

        # Lazily install monkeypatch the first time we see it in dynamo
        if is_match:
            _install_PretrainedConfig_patch()
        return is_match

    @classmethod
    def is_matching_object(cls, obj):
        return cls.is_matching_cls(type(obj))

    def __init__(self, obj, **kwargs):
        super().__init__(**kwargs)
        self.obj = obj
        assert self.is_matching_cls(type(obj))

    def var_getattr(self, tx, name: str) -> "VariableTracker":
        from . import ConstantVariable

        return ConstantVariable.create(getattr(self.obj, name))

    def call_hasattr(self, tx, name: str) -> "VariableTracker":
        return variables.ConstantVariable.create(hasattr(self.obj, name))


class PythonSysModulesVariable(VariableTracker):
    """Special case for sys.modules.

    Without this we will guard on the exact set of modules imported in the
    lifetime of the python program.
    """

    def python_type(self):
        return dict

    def reconstruct(self, codegen):
        codegen.add_push_null(
            lambda: codegen.extend_output(
                [
                    codegen.create_load_python_module(sys),
                    codegen.create_load_attr("modules"),
                ]
            )
        )

    def call_method(
        self, tx, name, args: List[VariableTracker], kwargs: Dict[str, VariableTracker]
    ):
        if name == "__getitem__":
            return self.call_getitem(tx, *args, **kwargs)
        elif name == "get":
            return self.call_get(tx, *args, **kwargs)
        elif name == "__contains__":
            return self.call_contains(tx, *args, **kwargs)
        unimplemented(f"sys.modules.{name}(*{args}, **{kwargs})")

    def _contains_helper(self, tx, key: VariableTracker):
        k = key.as_python_constant()
        has_key = k in sys.modules
        install_guard(
            self.make_guard(
                functools.partial(GuardBuilder.DICT_CONTAINS, key=k, invert=not has_key)
            )
        )
        return k, has_key

    def call_contains(self, tx, key: VariableTracker):
        k, has_key = self._contains_helper(tx, key)
        return ConstantVariable.create(value=has_key)

    def call_get(
        self, tx, key: VariableTracker, default: Optional[VariableTracker] = None
    ):
        from .builder import VariableBuilder

        k, has_key = self._contains_helper(tx, key)

        if has_key:
            return VariableBuilder(
                tx,
                GetItemSource(self.source, k),
            )(sys.modules[k])

        if default is not None:
            return default

        return ConstantVariable.create(value=None)

    def call_getitem(self, tx, key: VariableTracker):
        from .builder import VariableBuilder

        k, has_key = self._contains_helper(tx, key)
        return VariableBuilder(
            tx,
            GetItemSource(self.source, k),
        )(sys.modules[k])<|MERGE_RESOLUTION|>--- conflicted
+++ resolved
@@ -706,25 +706,6 @@
     def reconstruct(self, codegen):
         is_hf_model_output = self.is_matching_cls_hf(self.user_cls)
 
-<<<<<<< HEAD
-        # If the user class is a ModelOutput, then wrap the instance creation in
-        # torch._dynamo.disable(). Even though we mark the __post_init__ as skip
-        # in `create` function, this is not enough. TorchDynamo can still get
-        # triggered on the child functions of __post_init__. This upsets export.
-        # Since, we know that ModelOutput __post_init__ is not worth optimizing,
-        # we just wrap the instance creation in torch._dynamo.disable(),
-        # regardless whether its export or not.
-        if is_hf_model_output:
-            # load torch._dynamo.disable
-            codegen.append_output(codegen.create_load_global("torch", True, add=True))
-            codegen.append_output(codegen.create_load_attr("_dynamo"))
-            codegen.append_output(codegen.create_load_attr("disable"))
-        codegen.extend_output([codegen._create_load_const(self.user_cls)])
-
-        if is_hf_model_output:
-            # Wrap user_cls with disable
-            codegen.extend_output(create_call_function(1, False))
-=======
         def gen_fn1():
             # If the user class is a ModelOutput, then wrap the instance creation in
             # torch._dynamo.disable(). Even though we mark the __post_init__ as skip
@@ -749,7 +730,6 @@
                 codegen.extend_output(create_call_function(1, False))
 
         codegen.add_push_null(gen_fn1)
->>>>>>> d21f311a
 
         # All the keys are just wrapped strings
         d = self.keys_as_python_constant()
