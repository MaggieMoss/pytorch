# mypy: disable-error-code="method-assign"

from __future__ import annotations

import contextlib
import dis
import functools
import inspect
import logging
import os
import sys
import textwrap
import threading
import traceback
import types
import warnings
from enum import Enum
from os.path import dirname, join
from typing import (
    Any,
    Callable,
    Dict,
    List,
    Mapping,
    NamedTuple,
    Optional,
    Set,
    Tuple,
    TYPE_CHECKING,
    Union,
)
from unittest.mock import patch

import torch
import torch.fx
import torch.utils._pytree as pytree
import torch.utils.checkpoint
from torch import _guards
from torch._subclasses import fake_tensor
from torch.export import Constraint
from torch.fx.experimental.proxy_tensor import make_fx, maybe_disable_fake_tensor_mode
from torch.fx.experimental.symbolic_shapes import (
    ConstraintViolationError,
    DimDynamic,
    StatelessSymbolicContext,
)
from torch.fx.graph import _PyTreeCodeGen, _PyTreeInfo
from torch.nn.parallel.distributed import DistributedDataParallel

from ..fx import GraphModule
from .backends.registry import CompilerFn, lookup_backend

from .hooks import Hooks

if TYPE_CHECKING:
    from torch._C._dynamo.eval_frame import (  # noqa: F401
        reset_code,
        set_eval_frame,
        set_guard_error_hook,
        skip_code,
        unsupported,
    )
else:
    for name in dir(torch._C._dynamo.eval_frame):
        if name.startswith("__"):
            continue
        globals()[name] = getattr(torch._C._dynamo.eval_frame, name)

from . import config, convert_frame, external_utils, skipfiles, utils
from .code_context import code_context
from .exc import CondOpArgsMismatchError, UserError, UserErrorType
from .mutation_guard import install_generation_tagging_init
from .types import CacheEntry, DynamoCallback
from .utils import compile_times

log = logging.getLogger(__name__)

from torch._dispatch.python import enable_python_dispatcher
from torch.utils._python_dispatch import _disable_current_modes

always_optimize_code_objects = utils.ExactWeakKeyDictionary()
null_context = contextlib.nullcontext


import sympy


# See https://github.com/python/typing/pull/240
class Unset(Enum):
    token = 0


unset = Unset.token

compile_lock = threading.RLock()
guarded_backend_cache = threading.local()
cached_backends: Dict[int, CompilerFn] = {}


def _maybe_init_guarded_backend_cache():
    if not hasattr(guarded_backend_cache, "skip_backend_check_for_run_only_mode"):
        guarded_backend_cache.skip_backend_check_for_run_only_mode = False
    if not hasattr(guarded_backend_cache, "current_backend"):
        guarded_backend_cache.current_backend = None


def _reset_guarded_backend_cache():
    global cached_backends
    _maybe_init_guarded_backend_cache()
    guarded_backend_cache.skip_backend_check_for_run_only_mode = False
    guarded_backend_cache.current_backend = None
    for backend in cached_backends.values():
        if hasattr(backend, "reset"):
            backend.reset()
    cached_backends.clear()
    cached_backends = {}


@contextlib.contextmanager
def backend_cache_wrapper(callback: DynamoCallback):
    _maybe_init_guarded_backend_cache()

    # callback is False for RunOnlyContext. RunOnlyContext is used
    # as a way to re-use the previous compiled cache.
    # We therefore skip the check and re-use whatever code that's already cached.
    # Note: the cache that's actually used depends on the caching policy.
    if callback is False:
        try:
            prev_skip = guarded_backend_cache.skip_backend_check_for_run_only_mode
            guarded_backend_cache.skip_backend_check_for_run_only_mode = True
            yield None
        finally:
            guarded_backend_cache.skip_backend_check_for_run_only_mode = prev_skip
    else:
        backend = innermost_fn(callback)

        def _set_current_backend(backend: CompilerFn):
            prev_backend = guarded_backend_cache.current_backend
            guarded_backend_cache.current_backend = backend
            # Mapping id of a CompilerFn to itself
            cached_backends[id(backend)] = backend
            return prev_backend

        prev_backend = _set_current_backend(backend)
        try:
            yield backend
        finally:
            _set_current_backend(prev_backend)


DONT_WRAP_FILES = {
    # For tracing into fx modules
    inspect.getsourcefile(GraphModule),
    join(dirname(dirname(__file__)), "onnx/_internal/fx/dynamo_graph_extractor.py"),
}


def _debug_get_cache_entry_list(
    code: Union[types.CodeType, Callable[..., Any]]
) -> List[CacheEntry]:
    """
    Given a code object or a callable object, retrieve the cache entries
     stored in this code.
    """
    if callable(code):
        code = code.__code__
    cache_head = torch._C._dynamo.eval_frame._debug_get_cache_entry_list(code)
    cache_list = []
    while cache_head is not None:
        cache_list.append(cache_head)
        cache_head = cache_head.next
    return cache_list


class OptimizedModule(torch.nn.Module):
    """
    Wraps the original nn.Module object and later patches its
    forward method to optimized self.forward method.
    """

    _torchdynamo_orig_callable: Callable[..., Any]
    get_compiler_config: Callable[[], Any]

    def __init__(self, mod: torch.nn.Module, dynamo_ctx):
        super().__init__()
        # Installs the params/buffer
        self._orig_mod = mod
        self.dynamo_ctx = dynamo_ctx
        self._initialize()

    def _initialize(self):
        # Do this stuff in constructor to lower overhead slightly
        if isinstance(self._orig_mod.forward, types.MethodType) and skipfiles.check(
            self._orig_mod.forward
        ):
            # This may be a torch.nn.* instance in skipfiles.py which
            # won't trigger a frame evaluation workaround to add an extra
            # frame we can capture
            self.forward = self.dynamo_ctx(external_utils.wrap_inline(self._orig_mod))
        else:
            # Invoke hooks outside of dynamo then pickup the inner frame
            self.forward = self.dynamo_ctx(self._orig_mod.__call__)

        if hasattr(self._orig_mod, "_initialize_hook"):
            self._forward = self.forward
            self.forward = self._call_lazy_check

    def __getstate__(self):
        state = dict(self.__dict__)
        state.pop("forward", None)
        state.pop("__call__", None)
        return state

    def __setstate__(self, state):
        self.__dict__ = state
        self._initialize()

    def __getattr__(self, name):
        if name == "_orig_mod":
            return self._modules["_orig_mod"]
        return getattr(self._orig_mod, name)

    def _call_lazy_check(self, *args, **kwargs):
        if hasattr(self._orig_mod, "_initialize_hook"):
            # In the case of a lazy module, we want to run
            # the pre-hooks which initialize it.
            # Afterwards, lazy module deletes its pre-hooks
            # to avoid treating it as lazy on subsequent recompile.
            self._orig_mod._infer_parameters(self._orig_mod, args, kwargs)
        return self._forward(*args, **kwargs)

    def __dir__(self):
        orig_mod_attrs = self._orig_mod.__dir__()
        return orig_mod_attrs + [
            attr for attr in super().__dir__() if attr not in orig_mod_attrs
        ]

    def state_dict(self, *args, **kwargs):
        return self._orig_mod.state_dict(*args, **kwargs)

    def load_state_dict(
        self, state_dict: Mapping[str, Any], strict: bool = True, assign: bool = False
    ):
        # we strip away the '_orig_mod' prefix for backward-compatibility with old checkpoints
        prefix = "_orig_mod."
        processed_state_dict = {}
        for key in state_dict:
            clean_key = key[len(prefix) :] if key.startswith(prefix) else key
            processed_state_dict[clean_key] = state_dict[key]
        return self._orig_mod.load_state_dict(
            state_dict=processed_state_dict, strict=strict, assign=assign
        )


def remove_from_cache(f):
    """
    Make sure f.__code__ is not cached to force a recompile
    """
    if isinstance(f, types.CodeType):
        reset_code(f)
    elif hasattr(f, "__code__"):
        reset_code(f.__code__)
    elif hasattr(getattr(f, "forward", None), "__code__"):
        reset_code(f.forward.__code__)
    else:
        from . import reset  # type: ignore[attr-defined]

        reset()
        log.warning("could not determine __code__ for %s", f)


def nothing():
    pass


def innermost_fn(fn):
    """
    In case of nesting of _TorchDynamoContext calls, find the innermost
    function. TorchDynamo caches on fn.__code__ object, so its necessary to find
    the innermost function to pass on the optimize, run, disable etc.
    """
    unaltered_fn = fn
    while hasattr(unaltered_fn, "_torchdynamo_orig_callable"):
        unaltered_fn = unaltered_fn._torchdynamo_orig_callable
        assert callable(unaltered_fn)
    return unaltered_fn


@contextlib.contextmanager
def enable_dynamic(enable: Optional[bool] = None, export: bool = False):
    if enable is None:
        yield
    elif enable:
        # Assume everything is dynamic by default
        with config.patch(assume_static_by_default=False):
            yield
    else:
        with config.patch(
            automatic_dynamic_shapes=False, assume_static_by_default=True
        ):
            yield


class _TorchDynamoContext:
    def __init__(
        self,
        callback: DynamoCallback,
        on_enter=nothing,
        backend_ctx_ctor=null_context,
        patch_fn=nothing,
        first_ctx=False,
        *,
        export=False,
        dynamic=None,
        compiler_config=None,
    ):
        super().__init__()
        assert callable(callback) or callback is False or callback is None
        self.callback: DynamoCallback = callback
        self.prior: Union[Unset, DynamoCallback] = unset
        self.on_enter = on_enter
        self.extra_ctx_ctor = backend_ctx_ctor
        self.first_ctx = first_ctx
        self.export = export
        self.dynamic = dynamic
        self.compiler_config = compiler_config
        patch_fn()

    def __enter__(self):
        if config.raise_on_ctx_manager_usage:
            raise RuntimeError(
                "torch._dynamo.optimize(...) is used with a context manager. "
                "Please refer to https://pytorch.org/tutorials/intermediate/torch_compile_tutorial.html "
                "to use torch._dynamo.optimize(...) as an annotation/decorator. "
            )
        self.on_enter()
        self.prior = set_eval_frame(self.callback)
        self.backend_cache_manager = backend_cache_wrapper(self.callback)
        self.backend_cache_manager.__enter__()
        self.backend_ctx = self.extra_ctx_ctor()
        self.backend_ctx.__enter__()
        self.dynamic_ctx = enable_dynamic(self.dynamic, self.export)
        self.dynamic_ctx.__enter__()

    def __exit__(self, exc_type, exc_val, exc_tb):
        assert self.prior is not unset
        set_eval_frame(self.prior)
        self.prior = unset
        # TODO: This is totally not the right way to chain contexts manually
        self.dynamic_ctx.__exit__(exc_type, exc_val, exc_tb)
        self.backend_ctx.__exit__(exc_type, exc_val, exc_tb)
        self.backend_cache_manager.__exit__(exc_type, exc_val, exc_tb)

    def __call__(self, fn):

        # public api for compiler config/options
        def get_compiler_config():
            return self.compiler_config

        fn = innermost_fn(fn)

        # add context containing GraphModule to any GraphModule forward functions
        if isinstance(fn, torch.fx.GraphModule):
            # Assume that the underlying node metadata of `fn`,
            # a GraphModule instance, accurately represents
            # all instances of type(fn).
            code_context.get_context(fn.forward.__code__)["orig_graphmodule"] = fn

        # Optimize the forward method of torch.nn.Module object
        if isinstance(fn, torch.nn.Module):
            mod = fn
            new_mod = OptimizedModule(mod, self)
            # Save the function pointer to find the original callable while nesting
            # of decorators.
            new_mod._torchdynamo_orig_callable = mod.forward

            # when compiling torch.nn.Module,
            # provide public api OptimizedModule.get_compiler_config()
            assert not hasattr(new_mod, "get_compiler_config")
            # TODO(voz): Enable w/ serialize
            # new_mod.get_compiler_config = get_compiler_config

            return new_mod
        assert callable(fn)

        try:
            filename = inspect.getsourcefile(fn)
        except TypeError:
            filename = None
        if (
            (filename is None or skipfiles.check(fn))
            and (
                getattr(fn, "__name__", "") not in ["_call_impl", "_wrapped_call_impl"]
            )
            and filename not in DONT_WRAP_FILES
        ):
            # call to a builtin without a frame for us to capture
            fn = external_utils.wrap_inline(fn)

        callback = self.callback
        on_enter = self.on_enter
        backend_ctx_ctor = self.extra_ctx_ctor

        @functools.wraps(fn)
        def _fn(*args, **kwargs):
            if (
                not isinstance(self, DisableContext)
                and torch.fx._symbolic_trace.is_fx_tracing()
            ):
                if config.error_on_nested_fx_trace:
                    raise RuntimeError(
                        "Detected that you are using FX to symbolically trace "
                        "a dynamo-optimized function. This is not supported at the moment."
                    )
                else:
                    return fn(*args, **kwargs)

            if torch.jit.is_tracing():
                if config.error_on_nested_jit_trace:
                    raise RuntimeError(
                        "Detected that you are using FX to torch.jit.trace "
                        "a dynamo-optimized function. This is not supported at the moment."
                    )
                else:
                    return fn(*args, **kwargs)

            on_enter()
            prior = set_eval_frame(callback)
            backend_cache_manager = backend_cache_wrapper(self.callback)
            backend_cache_manager.__enter__()
            backend_ctx = backend_ctx_ctor()
            backend_ctx.__enter__()
            dynamic_ctx = enable_dynamic(self.dynamic, self.export)
            dynamic_ctx.__enter__()
            try:
                return fn(*args, **kwargs)
            finally:
                set_eval_frame(prior)
                dynamic_ctx.__exit__(None, None, None)
                backend_ctx.__exit__(None, None, None)
                backend_cache_manager.__exit__(None, None, None)

        # hooks to properly handle inlining
        if isinstance(self, DisableContext):
            _fn._torchdynamo_disable = True  # type: ignore[attr-defined]
        else:
            _fn._torchdynamo_inline = fn  # type: ignore[attr-defined]

        # Save the function pointer to find the original callable while nesting
        # of decorators.
        _fn._torchdynamo_orig_callable = fn  # type: ignore[attr-defined]

        # when compiling user function instead of nn.Module
        # provide public api _fn.get_compiler_config()
        assert not hasattr(_fn, "get_compiler_config")
        _fn.get_compiler_config = get_compiler_config  # type: ignore[attr-defined]

        # If the function is called using torch._dynamo.optimize decorator, we
        # should prevent any type of skipping.
        if callback not in (None, False):
            if not hasattr(fn, "__code__"):
                raise RuntimeError(
                    textwrap.dedent(
                        """

                        torch._dynamo.optimize is called on a non function object.
                        If this is a callable class, please wrap the relevant code into a function and optimize the
                        wrapper function.

                        >> class CallableClass:
                        >>     def __init__(self):
                        >>         super().__init__()
                        >>         self.relu = torch.nn.ReLU()
                        >>
                        >>     def __call__(self, x):
                        >>         return self.relu(torch.sin(x))
                        >>
                        >>     def print_hello(self):
                        >>         print("Hello world")
                        >>
                        >> mod = CallableClass()

                        If you want to optimize the __call__ function and other code, wrap that up in a function

                        >> def wrapper_fn(x):
                        >>     y = mod(x)
                        >>     return y.sum()

                        and then optimize the wrapper_fn

                        >> opt_wrapper_fn = torch._dynamo.optimize(wrapper_fn)
                        """
                    )
                )
            always_optimize_code_objects[fn.__code__] = True

        return _fn


class OptimizeContext(_TorchDynamoContext):
    def __init__(
        self,
        callback,
        backend_ctx_ctor,
        first_ctx=False,
        *,
        export=False,
        dynamic=None,
        compiler_config=None,
    ):
        def on_enter():
            install_generation_tagging_init()

        super().__init__(
            callback=callback,
            on_enter=on_enter,
            backend_ctx_ctor=backend_ctx_ctor,
            patch_fn=TorchPatcher.patch,
            first_ctx=first_ctx,
            export=export,
            dynamic=dynamic,
            compiler_config=compiler_config,
        )


class RunOnlyContext(_TorchDynamoContext):
    def __init__(self):
        # cudagraph trees relies on generation increment
        def on_enter():
            torch._dynamo.mutation_guard.GenerationTracker.generation += 1

        super().__init__(callback=False, on_enter=on_enter)


class DisableContext(_TorchDynamoContext):
    def __init__(self):
        super().__init__(callback=None)


def first_real_inst_idx(code):
    if sys.version_info < (3, 11):
        return 0
    for inst in dis.get_instructions(code):
        if inst.opname == "RESUME":
            return inst.offset // 2
    raise RuntimeError("RESUME instruction not found in code")


def catch_errors_wrapper(callback, hooks: Hooks):
    @functools.wraps(callback)
    def catch_errors(frame, cache_entry, frame_state):
        assert frame_state is not None

        is_skipfile = skipfiles.check(frame.f_code)
        if (
            # TODO: the first condition is not covered by any test
            frame.f_lasti >= first_real_inst_idx(frame.f_code)
            or is_skipfile
            or config.disable
        ):
            if log.isEnabledFor(logging.DEBUG):
                skip_reason = (
                    "traced frame already"
                    if frame.f_lasti >= first_real_inst_idx(frame.f_code)
                    else "in skipfiles"
                    if skipfiles.check(frame.f_code)
                    else "dynamo tracing is disabled"
                )
                if not is_skipfile or config.verbose:
                    log.debug(
                        "skipping: %s (reason: %s, file: %s)",
                        frame.f_code.co_name,
                        skip_reason,
                        frame.f_code.co_filename,
                    )
            return None
        if frame.f_code.co_filename == "<string>" and frame.f_code.co_name == "__new__":
            # nametuple constructor
            return None
        if config.optimize_ddp:
            ddp_module = DistributedDataParallel._get_active_ddp_module()
            if ddp_module:
                with compile_lock:
                    from torch._dynamo.backends.distributed import DDPOptimizer

                    ddp_optimizer = DDPOptimizer(
                        bucket_bytes_cap=ddp_module.bucket_bytes_cap,
                        backend_compile_fn=callback._torchdynamo_orig_callable,
                    )
                    assert hasattr(
                        callback, "_clone_with_backend"
                    ), "DDPOptimizer only supports callback fns that know how to clone themselves."
                    hijacked_callback = callback._clone_with_backend(
                        ddp_optimizer.compile_fn,
                    )
                    return hijacked_callback(frame, cache_entry, hooks, frame_state)

        with compile_lock, _disable_current_modes():
            return callback(frame, cache_entry, hooks, frame_state)

    catch_errors._torchdynamo_orig_callable = callback  # type: ignore[attr-defined]
    return catch_errors


def _optimize_catch_errors(
    compile_fn,
    hooks: Hooks,
    backend_ctx_ctor=null_context,
    export=False,
    dynamic=None,
    compiler_config=None,
):
    return OptimizeContext(
        catch_errors_wrapper(compile_fn, hooks),
        backend_ctx_ctor=backend_ctx_ctor,
        first_ctx=True,
        export=export,
        dynamic=dynamic,
        compiler_config=compiler_config,
    )


def get_compiler_fn(compiler_fn):
    from .repro.after_dynamo import wrap_backend_debug

    if hasattr(compiler_fn, "compiler_name"):
        compiler_str = compiler_fn.compiler_name
    elif isinstance(compiler_fn, str):
        compiler_str = compiler_fn
    else:
        compiler_str = None
    compiler_fn = lookup_backend(compiler_fn)
    return wrap_backend_debug(compiler_fn, compiler_str)


class _NullDecorator(contextlib.nullcontext):  # type: ignore[type-arg]
    def __call__(self, fn):
        assert callable(fn)
        return fn


def check_if_dynamo_supported():
    if sys.platform == "win32":
        raise RuntimeError("Windows not yet supported for torch.compile")
    if sys.version_info >= (3, 12):
        raise RuntimeError("Python 3.12+ not yet supported for torch.compile")


def is_dynamo_supported():
    try:
        check_if_dynamo_supported()
        return True
    except Exception:
        return False


def optimize(
    backend="inductor",
    *,
    nopython=False,
    guard_export_fn=None,
    guard_fail_fn=None,
    disable=False,
    dynamic=None,
<<<<<<< HEAD
    serialize=False,
    save_config=True,
=======
>>>>>>> f727bed2
):
    """
    The main entrypoint of TorchDynamo.  Do graph capture and call
    backend() to optimize extracted graphs.

    Args:
        backend: One of the two things:
            - Either, a function/callable taking a torch.fx.GraphModule and
            example_inputs and returning a python callable that runs the
            graph faster.
            One can also provide additional context for the backend, like
            torch.jit.fuser("fuser2"), by setting the backend_ctx_ctor attribute.
            See AOTAutogradMemoryEfficientFusionWithContext for the usage.
            - Or, a string backend name in `torch._dynamo.list_backends()`
        nopython: If True, graph breaks will be errors and there will
            be a single whole-program graph.
        disable: If True, turn this decorator into a no-op
        dynamic: If True, upfront compile as dynamic a kernel as possible.  If False,
            disable all dynamic shapes support (always specialize).  If None, automatically
            detect when sizes vary and generate dynamic kernels upon recompile.

    Example Usage::

        @torch._dynamo.optimize()
        def toy_example(a, b):
            ...
    """
    check_if_dynamo_supported()
    # Note: The hooks object could be global instead of passed around, *however* that would make
    # for a confusing API usage and plumbing story wherein we nest multiple .optimize calls.
    # There is some prior art around this, w/r/t nesting backend calls are enforced to be the same
    # compiler, however, this feels onerous for callback and hooks, and it feels better to give our users an
    # easier to understand UX at the cost of a little more plumbing on our end.
    hooks = Hooks(guard_export_fn=guard_export_fn, guard_fail_fn=guard_fail_fn)
    torch._C._log_api_usage_once("torch._dynamo.optimize")
    if disable or os.environ.get("TORCHDYNAMO_DISABLE", "") == "1":
        return _NullDecorator()

    backend = get_compiler_fn(backend)

    # Find if backend has any extra context manager
    backend_ctx_ctor = getattr(backend, "backend_ctx_ctor", null_context)

    if nopython:
        return optimize_assert(
            backend,
            dynamic=dynamic,
            hooks=hooks,
        )

    callback = convert_frame.convert_frame(backend, hooks=hooks, serialize=serialize)
    return _optimize_catch_errors(
        callback,
        hooks,
        backend_ctx_ctor,
        dynamic=dynamic,
        compiler_config=backend.get_compiler_config()
        if hasattr(backend, "get_compiler_config")
        else None,
    )


# TODO(voz): Consider making "explain" output alongside a run / part of a run
@patch("torch._dynamo.symbolic_convert.explain", True)
def explain(f, *extra_args, **extra_kwargs):
    def inner(*args, **kwargs):
        # TODO(voz): Do we want a decorator for this?
        from . import reset  # type: ignore[attr-defined]

        reset()

        graphs: List[torch.fx.GraphModule] = []
        break_reasons: List[Any] = []
        op_count: int = 0
        ops_per_graph: List[torch.fx.Node] = []
        out_guards: List[_guards.Guard] = []

        def dynamo_graph_accumulating_compiler(
            gm: torch.fx.GraphModule, example_inputs
        ):
            from .backends.debugging import _explain_graph_detail

            nonlocal graphs
            nonlocal op_count
            nonlocal ops_per_graph
            nonlocal break_reasons

            gm, graphs, op_count, ops_per_graph, break_reasons = _explain_graph_detail(
                gm, graphs, op_count, ops_per_graph, break_reasons
            )

            return gm.forward

        def guard_export_print(guards):
            nonlocal out_guards
            out_guards.extend(guards)

        opt_f = optimize(
            dynamo_graph_accumulating_compiler,
            nopython=False,
            guard_export_fn=guard_export_print,
        )(f)
        # TODO(voz): We may have instances of `f` that mutate inputs, we should track sideeffects and reject.
        opt_f(*args, **kwargs)

        graph_count = len(graphs)

        # For the explanation summary, dedupe reasons by the innermost stack frame and dedupe by it.
        deduped_reasons = {}
        for reason in break_reasons:
            innermost_frame = reason.user_stack[-1]
            # __repr__ uniquely identifies a FrameSummary so we can use it for deduping
            deduped_reasons[repr(innermost_frame)] = reason

        formatted_list = ""
        for idx, break_reason in enumerate(deduped_reasons.values()):
            formatted_stack = "".join(traceback.format_list(break_reason.user_stack))
            msg = f"{idx + 1}. Reason: {break_reason.reason}\n   User Stack: {formatted_stack}\n"
            formatted_list += msg

        graph_break_count = graph_count - 1
        compile_time = compile_times(repr="str")

        # TODO(voz): Do we want a decorator for this?
        reset()
        from .backends.debugging import ExplainOutput

        return ExplainOutput(
            graphs,
            graph_count,
            graph_break_count,
            break_reasons,
            op_count,
            ops_per_graph,
            out_guards,
            compile_time,
        )

    if extra_args or extra_kwargs:
        warnings.warn(
            "explain(f, *args, **kwargs) is deprecated, use explain(f)(*args, **kwargs) instead.  "
            "If you don't migrate, we may break your explain call in the future if your user defined kwargs "
            "conflict with future kwargs added to explain(f)."
        )
        return inner(*extra_args, **extra_kwargs)
    else:
        return inner


class FlattenInputOutputSignature(torch.fx.interpreter.Transformer):
    def __init__(
        self,
        m: torch.fx.GraphModule,
        flat_args: Tuple[Any],
        matched_input_elements_positions: List[int],
        matched_output_elements_positions: List[int],
        example_fake_inputs: List[torch.Tensor],
        flat_args_dynamic_dims: List[Set[int]],
        fake_mode: Optional[fake_tensor.FakeTensorMode] = None,
    ):
        super().__init__(m)

        assert len(flat_args_dynamic_dims) == len(flat_args)
        matched_input_elements_to_fake = {
            val: example_fake_inputs[ix]
            for ix, val in enumerate(matched_input_elements_positions)
        }

        self.new_args = []
        for i in range(0, len(flat_args)):
            arg = super().placeholder(f"arg{i}", (), {})
            if i in matched_input_elements_to_fake:
                arg.node.meta["val"] = matched_input_elements_to_fake[i]
            else:
                # Fill node.mata["val"] with faketensor from the input,
                # if it's not found in matched_input_elements_positions
                if fake_mode is not None and isinstance(flat_args[i], torch.Tensor):
                    # TODO(zhxchen17) Also preserve all the user constraints here.
                    arg.node.meta["val"] = fake_mode.from_tensor(
                        flat_args[i],
                        symbolic_context=StatelessSymbolicContext(
                            dynamic_sizes=[
                                DimDynamic.DYNAMIC
                                if d in flat_args_dynamic_dims[i]
                                else DimDynamic.STATIC
                                for d in range(len(flat_args[i].shape))
                            ],
                            constraint_sizes=[None] * len(flat_args[i].shape),
                        ),
                    )
            self.new_args.append(arg)
        self.old_args_gen = (self.new_args[i] for i in matched_input_elements_positions)
        self.matched_output_elements_positions = matched_output_elements_positions

    def placeholder(self, target, args, kwargs):
        arg = next(self.old_args_gen)
        if "val" in self.current_node.meta:
            arg.node.meta["val"] = self.current_node.meta["val"]
        if "tensor_dict" in self.current_node.meta:
            arg.node.meta["tensor_dict"] = self.current_node.meta["tensor_dict"]
        if "example_value" in self.current_node.meta:
            arg.node.meta["example_value"] = self.current_node.meta["example_value"]
        return arg

    def output(self, target, args, kwargs):
        dynamo_result_flat = args[0]
        lookup = [*dynamo_result_flat, *self.new_args]
        new_result_flat = [lookup[i] for i in self.matched_output_elements_positions]
        return super().output(target, (new_result_flat,), {})

    def run_node(self, n):
        self.current_node = n
        result_proxy = super().run_node(n)
        if "val" in self.current_node.meta:
            result_proxy.node.meta["val"] = self.current_node.meta["val"]
        if "example_value" in self.current_node.meta:
            result_proxy.node.meta["example_value"] = self.current_node.meta[
                "example_value"
            ]
        if self.current_node.op != "output":
            result_proxy.node._rename(
                getattr(self.current_node, "name", result_proxy.node.name)
            )
        return result_proxy


class ExportResult(NamedTuple):
    graph_module: torch.fx.GraphModule
    guards: _guards.GuardsSet
    # NB: Do not add new fields without overriding __iter__; people are
    # destructuring so it is BC-breaking


def check_signature_rewritable(graph):
    input_errors = []
    for node in graph.graph.nodes:
        if node.op == "placeholder":
            assert hasattr(node, "_dynamo_source")
            source = node._dynamo_source
            user_stacks = graph._source_to_user_stacks.get(source)
            if user_stacks is None:
                continue
            assert len(user_stacks) > 0
            # In some cases we may not have a useful stack.  Look for a
            # useful stack
            stack = None
            for s in user_stacks:
                if len(s) == 0:
                    continue
                stack = s
                break
            if stack is None:
                msg = f"{source.name()}, a closed over free variable"
            else:
                tb = "".join(traceback.format_list(stack))
                extra = ""
                if len(user_stacks) > 1:
                    extra = f"(elided {len(user_stacks)-1} more accesses)"
                msg = f"{source.name()}, accessed at:\n{tb}{extra}"
            # TODO: option to print ALL of the stack traces at once
            input_errors.append(msg)

    if input_errors:
        raise UserError(
            UserErrorType.INVALID_INPUT,
            "Cannot export model which references tensors that are neither "
            "buffers/parameters/constants nor are direct inputs.  For each tensor, if you'd "
            "like this tensor to be an explicit input, add it as a dummy argument "
            "to the top-level model definition you are exporting; if you would "
            "like its value to be embedded as an exported constant, wrap its access "
            "in a function marked with @assume_constant_result.\n\n"
            + "\n\n".join(input_errors),
        )


def rewrite_signature(
    f_sig,
    graph,
    fake_mode,
    flat_args,
    in_spec,
    example_fake_inputs,
    graph_captured_input,
    graph_captured_output,
    dynamo_traced_result,
    flat_args_dynamic_dims,
):
    orig_args, orig_kwargs = pytree.tree_unflatten(flat_args, in_spec)

    supported_types = (torch.Tensor, torch.SymInt, torch.SymFloat, torch.SymBool)

    def is_supported_type(val):
        return isinstance(val, supported_types)

    def produce_matching(sources, candidates):
        source_types = " or ".join(
            [
                desc
                + " of types: ("
                + ", ".join([str(type(val)) for val in vals])
                + ")"
                for desc, vals in sources.items()
            ]
        )
        source_vals = [val for vals in sources.values() for val in vals]
        matched_elements_positions = []
        dict_of_source_vals = {}
        for i, val in enumerate(source_vals):
            dict_of_source_vals[id(val)] = i

        for candidate_desc, candidate_vals in candidates.items():
            for i, val in enumerate(candidate_vals):
                if is_supported_type(val):
                    if id(val) in dict_of_source_vals:
                        matched_elements_positions.append(dict_of_source_vals[id(val)])
                    else:
                        raise AssertionError(
                            f"{candidate_desc} #{i+1}, of type {type(val)}, is not among {source_types}"
                        )
                else:
                    raise AssertionError(
                        f"{candidate_desc} #{i+1} is {val}, but only "
                        f"the following types are supported: {supported_types}"
                    )

        return matched_elements_positions

    matched_input_elements_positions = produce_matching(
        sources={"original inputs": flat_args},
        candidates={"graph-captured input": graph_captured_input},
    )

    flat_results_traced, out_spec_traced = pytree.tree_flatten(dynamo_traced_result)

    assert graph_captured_output is not None
    matched_output_elements_positions = produce_matching(
        sources={
            "graph-captured outputs": list(graph_captured_output),
            "original inputs": flat_args,
        },
        candidates={"original output": flat_results_traced},
    )

    new_graph = FlattenInputOutputSignature(
        graph,
        flat_args,
        matched_input_elements_positions,
        matched_output_elements_positions,
        example_fake_inputs,
        flat_args_dynamic_dims,
        fake_mode,
    ).transform()

    # Make dynamo graph to have same input/output spec as user code
    def argument_names(f_sig, args, kwargs) -> List[str]:
        def signature_to_fullargspec(sig: inspect.Signature):
            # Get a list of Parameter objects from the Signature object
            params = list(sig.parameters.values())
            # Separate positional arguments, keyword-only arguments and varargs/varkw
            args = [
                p.name
                for p in params
                if p.kind == inspect.Parameter.POSITIONAL_OR_KEYWORD
            ]
            kwonlyargs = [
                p.name for p in params if p.kind == inspect.Parameter.KEYWORD_ONLY
            ]
            varargs = next(
                (p.name for p in params if p.kind == inspect.Parameter.VAR_POSITIONAL),
                None,
            )
            varkw = next(
                (p.name for p in params if p.kind == inspect.Parameter.VAR_KEYWORD),
                None,
            )
            # Get default values for positional arguments and keyword-only arguments
            defaults = tuple(
                p.default
                for p in params
                if p.kind == inspect.Parameter.POSITIONAL_OR_KEYWORD
                and p.default is not inspect.Parameter.empty
            )
            kwonlydefaults = {
                p.name: p.default
                for p in params
                if p.kind == inspect.Parameter.KEYWORD_ONLY
                and p.default is not inspect.Parameter.empty
            }
            # Get annotations for parameters and return value
            annotations = {}
            if sig.return_annotation:
                annotations = {"return": sig.return_annotation}
            for parameter in params:
                annotations[parameter.name] = parameter.annotation
            # Return a FullArgSpec object with the extracted attributes
            return inspect.FullArgSpec(
                args, varargs, varkw, defaults, kwonlyargs, kwonlydefaults, annotations
            )

        fullargspec = signature_to_fullargspec(f_sig)

        # 1. Map `args` 1-to-1 to positional arguments in original signature.
        input_strs = fullargspec.args[: len(args)]

        if len(args) > len(fullargspec.args):
            # 2. If there are more arguments left in `args`, they map to varargs in original
            # signature. Assign names as {varargs}_0, {varargs}_1, ...
            assert fullargspec.varargs is not None, "More arguments than expected"
            input_strs += [
                f"{fullargspec.varargs}_{i}"
                for i in range(0, len(args) - len(input_strs))
            ]
        elif len(args) < len(fullargspec.args):
            # 3. If there are fewer arguments in `args` than `fullargspec.args`,
            # it implies these are arguments either with default values, or provided in
            # `kwargs`. The former can be safely ignored. Because Dynamo.export does not
            # export them as part of the function signature. The latter will be handled
            # in the next step.
            for unprovided_arg in fullargspec.args[
                len(args) : -len(fullargspec.defaults or [])
            ]:
                assert unprovided_arg in kwargs, f"Missing argument {unprovided_arg}"

        # 4. Keyword arguments provided in `kwargs`.
        input_strs += list(kwargs.keys())

        # 5. Keyword-only arguments with default values if not provided are not exported
        # as part of the function signature.
        for kwonly_arg in fullargspec.kwonlyargs:
            kwonlydefaults = fullargspec.kwonlydefaults or {}
            assert (
                kwonly_arg in kwargs or kwonly_arg in kwonlydefaults
            ), f"Missing keyword only argument {kwonly_arg}"

        return input_strs

    new_graph.graph._codegen = _PyTreeCodeGen(
        _PyTreeInfo(
            argument_names(f_sig, orig_args, orig_kwargs),
            in_spec,
            out_spec_traced,
        )
    )
    new_graph.recompile()
    return new_graph


def export(
    f: Callable[..., Any],
    *extra_args,
    aten_graph: bool = False,
    pre_dispatch: bool = False,
    decomposition_table: Optional[
        Dict[torch._ops.OpOverload, Callable[..., Any]]
    ] = None,
    tracing_mode: str = "symbolic",
    constraints: Optional[List[Constraint]] = None,
    assume_static_by_default: bool = False,
    same_signature: bool = True,
    disable_constraint_solver: bool = False,
    **extra_kwargs,
) -> Callable[..., ExportResult]:
    """
    Export an input function f to a format that can be executed outside of PyTorch using the FX graph.

    Args:
        f (callable): A PyTorch function to be exported.

        aten_graph (bool): If True, exports a graph with ATen operators.
        If False, exports a graph with Python operators. Default is False.

        pre_dispatch (bool): If True, exports a graph with ATen operators,
        but before any logic in the PyTorch dispatcher has run.
        This can be useful if you want to apply further transformations on a graph before running it
        through autograd, autocast, or any other functionalities that are integrated into the dispatcher.
        This flag is only valid if aten_graph=True is set.
        Default is False.

        decomposition_table (dict): A dictionary that maps operators to their decomposition functions.
        Required if aten_graph or tracing_mode is specified. Default is None.

        tracing_mode (str): If "symbolic", turn on dynamic shapes support. Default is "symbolic".

        same_signature (bool): If True, rewrite the returned graph's signature to be the same as f.

        disable_constraint_solver (bool): Whether the dim constraint solver must be disabled.

    Returns:
        A function that given args and kwargs, returns a tuple of (graph, guards)
        Graph: An FX graph representing the execution of the input PyTorch function with the provided arguments and options.
        Guards: The guards we accumulated during tracing f above

    Raises:
        AssertionError: If decomposition_table is specified without setting aten_graph=True,
        or if graph breaks during tracing in export.

        AssertionError: If Dynamo input and output is not consistent with traced input/output.

    Note - this headerdoc was authored by ChatGPT, with slight modifications by the author.
    """
    # Deal with "local variable referenced before assignment"
    _f = f
    _assume_static_by_default = assume_static_by_default

    def inner(*args, **kwargs):
        f = _f
        assume_static_by_default = _assume_static_by_default
        check_if_dynamo_supported()
        torch._C._log_api_usage_once("torch._dynamo.export")
        if decomposition_table is not None:
            assert (
                aten_graph
            ), "Specifying a decomposition_table table or tracing mode is illegal without setting aten_graph=True"
        if pre_dispatch:
            assert aten_graph, "pre_dispatch=True can only be used when aten_graph=True"
        f = innermost_fn(f)
        call_to_inspect = f.forward if isinstance(f, torch.nn.Module) else f
        original_signature = inspect.signature(call_to_inspect)
        graph = None
        out_guards = None
        graph_captured_input = None
        graph_captured_result: Optional[Tuple[torch.Tensor, ...]] = None
        fake_mode = None

        def guard_export_print(guards: _guards.GuardsSet):
            nonlocal out_guards
            assert (
                out_guards is None
            ), "whole graph export entails exactly one guard export"
            out_guards = guards

        example_inputs = []

        def dynamo_normalization_capturing_compiler(
            gm: torch.fx.GraphModule, inner_example_inputs
        ):
            nonlocal graph
            assert (
                graph is None
            ), "Tried to emit a second graph during export. Tracing through 'f' must produce a single graph."
            graph = gm

            nonlocal fake_mode, example_inputs
            # NB: do NOT pass inner_example_inputs here, we are detecting the
            # Dynamo allocated fake mode, which should be DISTINCT from a
            # potential outer ambient fake mode which the user provided.
            # example_inputs is always the user specified inputs, so they
            # would have the wrong fake mode attached to them
            fake_mode = _guards.detect_fake_mode()
            example_inputs = inner_example_inputs

            def result_capturing_wrapper(*graph_inputs):
                nonlocal graph_captured_result
                nonlocal graph_captured_input

                graph_captured_input = graph_inputs
                assert graph is not None

                named_parameters = dict(graph.named_parameters(remove_duplicate=False))
                named_buffers = dict(graph.named_buffers(remove_duplicate=False))

                ambient_fake_mode = (
                    _guards.detect_fake_mode(graph_inputs)
                    if _guards.detect_fake_mode(graph_inputs) is not None
                    else fake_mode
                )

                with ambient_fake_mode, enable_python_dispatcher():
                    params_and_buffers = {
                        **dict(named_parameters),
                        **dict(named_buffers),
                    }
                    fake_params_buffers = dict()

                    for name, value in params_and_buffers.items():
                        fake_params_buffers[name] = ambient_fake_mode.from_tensor(
                            value, static_shapes=True
                        )

                    fake_graph_inputs = pytree.tree_map(
                        ambient_fake_mode.from_tensor, graph_inputs
                    )
                    graph_captured_result = torch.func.functional_call(
                        graph, fake_params_buffers, fake_graph_inputs
                    )

                return graph_captured_result

            return result_capturing_wrapper

        # Note: This is needed by rewrite_signature. We need to put it before
        # optimize_assert since user program may mutate the inputs.
        flat_args, in_spec = pytree.tree_flatten((args, kwargs))

        remove_from_cache(f)
        constraint_violation_error = None
        if tracing_mode != "symbolic":
            assume_static_by_default = True
        with config.patch(
            specialize_int=True,
            assume_static_by_default=assume_static_by_default,
            automatic_dynamic_shapes=False,
            capture_dynamic_output_shape_ops=True,
            capture_scalar_outputs=True,
        ):
            opt_f = optimize_assert(
                dynamo_normalization_capturing_compiler,
                hooks=Hooks(
                    guard_export_fn=guard_export_print,
                    guard_fail_fn=None,
                ),
                export=True,
                export_constraints=constraints,
            )(f)
            # TODO(voz): We may have instances of `f` that mutate inputs, we should track sideeffects and reject.
            try:
                result_traced = opt_f(*args, **kwargs)
            except ConstraintViolationError as e:
                constraint_violation_error = e
        remove_from_cache(f)

        if (
            not disable_constraint_solver
            and (shape_env := getattr(fake_mode, "shape_env", None)) is not None
            and (dim_constraints := shape_env.dim_constraints) is not None
            and not skipfiles.check(call_to_inspect)
        ):
            dim_constraints.solve()
            dim_constraints.remove_redundant_dynamic_results()
            forced_specializations = dim_constraints.forced_specializations()
            msg = dim_constraints.prettify_results(
                original_signature, constraint_violation_error, forced_specializations
            )
            if constraint_violation_error:
                constraint_violation_error.args = (
                    constraint_violation_error.args[0] + msg,
                )
            else:
                if forced_specializations:
                    constraint_violation_error = ConstraintViolationError(msg)
                else:
                    log.info(
                        "Summary of dimension constraints:%s",
                        msg,
                    )

            # Error if we have any constraints on static values
            for k in shape_env.var_to_range.keys():
                if isinstance(k, sympy.Integer):
                    constraint_violation_error = ConstraintViolationError(
                        f"{''.join(traceback.format_list(shape_env.var_to_stack[k]))}\n"
                        "It appears that you're trying to set a constraint on a "
                        f"value which we evaluated to have a static value of {k}. "
                        "Scroll up to see where this constraint was set."
                    )
        if constraint_violation_error:
            raise constraint_violation_error

        assert (
            graph is not None
        ), "Failed to produce a graph during tracing. Tracing through 'f' must produce a single graph."
        assert hasattr(graph, "_source_to_user_stacks")
        assert out_guards is not None, "Failed to produce guards during tracing"
        assert fake_mode is not None

        # This check need to happened before aten_graph
        # because placeholder's _source_node attribute is not preserved by make_fx
        if same_signature:
            check_signature_rewritable(graph)

        # NB: This is mostly hitting the cache; Dynamo already converted these
        example_fake_inputs = [fake_mode.from_tensor(t) for t in example_inputs]

        if aten_graph:
            # Running graph with interpreter is needed for propagating the stack_trace
            def graph_with_interpreter(*args):
                with torch.fx.traceback.preserve_node_meta():
                    return torch.fx.Interpreter(graph).run(*args)

            with maybe_disable_fake_tensor_mode(), enable_python_dispatcher(), (
                fake_mode
            ):
                try:
                    graph = make_fx(
                        graph_with_interpreter,
                        decomposition_table=decomposition_table,
                        tracing_mode="real",
                        _allow_non_fake_inputs=True,
                        pre_dispatch=pre_dispatch,
                        _allow_fake_constant=False,
                    )(*example_fake_inputs)
                except CondOpArgsMismatchError as e:
                    # Wrap the internal error to the user-facing error
                    raise UserError(  # noqa: TRY200
                        UserErrorType.DYNAMIC_CONTROL_FLOW,
                        str(e),
                        case_name="cond_operands",
                    )

            for node in graph.graph.nodes:
                if node.op == "get_attr" and isinstance(
                    getattr(graph, node.target), torch.Tensor
                ):
                    node.meta["val"] = fake_mode.from_tensor(
                        getattr(graph, node.target), static_shapes=True
                    )

        if same_signature:
            flat_args_dynamic_dims = [
                {c.dim for c in (constraints or ()) if c.w_tensor() is x}
                for x in flat_args
            ]
            graph = rewrite_signature(
                original_signature,
                graph,
                fake_mode,
                flat_args,
                in_spec,
                example_fake_inputs,
                graph_captured_input,
                graph_captured_result,
                result_traced,
                flat_args_dynamic_dims,
            )
        # Store constraints and inputs as metadata for user passes, e.g. turn constraints to runtime check
        graph.meta["input_shape_constraints"] = (
            [constraint.serializable_spec for constraint in constraints]
            if constraints
            else []
        )

        return ExportResult(graph, out_guards)

    if extra_args or extra_kwargs:
        warnings.warn(
            "export(f, *args, **kwargs) is deprecated, use export(f)(*args, **kwargs) instead.  "
            "If you don't migrate, we may break your export call in the future if your user defined kwargs "
            "conflict with future kwargs added to export(f)."
        )
        return inner(*extra_args, **extra_kwargs)
    else:
        return inner


def optimize_assert(
    backend,
    *,
    hooks=Hooks(None, None),
    export=False,
    export_constraints=None,
    dynamic=None,
):
    """
    The same as `torch._dynamo.optimize(backend, nopython=True)`
    """
    backend = get_compiler_fn(backend)

    # Find if backend has any extra context manager
    backend_ctx_ctor = getattr(backend, "backend_ctx_ctor", null_context)

    return _optimize_catch_errors(
        convert_frame.convert_frame_assert(
            backend, export=export, export_constraints=export_constraints
        ),
        hooks,
        backend_ctx_ctor,
        export=export,
        dynamic=dynamic,
    )


class TorchPatcher:
    @staticmethod
    @functools.lru_cache(None)
    def patch():
        # A better way to disable the following would be decorate the source
        # functions with @torch._disable_dynamo. However, this causes issues
        # with torch.deploy internally.
        from .decorators import disable

        torch.jit.trace = disable(torch.jit.trace)
        torch.jit.trace_module = disable(torch.jit.trace_module)
        torch.jit._get_trace_graph = disable(torch.jit._get_trace_graph)
        torch.fx._symbolic_trace.Tracer.trace = disable(
            torch.fx._symbolic_trace.Tracer.trace
        )
        torch.distributions.Distribution.set_default_validate_args(False)

        from ..optim import (
            adadelta,
            adagrad,
            adam,
            adamax,
            adamw,
            asgd,
            lbfgs,
            nadam,
            radam,
            rmsprop,
            rprop,
            sgd,
            sparse_adam,
        )

        optimizer_modules = {
            adadelta,
            adagrad,
            adam,
            adamax,
            adamw,
            asgd,
            lbfgs,
            nadam,
            radam,
            rmsprop,
            rprop,
            sgd,
            sparse_adam,
        }

        disabled_multi_tensor_opt_modules = {
            adamax,
            radam,  # data-dependent control flow
            sgd,  # for now, until we can speed up compilation (this affects the benchmarks)
        }

        for opt_mod in optimizer_modules:
            opt_name = opt_mod.__name__.split(".")[-1]
            multi_tensor_fn_name = f"_multi_tensor_{opt_name}"
            fused_fn_name = f"_fused_{opt_name}"
            if (
                hasattr(opt_mod, multi_tensor_fn_name)
                and opt_mod in disabled_multi_tensor_opt_modules
            ):
                setattr(
                    opt_mod,
                    multi_tensor_fn_name,
                    disable(getattr(opt_mod, multi_tensor_fn_name)),
                )

            if hasattr(opt_mod, fused_fn_name):
                setattr(
                    opt_mod, fused_fn_name, disable(getattr(opt_mod, fused_fn_name))
                )

        optimizer_classes = [
            opt
            for opt in torch.optim.__dict__.values()
            if inspect.isclass(opt) and issubclass(opt, torch.optim.Optimizer)
        ]

        # Note: we don't support sparsity, data-dependent control, or tracing through backwards
        excluded_optimizer_classes = {
            torch.optim.SparseAdam,
            torch.optim.RAdam,
            torch.optim.LBFGS,
        }
        for opt in optimizer_classes:
            if opt in excluded_optimizer_classes:
                opt.step = disable(opt.step)

            if hasattr(opt, "_init_group"):
                opt._init_group = disable(opt._init_group)

            # disable any currently set hooks
            # Note: we only want to disable the profiling hook
            # which is the *last* hook applied, we want to keep the no_grad hook
            hooked = getattr(opt.step, "hooked", False)
            if hooked:
                unwrapped_step = getattr(opt.step, "__wrapped__", None)
                if unwrapped_step:
                    opt.step = unwrapped_step

            # disable future hooking
            opt.step.hooked = True  # type: ignore[attr-defined]

    @staticmethod
    def suppress_torch_distributed_warnings(fn):
        def inner_fn(*args, **kwargs):
            warnings.filterwarnings(
                "ignore", category=UserWarning, module="torch.distributed"
            )
            return fn(*args, **kwargs)

        return inner_fn<|MERGE_RESOLUTION|>--- conflicted
+++ resolved
@@ -662,11 +662,7 @@
     guard_fail_fn=None,
     disable=False,
     dynamic=None,
-<<<<<<< HEAD
     serialize=False,
-    save_config=True,
-=======
->>>>>>> f727bed2
 ):
     """
     The main entrypoint of TorchDynamo.  Do graph capture and call
