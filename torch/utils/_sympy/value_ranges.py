from __future__ import annotations

import dataclasses
import itertools
import logging
import math
import operator
import sys
from typing import (
    Callable,
    Dict,
    Generic,
    Optional,
    overload,
    SupportsFloat,
    TYPE_CHECKING,
    TypeVar,
    Union,
)
from typing_extensions import TypeGuard

import sympy
from sympy.logic.boolalg import Boolean as SympyBoolean, BooleanAtom

import torch

from torch._prims_common import dtype_to_type
from .functions import (
    _keep_float,
    FloatTrueDiv,
    FloorDiv,
    IntTrueDiv,
    OpaqueUnaryFn_exp,
    OpaqueUnaryFn_log,
    OpaqueUnaryFn_sqrt,
    PowByNatural,
    RoundDecimal,
    RoundToInt,
    safe_pow,
    ToFloat,
    TruncToFloat,
    TruncToInt,
)
from .interp import sympy_interp

log = logging.getLogger(__name__)

__all__ = ["ValueRanges", "ValueRangeAnalysis", "bound_sympy"]

_T = TypeVar("_T", sympy.Expr, SympyBoolean)


class ValueRangeError(RuntimeError):
    pass


# Like sympify, but supports less stuff, and also ensures that direct
# sympy expressions don't have free variables
def simple_sympify(e):
    if isinstance(e, bool):
        return sympy.true if e else sympy.false
    elif isinstance(e, int):
        return sympy.Integer(e)
    elif isinstance(e, float):
        # infinity is special; we use it to bracket integers as well
        if math.isinf(e):
            return sympy.oo if e > 0 else -sympy.oo
        return sympy.Float(e)
    elif isinstance(e, sympy.Expr):
        assert e.is_number, e
        # NaNs can occur when doing things like 0 * sympy.oo, but it is better
        # if the operator notices this and takes care of it, because sometimes
        # the NaN is inappropriate (for example, for ints, the [-oo, oo] range
        # should go to zero when multiplied with [0, 0])
        assert e != sympy.nan
        return e
    elif isinstance(e, BooleanAtom):
        return e
    else:
        raise AssertionError(f"not simple sympy type {type(e)}: {e}")


# Sympy atomics only. Unlike <=, it also works on Sympy bools.
def sympy_generic_le(lower, upper):
    if isinstance(lower, sympy.Expr):
        assert isinstance(upper, sympy.Expr)
        return lower <= upper
    else:
        # only negative condition is True > False
        assert isinstance(lower, SympyBoolean) and isinstance(upper, SympyBoolean)
        return not (lower and not upper)


def vr_is_bool(vr: ValueRanges[_T]) -> TypeGuard[ValueRanges[SympyBoolean]]:
    return vr.is_bool


def vr_is_expr(vr: ValueRanges[_T]) -> TypeGuard[ValueRanges[sympy.Expr]]:
    return not vr.is_bool


ExprIn = Union[int, float, sympy.Expr]
BoolIn = Union[bool, SympyBoolean]
AllIn = Union[ExprIn, BoolIn]
ExprFn = Callable[[sympy.Expr], sympy.Expr]
ExprFn2 = Callable[[sympy.Expr, sympy.Expr], sympy.Expr]
BoolFn = Callable[[SympyBoolean], SympyBoolean]
BoolFn2 = Callable[[SympyBoolean, SympyBoolean], SympyBoolean]
AllFn = Union[ExprFn, BoolFn]
AllFn2 = Union[ExprFn2, BoolFn2]


@dataclasses.dataclass(frozen=True)
class ValueRanges(Generic[_T]):
    if TYPE_CHECKING:
        # ruff doesn't understand circular references but mypy does
        ExprVR = ValueRanges[sympy.Expr]  # noqa: F821
        BoolVR = ValueRanges[SympyBoolean]  # noqa: F821
        AllVR = Union[ExprVR, BoolVR]

    # Although the type signature here suggests you can pass any
    # sympy expression, in practice the analysis here only works
    # with constant sympy expressions
    lower: _T
    upper: _T
    is_bool: bool
    is_int: bool
    is_float: bool
<<<<<<< HEAD
=======

    def __repr__(self) -> str:
        return f"VR[{self.lower}, {self.upper}]"
>>>>>>> f0dd11df

    @overload
    def __init__(self: ValueRanges[sympy.Expr], lower: ExprIn, upper: ExprIn) -> None:
        ...

    @overload
    def __init__(self: ValueRanges[SympyBoolean], lower: BoolIn, upper: BoolIn) -> None:
        ...

    def __init__(self, lower: AllIn, upper: AllIn) -> None:
        lower = simple_sympify(lower)
        upper = simple_sympify(upper)
        # TODO: when the bounds have free variables, this may be
        # nontrivial to actually verify
        try:
            if not sympy_generic_le(lower, upper):
                raise ValueRangeError(f"Invalid ranges [{lower}:{upper}]")
        except TypeError as e:
            raise TypeError(f"Could not compare {lower} <= {upper}") from e
        # Because this is a frozen class
        object.__setattr__(self, "lower", lower)
        object.__setattr__(self, "upper", upper)
        # Unlike bool/int in Python, we don't report bools are ints
        object.__setattr__(self, "is_bool", isinstance(lower, SympyBoolean))
        if self.is_bool:
            assert isinstance(upper, SympyBoolean), (lower, upper)

        # Warning: is_int/is_float is best effort.  We do pretty well in
        # Dynamo, but in Inductor these attributes are often wrong because we
        # are not very rigorous in dtype analysis.  This is also why we need
        # the flexible analysis for is_int: sometimes a sympy.oo pops in for
        # an integer bound. I would /like/ for us not to do this, but it's
        # too hard to push the invariant through right now.

        object.__setattr__(
            self,
            "is_int",
            not self.is_bool
            and (isinstance(lower, sympy.Integer) or isinstance(upper, sympy.Integer)),
        )
        """
        # This assert is just impossible right now, too many sympy bugs
        if self.is_int:
            # NB: sympy will sometimes randomly lose the float-ness of zero,
            # so we also need to account for that in the assertion here.
            # See also https://github.com/sympy/sympy/issues/26620
            assert isinstance(lower, sympy.Integer) or lower in [-sympy.oo, 0], (
                lower,
                upper,
            )
            assert isinstance(upper, sympy.Integer) or upper in [sympy.oo, 0], (lower, upper)
        """
        # NB: [-oo, oo] always advertises as float!
        object.__setattr__(self, "is_float", not self.is_bool and not self.is_int)
        assert self.is_bool or self.is_int or self.is_float, (lower, upper)

    def boolify(self) -> ValueRanges[SympyBoolean]:
        if vr_is_bool(self):
            return self
        elif self == ValueRanges.unknown():
            return ValueRanges.unknown_bool()
        else:
            raise AssertionError(f"not bool like {self}")

    def __contains__(self, x: AllIn) -> bool:
        return ValueRanges.wrap(x).issubset(self)

    def issubset(self, other):
        return sympy_generic_le(other.lower, self.lower) and sympy_generic_le(
            self.upper, other.upper
        )

    def tighten(self, other) -> ValueRanges:
        """Given two ValueRanges, returns their intersection"""
        return self & other

    # Intersection
    @overload
    def __and__(
        self: ValueRanges[sympy.Expr], other: ValueRanges[sympy.Expr]
    ) -> ValueRanges[sympy.Expr]:
        ...

    @overload
    def __and__(
        self: ValueRanges[SympyBoolean], other: ValueRanges[SympyBoolean]
    ) -> ValueRanges[SympyBoolean]:
        ...

    def __and__(self: AllVR, other: AllVR) -> AllVR:
        if other == ValueRanges.unknown():
            return self
        if self == ValueRanges.unknown():
            return other
        assert self.is_bool == other.is_bool, (self, other)
        assert self.is_int == other.is_int, (self, other)
        assert self.is_float == other.is_float, (self, other)
        if self.is_bool:
            return ValueRanges(
                sympy.Or(self.lower, other.lower), sympy.And(self.upper, other.upper)
            )
        else:
            return ValueRanges(
                sympy.Max(self.lower, other.lower), sympy.Min(self.upper, other.upper)
            )

    # Union
    @overload
    def __or__(
        self: ValueRanges[sympy.Expr], other: ValueRanges[sympy.Expr]
    ) -> ValueRanges[sympy.Expr]:
        ...

    @overload
    def __or__(
        self: ValueRanges[SympyBoolean], other: ValueRanges[SympyBoolean]
    ) -> ValueRanges[SympyBoolean]:
        ...

    def __or__(self: AllVR, other: AllVR) -> AllVR:
        if ValueRanges.unknown() in (self, other):
            return ValueRanges.unknown()
        assert self.is_bool == other.is_bool, (self, other)
        if self.is_bool:
            return ValueRanges(
                sympy.And(self.lower, other.lower), sympy.Or(self.upper, other.upper)
            )
        else:
            return ValueRanges(
                sympy.Min(self.lower, other.lower), sympy.Max(self.upper, other.upper)
            )

    def is_singleton(self) -> bool:
        return self.lower == self.upper

    # TODO: this doesn't work with bools but arguably it should
    @staticmethod
    def unknown() -> ValueRanges[sympy.Expr]:
        return ValueRanges(-sympy.oo, sympy.oo)

    @staticmethod
    def unknown_bool() -> ValueRanges[SympyBoolean]:
        return ValueRanges(sympy.false, sympy.true)

    @overload
    @staticmethod
    # work around the fact that bool and int overlap
    def wrap(arg: Union[ExprIn, ExprVR]) -> ExprVR:  # type: ignore[overload-overlap]
        ...

    @overload
    @staticmethod
    def wrap(arg: Union[BoolIn, BoolVR]) -> BoolVR:
        ...

    @staticmethod
    def wrap(arg: Union[AllIn, AllVR]) -> AllVR:
        if isinstance(arg, ValueRanges):
            return arg
        if isinstance(arg, float) and math.isnan(arg):
            return ValueRanges.unknown()
        # arg is either ExprIn or BoolIn, but we don't know it here
        return ValueRanges(arg, arg)  # type: ignore[arg-type]

    @staticmethod
    def increasing_map(x: Union[ExprIn, ExprVR], fn: ExprFn) -> ExprVR:
        """Increasing: x <= y => f(x) <= f(y)."""
        x = ValueRanges.wrap(x)
        return ValueRanges(fn(x.lower), fn(x.upper))

    @overload
    @staticmethod
    def decreasing_map(x: Union[ExprIn, ExprVR], fn: ExprFn) -> ExprVR:
        ...

    @overload
    @staticmethod
    def decreasing_map(x: Union[BoolIn, BoolVR], fn: BoolFn) -> BoolVR:
        ...

    @staticmethod
    def decreasing_map(x: Union[AllIn, AllVR], fn: AllFn) -> AllVR:
        """Decreasing: x <= y => f(x) >= f(y)."""
        x = ValueRanges.wrap(x)
        # consistently either Expr or Bool, but we don't know it here
        return ValueRanges(fn(x.upper), fn(x.lower))  # type: ignore[arg-type]

    @staticmethod
    def monotone_map(x: Union[ExprIn, ExprVR], fn: ExprFn) -> ExprVR:
        """It's increasing or decreasing."""
        x = ValueRanges.wrap(x)
        l = fn(x.lower)
        u = fn(x.upper)
        return ValueRanges(min(l, u), max(l, u))

    @staticmethod
    def convex_min_zero_map(x: Union[ExprIn, ExprVR], fn: ExprFn) -> ExprVR:
        """Fn is convex and has a minimum at 0."""
        x = ValueRanges.wrap(x)
        if 0 in x:
            return ValueRanges(0, max(fn(x.lower), fn(x.upper)))
        else:
            return ValueRanges.monotone_map(x, fn)

    @overload
    @staticmethod
    def coordinatewise_increasing_map(
        x: Union[ExprIn, ExprVR], y: Union[ExprIn, ExprVR], fn: ExprFn2
    ) -> ExprVR:
        ...

    @overload
    @staticmethod
    def coordinatewise_increasing_map(
        x: Union[BoolIn, BoolVR], y: Union[BoolIn, BoolVR], fn: BoolFn2
    ) -> BoolVR:
        ...

    @staticmethod
    def coordinatewise_increasing_map(
        x: Union[AllIn, AllVR], y: Union[AllIn, AllVR], fn: AllFn2
    ) -> AllVR:
        """
        It's increasing on each coordinate.

        Mathematically:
        For every 1 <= i <= n and x_i <= y_i we have that
        f(x1, .., xn) <= f(x1, , yi, ..., xn)
        """
        x, y = ValueRanges.wrap(x), ValueRanges.wrap(y)
        return ValueRanges(
            fn(x.lower, y.lower),  # type: ignore[arg-type]
            fn(x.upper, y.upper),  # type: ignore[arg-type]
        )

    @classmethod
    def coordinatewise_monotone_map(cls, x, y, fn):
        """It's increasing or decreasing on each coordinate."""
        x, y = cls.wrap(x), cls.wrap(y)
        products = [
            fn(a, b)
            for a, b in itertools.product([x.lower, x.upper], [y.lower, y.upper])
        ]
        return ValueRanges(min(products), max(products))


class SymPyValueRangeAnalysis:
    """
    It gives bounds on a SymPy operator given bounds on its arguments
    See the function `bound_sympy` for a function that applies this logic to a full SymPy expression
    """

    @staticmethod
    def constant(value, dtype):
        if isinstance(value, ValueRanges):
            assert value.is_singleton()
            value = value.lower
        # NB: value is NOT a sympy expression, it's a constant!
        is_python = isinstance(value, (int, float, bool))
        assert is_python or isinstance(
            value, (BooleanAtom, sympy.Integer, sympy.Number)
        )

        # using nan makes subsequent computation throw, and for the purposes of optimization
        # returning -math.inf - math.inf is equivalent to giving up
        if isinstance(value, SupportsFloat) and math.isnan(value):
            if dtype == torch.bool:
                return ValueRanges.unknown_bool()
            elif dtype.is_floating_point:
                return ValueRanges.unknown()
            else:
                return ValueRanges(-sys.maxsize - 1, sys.maxsize)

        if is_python:
            type_ = dtype_to_type(dtype)
            value = type_(value)
        else:
            # We do a type check on a best-effort basis
            # We don't want to force a cast to sympy.Float if the value is Rational to avoid losing precision
            if dtype == torch.bool:
                assert isinstance(value, BooleanAtom)
            elif dtype.is_floating_point:
                assert not value.is_finite or value.is_real
            else:
                # dtype is intXX
                assert value.is_integer

        r = ValueRanges.wrap(value)
        return r

    @staticmethod
    def to_dtype(a, dtype, src_dtype=None):
        if dtype == torch.float64:
            return ValueRanges.increasing_map(a, ToFloat)
        return ValueRanges.unknown()

    @staticmethod
    def trunc_to_int(a, dtype):
        return ValueRanges.increasing_map(a, TruncToInt)

    @staticmethod
    def not_(a):
        a = ValueRanges.wrap(a)
        a = a.boolify()
        assert a.is_bool
        return ValueRanges.decreasing_map(a, sympy.Not)

    @staticmethod
    def or_(a, b):
        return ValueRanges.coordinatewise_increasing_map(a, b, sympy.Or)

    @staticmethod
    def and_(a, b):
        return ValueRanges.coordinatewise_increasing_map(a, b, sympy.And)

    @staticmethod
    def eq(a, b):
        a = ValueRanges.wrap(a)
        b = ValueRanges.wrap(b)
        if a.is_singleton() and b.is_singleton() and a.lower == b.lower:
            return ValueRanges.wrap(sympy.true)
        elif a.lower > b.upper or b.lower > a.upper:  # ranges disjoint
            return ValueRanges.wrap(sympy.false)
        return ValueRanges(sympy.false, sympy.true)

    @classmethod
    def ne(cls, a, b):
        return cls.not_(cls.eq(a, b))

    @classmethod
    def lt(cls, a, b):
        a = ValueRanges.wrap(a)
        b = ValueRanges.wrap(b)
        assert a.is_bool == b.is_bool
        if a.is_bool:
            return cls.and_(cls.not_(a), b)
        else:
            if a.upper < b.lower:
                return ValueRanges.wrap(sympy.true)
            elif a.lower >= b.upper:
                return ValueRanges.wrap(sympy.false)
            return ValueRanges(sympy.false, sympy.true)

    @classmethod
    def gt(cls, a, b):
        return cls.lt(b, a)

    @classmethod
    def le(cls, a, b):
        return cls.not_(cls.gt(a, b))

    @classmethod
    def ge(cls, a, b):
        return cls.not_(cls.lt(a, b))

    @staticmethod
    def add(a, b):
        return ValueRanges.coordinatewise_increasing_map(
            a, b, _keep_float(operator.add)
        )

    @classmethod
    def mul(cls, a, b):
        a = ValueRanges.wrap(a)
        b = ValueRanges.wrap(b)

        assert a.is_bool == b.is_bool
        if a.is_bool:
            return cls.and_(a, b)

        def safe_mul(a, b):
            # Make unknown() * wrap(0) == wrap(0)
            if a == 0:
                return a
            elif b == 0:
                return b
            else:
                return a * b

        return ValueRanges.coordinatewise_monotone_map(a, b, _keep_float(safe_mul))

    @staticmethod
    def int_truediv(a, b):
        a = ValueRanges.wrap(a)
        b = ValueRanges.wrap(b)
        if 0 in b or (
            (-sympy.oo in a or sympy.oo in a) and (-sympy.oo in b or sympy.oo in b)
        ):
            return ValueRanges.unknown()
        else:
            return ValueRanges.coordinatewise_monotone_map(
                a, b, _keep_float(IntTrueDiv)
            )

    @staticmethod
    def truediv(a, b):
        a = ValueRanges.wrap(a)
        b = ValueRanges.wrap(b)
        if 0 in b or (
            (-sympy.oo in a or sympy.oo in a) and (-sympy.oo in b or sympy.oo in b)
        ):
            return ValueRanges.unknown()
        else:
            return ValueRanges.coordinatewise_monotone_map(
                a, b, _keep_float(FloatTrueDiv)
            )

    @staticmethod
    def floordiv(a, b):
        a = ValueRanges.wrap(a)
        b = ValueRanges.wrap(b)
        if 0 in b or (
            # TODO: make this more precise
            (-sympy.oo in a or sympy.oo in a)
            or (-sympy.oo in b or sympy.oo in b)
        ):
            return ValueRanges.unknown()
        else:
            return ValueRanges.coordinatewise_monotone_map(a, b, FloorDiv)

    @classmethod
    def mod(cls, x, y):
        x = ValueRanges.wrap(x)
        y = ValueRanges.wrap(y)
        # nb. We implement C semantics

        def c_mod(a, b):
            ret = abs(a) % abs(b)
            if a < 0:
                ret *= -1
            return ret

        def c_div(a, b):
            x = a / b
            return sympy.Integer(x) if x.is_finite else x

        if 0 in y:
            return ValueRanges.unknown()
        elif y.is_singleton():
            y_val = abs(y.lower)
            # If it wraps, we need to take the whole interval

            # The function is locally linear if they are in the same class
            if c_div(x.lower, y_val) == c_div(x.upper, y_val):
                return ValueRanges.increasing_map(x, lambda u: c_mod(u, y_val))
            if x.upper < 0:
                # Negative case
                return ValueRanges(-y_val + 1, 0)
            elif x.lower > 0:
                # Positive case
                return ValueRanges(0, y_val - 1)
            else:
                # Mixed case
                lower = max(-y_val + 1, x.lower)
                upper = min(y_val - 1, x.upper)
                return ValueRanges(lower, upper)
        else:
            # Too difficult, we bail out
            upper = cls.abs(y).upper - 1
            return ValueRanges(-upper, upper)

    @classmethod
    def modular_indexing(cls, a, b, c):
        return cls.mod(cls.floordiv(a, b), c)

    @classmethod
    def is_non_overlapping_and_dense_indicator(cls, *args):
        return ValueRanges.unknown()  # TODO: type here is wrong

    @classmethod
    def pow_by_natural(cls, a, b):
        a = ValueRanges.wrap(a)
        b = ValueRanges.wrap(b)
        if a.is_singleton() and b.is_singleton():
            return ValueRanges.wrap(safe_pow(a.lower, b.lower))
        # NB: Exclude zero, because zero is special
        elif a.lower >= 1:
            # We should know that b >= 0 but we may have forgotten this fact due
            # to replacements, so don't assert it, but DO clamp it to prevent
            # degenerate problems
            return ValueRanges.coordinatewise_increasing_map(
                a, b & ValueRanges(0, sys.maxsize - 1), PowByNatural
<<<<<<< HEAD
            )
        elif b.is_singleton():
            if b.lower % 2 == 0:
                # x^n where n is even
                return ValueRanges.convex_min_zero_map(
                    a, lambda x: safe_pow(x, b.lower)
                )
            else:
                # x^n where n is odd
                return ValueRanges.increasing_map(a, lambda x: safe_pow(x, b.lower))
        else:
            # a is potentially negative, and we don't know if the exponent is
            # even or odd.  So just conservatively set the upper and lower
            # bound based on what the maximum absolute value could be, in both
            # directions
            max_base = max(a.upper, -a.lower)
            return ValueRanges(
                -(safe_pow(max_base, b.upper)), safe_pow(max_base, b.upper)
=======
>>>>>>> f0dd11df
            )
        elif b.is_singleton():
            if b.lower % 2 == 0:
                # x^n where n is even
                return ValueRanges.convex_min_zero_map(
                    a, lambda x: safe_pow(x, b.lower)
                )
            else:
                # x^n where n is odd
                return ValueRanges.increasing_map(a, lambda x: safe_pow(x, b.lower))
        else:
            # a is potentially negative, and we don't know if the exponent is
            # even or odd.  So just conservatively set the upper and lower
            # bound based on what the maximum absolute value could be, in both
            # directions
            max_base = max(a.upper, -a.lower)
            return ValueRanges(
                -(safe_pow(max_base, b.upper)), safe_pow(max_base, b.upper)
            )

    @classmethod
    def pow(cls, a, b):
        return ValueRanges.unknown()

<<<<<<< HEAD
    @classmethod
    def pow(cls, a, b):
        return ValueRanges.unknown()

=======
>>>>>>> f0dd11df
        # We could implement all this, but for floating point pow, is there
        # really a point?
        """
        a = ValueRanges.wrap(a)
        b = ValueRanges.wrap(b)

        # Not implemented yet. It's a bit tricky
        # If you want to implement it, compute the partial derivatives of a ** b
        # and check the ranges where the function is increasing / decreasing
        # Another non-tight way of doing this is defaulting to doing noting that for a > 0,  a ** b == exp(b * log(a))
        # If this second option is implemented, by carefult about the types and possible infinities here and there.
        if not b.is_singleton():
            return ValueRanges.unknown()

        b = b.lower
        if a.is_singleton():
            a = a.lower
            r = a**b
            if not r.is_finite:
                return ValueRanges.unknown()
            return ValueRanges.wrap(r)

        if b == 0:
            if not a.lower.is_finite:
                return ValueRanges.unknown()
            return ValueRanges.wrap(1.0)

        if b < 0:
            a = cls.reciprocal(a)
            b = -b

        if a == ValueRanges.unknown():
            return ValueRanges.unknown()

        # If the base is positive, then we're good, otherwise nothing's defined
        if a.lower >= 0:
            return ValueRanges.increasing_map(a, lambda x: x**b)
        else:
            return ValueRanges.unknown()
        """

    @staticmethod
    def reciprocal(x):
        """Needed as it's used in pow, but it won't appear on a SymPy expression"""
        x = ValueRanges.wrap(x)
        if 0 in x:
            return ValueRanges.unknown()
        else:
            return ValueRanges.decreasing_map(x, lambda y: FloatTrueDiv(1.0, y))

    @staticmethod
    def abs(x):
        return ValueRanges.convex_min_zero_map(x, abs)

    @staticmethod
    def exp(x):
        return ValueRanges.increasing_map(x, OpaqueUnaryFn_exp)

    @staticmethod
    def log(x):
        x = ValueRanges.wrap(x)
        if x.lower <= 0:
            return ValueRanges.unknown()
        return ValueRanges.increasing_map(x, OpaqueUnaryFn_log)

    @classmethod
    def minimum(cls, a, b):
        return cls.min_or_max(a, b, sympy.Min)

    @classmethod
    def maximum(cls, a, b):
        return cls.min_or_max(a, b, sympy.Max)

    @staticmethod
    def min_or_max(a, b, fn):
        a = ValueRanges.wrap(a)
        b = ValueRanges.wrap(b)
        return ValueRanges.coordinatewise_increasing_map(a, b, fn)

    @classmethod
    def floor_to_int(cls, x, dtype):
        return ValueRanges.increasing_map(x, sympy.functions.elementary.integers.floor)

    @classmethod
    def ceil_to_int(cls, x, dtype):
        return ValueRanges.increasing_map(
            x, sympy.functions.elementary.integers.ceiling
        )

    # I think these implementations are sound.  The hazard here is that sympy
    # will carry out the floor/ceil at too high precision and then something
    # bad will happen when we convert it to float.
    #
    # For truncation, the implementation is clearly sound, because the desired
    # target float is always exactly representable, since you're just chopping
    # off bits the mantissa.  But what about ceil/floor?
    #
    # The important constraint here is that we're not defining floor on
    # arbitrary real numbers, only representable float numbers.  So we can
    # take advantage of the fact that before we reach the first
    # unrepresentable integer in floating point space, we have the range of
    # numbers corresponding to exponent zero: all integers, with no fractional
    # amounts.  floor/ceil is an identity operation in this case.  In the
    # range below here, representable floating point numbers are spaced
    # exactly 1/2 apart, and notably, both the floor/ceil are defined floating
    # point numbers.  There is no "gap" as you step up to the next exponent.

    @classmethod
    def floor(cls, x):
        return ValueRanges.increasing_map(
            x, _keep_float(sympy.functions.elementary.integers.floor)
        )

    @classmethod
    def ceil(cls, x):
        return ValueRanges.increasing_map(
            x, _keep_float(sympy.functions.elementary.integers.ceiling)
        )

    @classmethod
    def round_decimal(cls, number, ndigits):
        if not ndigits.is_singleton():
            return ValueRanges.unknown()

        ndigits = ndigits.lower
        # We can't use functools.partial here since sympy doesn't support keyword arguments, but we have to bind
        # the second parameter.
        fn = lambda number: RoundDecimal(number, ndigits)  # type: ignore[misc, assignment]  # noqa: E731

        return ValueRanges.increasing_map(number, fn)

    @classmethod
    def round_to_int(cls, number, dtype):
        return ValueRanges.increasing_map(number, RoundToInt)

    # It's used in some models on symints
    @staticmethod
    def sqrt(x):
        x = ValueRanges.wrap(x)
        if x.lower < 0:
            return ValueRanges.unknown()
        return ValueRanges.increasing_map(x, OpaqueUnaryFn_sqrt)

    @staticmethod
    def where(a, b, c):
        b = ValueRanges.wrap(b)
        c = ValueRanges.wrap(c)
        a = a.boolify()
        # We sometimes write unknown without specifying the type correctly
        # In particular, we do that when initialising the bounds for loads in bounds.py
        assert b.is_bool == c.is_bool or ValueRanges.unknown() in (b, c)
        if b.is_bool:
            return ValueRanges(sympy.And(b.lower, c.lower), sympy.Or(b.upper, c.upper))
        else:
            return ValueRanges(sympy.Min(b.lower, c.lower), sympy.Max(b.upper, c.upper))

    # expr_cond_pair is used to represent a single (expr, condition) pair in piecewise.
    # We just return the value range of the expression and its corresponding condition as a tuple
    # and defer the analysis to piecewise
    @staticmethod
    def expr_cond_pair(a, b):
        b = b.boolify()
        return (a, b)

    # piecewise function can be used to convert a SymBool to SymInt:
    # int_expr = Piecewise((1, bool_expr), (0, True)), it evalutes to 1 when sym_bool is True and 0 otherwise.
    #
    # ranges is a sequence of (expr_range, condition_range) pairs. The range pair is constructed in expr_cond_pair.
    # The ValueRange of Piecewise is just the union of all expr ranges whose condition expr can be True.
    @staticmethod
    def piecewise(*ranges):
        init_range = None
        for expr_range, cond_range in ranges:
            if sympy.true in cond_range:
                if init_range is None:
                    init_range = expr_range
                else:
                    init_range = init_range | expr_range
        return init_range

    @staticmethod
    def cos(x):
        # TODO: We should tighten value ranges
        # If input range span is pi + 2*pi*k, then output range is (-1, 1)
        # otherwise the minimum of the value of the function on the extremes
        return ValueRanges(-1.0, 1.0)

    @staticmethod
    def cosh(x):
        return ValueRanges(0.0, sympy.oo)
        """
        x = ValueRanges.wrap(x)
        if x.lower > 0:
            return ValueRanges.increasing_map(x, OpaqueUnaryFn_cosh)
        elif x.upper < 0:
            return ValueRanges.decreasing_map(x, OpaqueUnaryFn_cosh)
        return ValueRanges(0.0, sympy.oo)
        """

    @staticmethod
    def sin(x):
        # TODO: We should tighten value ranges
        # See details on cos
        return ValueRanges(-1.0, 1.0)

    @staticmethod
    def sinh(x):
        # return ValueRanges.increasing_map(x, OpaqueUnaryFn_sinh)
        return ValueRanges(-sympy.oo, sympy.oo)

    @staticmethod
    def tan(x):
        return ValueRanges(-sympy.oo, sympy.oo)

    @staticmethod
    def tanh(x):
        # return ValueRanges.increasing_map(x, OpaqueUnaryFn_tanh)
        return ValueRanges(-sympy.oo, sympy.oo)

    @staticmethod
    def asin(x):
        return ValueRanges(-sympy.oo, sympy.oo)
        """
        x = ValueRanges.wrap(x)
        if -1 <= x.lower and x.upper <= 1:
            return ValueRanges.increasing_map(x, OpaqueUnaryFn_asinh)
        return ValueRanges.unknown()
        """

    @staticmethod
    def acos(x):
        return ValueRanges(-sympy.oo, sympy.oo)
        """
        x = ValueRanges.wrap(x)
        if -1 <= x.lower and x.upper <= 1:
            return ValueRanges.decreasing_map(x, OpaqueUnaryFn_acos)
        return ValueRanges.unknown()
        """

    @staticmethod
    def atan(x):
        return ValueRanges(-sympy.oo, sympy.oo)
        # return ValueRanges.increasing_map(x, OpaqueUnaryFn_atan)

    @staticmethod
    def trunc(x):
        return ValueRanges.increasing_map(x, TruncToFloat)


class ValueRangeAnalysis(SymPyValueRangeAnalysis):
    def __init__(self):
        self.name = "ValueRangeAnalysis"
        boolean_operators = (
            "xor",
            "logical_and",
            "logical_or",
            "logical_not",
        )
        for op in boolean_operators:
            setattr(self, op, self.bool_handler)

    @staticmethod
    def bool_handler(*args, **kwargs):
        # just assuming bools can have both values
        return ValueRanges(sympy.false, sympy.true)  # type: ignore[arg-type]

    @staticmethod
    def default_handler(*args, **kwargs):
        # many ops are unlikely to show up in optimizable indexing compute,
        # so we dont have full coverage
        return ValueRanges.unknown()

    def load(self, name: str, index: sympy.Expr):
        return ValueRanges.unknown()

    def store(self, name, index, value, mode=None):
        return

    def reduction(self, name, dtype, src_dtype, reduction_type, index, value):
        return ValueRanges.unknown()

    @classmethod
    def index_expr(cls, index, dtype):
        assert isinstance(index, ValueRanges)
        return cls.to_dtype(index, dtype)

    @staticmethod
    def to_dtype(x, dtype: torch.dtype, src_dtype: Optional[torch.dtype] = None):
        x = ValueRanges.wrap(x)

        if dtype == torch.bool:
            if x.is_singleton():
                return ValueRanges.wrap(x.lower != 0)
            elif 0 not in x:
                return ValueRanges.wrap(sympy.true)
            else:
                return ValueRanges(sympy.false, sympy.true)

        def cast(x, dtype):
            # dtype is int or float
            if dtype.is_floating_point:
                return sympy.Float(x)
            else:
                try:
                    return sympy.Integer(x)
                except TypeError:
                    # inf cannot be cast to Integer
                    return x

        if x.is_bool:
            if x.is_singleton():
                val = 1 if x.lower else 0
                return ValueRanges.wrap(cast(val, dtype))
            else:
                return ValueRanges(cast(0, dtype), cast(1, dtype))
        else:
            # int to float or float to int
            return ValueRanges(cast(x.lower, dtype), cast(x.upper, dtype))

    @staticmethod
    def square(x):
        return ValueRanges.convex_min_zero_map(x, lambda y: PowByNatural(y, 2))

    @staticmethod
    def neg(x):
        return ValueRanges.decreasing_map(x, operator.neg)

    # TODO: this is slightly inaccurate because truncdiv operates at integer
    # precision, but we're going through float truediv which means we can
    # potentially lose precision on the bounds
    @classmethod
    def truncdiv(cls, a, b):
        x = cls.truediv(a, b)
        if x == ValueRanges.unknown():
            return x

        return cls.trunc(x)

    @classmethod
    def sub(cls, a, b):
        return cls.add(a, cls.neg(b))

    def __getattr__(self, name):
        log.debug("unhandled ValueRange op %s", name)
        return self.default_handler


def bound_sympy(
    expr: sympy.Expr, ranges: Optional[Dict[sympy.Symbol, ValueRanges]] = None
) -> ValueRanges:
    log.debug("bound_sympy(%s, %s)", expr, ranges)
    if isinstance(expr, sympy.Number):
        return ValueRanges.wrap(expr)

    ranges = ranges or {}

    # If there's a tracing context, augment available constrained ranges.
    context = torch._guards.TracingContext.try_get()
    if context and context.fake_mode.shape_env:
        ranges = {**context.fake_mode.shape_env.var_to_range, **ranges}

    unbounded_vars = expr.free_symbols - ranges.keys()
    if unbounded_vars:
        # Give some bounds to the free variables via their SymPy assumptions
        # TODO A better way of doing this would be to assign them a range upon creation, as
        #      size variables can come with a lower bound of 2, as we specialise on 0 and 1
        unbounded_ranges: Dict[sympy.Symbol, ValueRanges] = {}
        for s in unbounded_vars:
            if s.is_integer:  # type: ignore[attr-defined]
                if s.is_positive:  # type: ignore[attr-defined]
                    lower = 1
                elif s.is_nonnegative:  # type: ignore[attr-defined]
                    lower = 0
                else:
                    lower = -math.inf  # type: ignore[assignment]
            else:
                # Don't bother trying very hard here
                lower = -math.inf  # type: ignore[assignment]
            unbounded_ranges[s] = ValueRanges(lower, math.inf)  # type: ignore[index]
        ranges = {**ranges, **unbounded_ranges}

    return sympy_interp(SymPyValueRangeAnalysis, ranges, expr)<|MERGE_RESOLUTION|>--- conflicted
+++ resolved
@@ -126,12 +126,9 @@
     is_bool: bool
     is_int: bool
     is_float: bool
-<<<<<<< HEAD
-=======
 
     def __repr__(self) -> str:
         return f"VR[{self.lower}, {self.upper}]"
->>>>>>> f0dd11df
 
     @overload
     def __init__(self: ValueRanges[sympy.Expr], lower: ExprIn, upper: ExprIn) -> None:
@@ -614,7 +611,6 @@
             # degenerate problems
             return ValueRanges.coordinatewise_increasing_map(
                 a, b & ValueRanges(0, sys.maxsize - 1), PowByNatural
-<<<<<<< HEAD
             )
         elif b.is_singleton():
             if b.lower % 2 == 0:
@@ -633,39 +629,12 @@
             max_base = max(a.upper, -a.lower)
             return ValueRanges(
                 -(safe_pow(max_base, b.upper)), safe_pow(max_base, b.upper)
-=======
->>>>>>> f0dd11df
-            )
-        elif b.is_singleton():
-            if b.lower % 2 == 0:
-                # x^n where n is even
-                return ValueRanges.convex_min_zero_map(
-                    a, lambda x: safe_pow(x, b.lower)
-                )
-            else:
-                # x^n where n is odd
-                return ValueRanges.increasing_map(a, lambda x: safe_pow(x, b.lower))
-        else:
-            # a is potentially negative, and we don't know if the exponent is
-            # even or odd.  So just conservatively set the upper and lower
-            # bound based on what the maximum absolute value could be, in both
-            # directions
-            max_base = max(a.upper, -a.lower)
-            return ValueRanges(
-                -(safe_pow(max_base, b.upper)), safe_pow(max_base, b.upper)
             )
 
     @classmethod
     def pow(cls, a, b):
         return ValueRanges.unknown()
 
-<<<<<<< HEAD
-    @classmethod
-    def pow(cls, a, b):
-        return ValueRanges.unknown()
-
-=======
->>>>>>> f0dd11df
         # We could implement all this, but for floating point pow, is there
         # really a point?
         """
