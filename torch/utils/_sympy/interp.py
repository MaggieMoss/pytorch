--- conflicted
+++ resolved
@@ -17,22 +17,24 @@
 
 import torch
 from .functions import (
+    CeilToInt,
     CleanDiv,
+    FloatPow,
+    FloatTrueDiv,
     FloorDiv,
-<<<<<<< HEAD
-=======
     FloorToInt,
     Identity,
     IntTrueDiv,
->>>>>>> f2d7f235
     IsNonOverlappingAndDenseIndicator,
     Mod,
     ModularIndexing,
-    Pow,
-    Round,
+    PowByNatural,
+    PythonMod,
     RoundDecimal,
-    TrueDiv,
-    Trunc,
+    RoundToInt,
+    ToFloat,
+    TruncToFloat,
+    TruncToInt,
     Where,
 )
 
@@ -60,22 +62,32 @@
         sympy.Le: "le",
         sympy.Ge: "ge",
         sympy.Not: "not_",
-        TrueDiv: "truediv",
+        IntTrueDiv: "int_truediv",
+        FloatTrueDiv: "truediv",
         FloorDiv: "floordiv",
-        CleanDiv: "div",
-        Trunc: "trunc",
+        CleanDiv: "floordiv",  # TODO: hmm?
+        TruncToFloat: "trunc",
         Where: "where",
         sympy.Add: "add",
         sympy.Mul: "mul",
-        Pow: "pow",
-        sympy.Pow: "pow",
+        FloatPow: "pow",
+        PowByNatural: "pow_by_natural",
+        # sympy simplifies x * x into Pow(x, 2), so we need to handle this.
+        # Do NOT use builtin Pow for floats
+        # TODO: There is a hazard here, if we have float * float it will
+        # also get turned into Pow(float, 2) but we don't want this because
+        # pow_by_natural is assumed to only be integers.  Probably the fix is
+        # to add a FloatMul to impede this optimization
+        sympy.Pow: "pow_by_natural",
         Mod: "mod",
+        PythonMod: "mod",  # TODO: this is wrong
+        # TODO: Inductor can generate these, but it's ill-specified which
+        # semantics were intended here.  Needs to be cleaned up along with
+        # FloorDiv in a bigger cleanup
         sympy.Mod: "mod",
         sympy.Abs: "abs",
         sympy.log: "log",
         sympy.exp: "exp",
-        sympy.floor: "floor",
-        sympy.ceiling: "ceil",
         sympy.Min: "minimum",
         sympy.Max: "maximum",
         ModularIndexing: "modular_indexing",
@@ -83,8 +95,7 @@
         sympy.Piecewise: "piecewise",
         Identity: "identity",
         IsNonOverlappingAndDenseIndicator: "is_non_overlapping_and_dense_indicator",
-        Round: "round",
-        RoundDecimal: "round",
+        RoundDecimal: "round_decimal",
     }
     for name in ["cos", "sin", "tan", "sinh", "cosh", "tanh", "asin", "acos", "atan"]:
         HANDLERS[getattr(sympy, name)] = name
@@ -96,7 +107,11 @@
 
 
 def sympy_interp(
-    analysis, env: Dict[sympy.Symbol, Any], expr: Union[sympy.Expr, SympyBoolean]
+    analysis,
+    env: Dict[sympy.Symbol, Any],
+    expr: Union[sympy.Expr, SympyBoolean],
+    *,
+    index_dtype=torch.int64,
 ):
     # Handle base cases
     dtype = None
@@ -117,9 +132,32 @@
         expr.args[1], sympy.core.numbers.Half
     ):
         return analysis.sqrt(sympy_interp(analysis, env, expr.args[0]))
+    if isinstance(expr, ToFloat):
+        return analysis.to_dtype(
+            sympy_interp(analysis, env, expr.args[0]), torch.float64
+        )
 
     # Recursive case
     args = [sympy_interp(analysis, env, arg) for arg in expr.args]  # type: ignore[arg-type]
+
+    # These handlers are special because they take an extra dtype argument
+    # specifying what they should convert to, and we need to appropriately set
+    # this up when we convert from Sympy.  A reasonable default when you
+    # are translating is to conservatively do int64, and then narrow these
+    # arguments later when you discover you can narrow the index range.  But
+    # if you already know that 32-bit indexing is OK, you can directly do the
+    # sympy translation with index_dtype=torch.int32
+    INDEX_DTYPE_HANDLERS = {
+        TruncToInt: "trunc_to_int",
+        sympy.floor: "floor_to_int",
+        sympy.ceiling: "ceil_to_int",
+        FloorToInt: "floor_to_int",
+        CeilToInt: "ceil_to_int",
+        RoundToInt: "round_to_int",
+    }
+    if (handler_name := INDEX_DTYPE_HANDLERS.get(expr.func)) is not None:
+        return getattr(analysis, handler_name)(*args, index_dtype)
+
     if hasattr(expr.func, "_torch_handler_name"):
         handler_name = expr.func._torch_handler_name
     else:
