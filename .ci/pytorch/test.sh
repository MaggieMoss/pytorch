#!/bin/bash

# Required environment variable: $BUILD_ENVIRONMENT
# (This is set by default in the Docker images we build, so you don't
# need to set it yourself.

set -ex

# shellcheck source=./common.sh
source "$(dirname "${BASH_SOURCE[0]}")/common.sh"

# Do not change workspace permissions for ROCm CI jobs
# as it can leave workspace with bad permissions for cancelled jobs
if [[ "$BUILD_ENVIRONMENT" != *rocm* ]]; then
  # Workaround for dind-rootless userid mapping (https://github.com/pytorch/ci-infra/issues/96)
  WORKSPACE_ORIGINAL_OWNER_ID=$(stat -c '%u' "/var/lib/jenkins/workspace")
  cleanup_workspace() {
    echo "sudo may print the following warning message that can be ignored. The chown command will still run."
    echo "    sudo: setrlimit(RLIMIT_STACK): Operation not permitted"
    echo "For more details refer to https://github.com/sudo-project/sudo/issues/42"
    sudo chown -R "$WORKSPACE_ORIGINAL_OWNER_ID" /var/lib/jenkins/workspace
  }
  # Disable shellcheck SC2064 as we want to parse the original owner immediately.
  # shellcheck disable=SC2064
  trap_add cleanup_workspace EXIT
  sudo chown -R jenkins /var/lib/jenkins/workspace
  git config --global --add safe.directory /var/lib/jenkins/workspace
fi

echo "Environment variables:"
env

TORCH_INSTALL_DIR=$(python -c "import site; print(site.getsitepackages()[0])")/torch
TORCH_BIN_DIR="$TORCH_INSTALL_DIR"/bin
TORCH_LIB_DIR="$TORCH_INSTALL_DIR"/lib
TORCH_TEST_DIR="$TORCH_INSTALL_DIR"/test

BUILD_DIR="build"
BUILD_RENAMED_DIR="build_renamed"
BUILD_BIN_DIR="$BUILD_DIR"/bin

#Set Default values for these variables in case they are not set
SHARD_NUMBER="${SHARD_NUMBER:=1}"
NUM_TEST_SHARDS="${NUM_TEST_SHARDS:=1}"

export VALGRIND=ON
# export TORCH_INDUCTOR_INSTALL_GXX=ON
if [[ "$BUILD_ENVIRONMENT" == *clang9* ]]; then
  # clang9 appears to miscompile code involving c10::optional<c10::SymInt>,
  # such that valgrind complains along these lines:
  #
  # Conditional jump or move depends on uninitialised value(s)
  #    at 0x40303A: ~optional_base (Optional.h:281)
  #    by 0x40303A: call (Dispatcher.h:448)
  #    by 0x40303A: call(at::Tensor const&, c10::ArrayRef<c10::SymInt>, c10::ArrayRef<c10::SymInt>, c10::optional<c10::SymInt>) (basic.cpp:10)
  #    by 0x403700: main (basic.cpp:16)
  #  Uninitialised value was created by a stack allocation
  #    at 0x402AAA: call(at::Tensor const&, c10::ArrayRef<c10::SymInt>, c10::ArrayRef<c10::SymInt>, c10::optional<c10::SymInt>) (basic.cpp:6)
  #
  # The problem does not appear with gcc or newer versions of clang (we tested
  # clang14).  So we suppress valgrind testing for clang9 specifically.
  # You may need to suppress it for other versions of clang if they still have
  # the bug.
  #
  # A minimal repro for the valgrind error is below:
  #
  # #include <ATen/ATen.h>
  # #include <ATen/core/dispatch/Dispatcher.h>
  #
  # using namespace at;
  #
  # Tensor call(const at::Tensor & self, c10::SymIntArrayRef size, c10::SymIntArrayRef stride, c10::optional<c10::SymInt> storage_offset) {
  #   auto op = c10::Dispatcher::singleton()
  #       .findSchemaOrThrow(at::_ops::as_strided::name, at::_ops::as_strided::overload_name)
  #       .typed<at::_ops::as_strided::schema>();
  #   return op.call(self, size, stride, storage_offset);
  # }
  #
  # int main(int argv) {
  #   Tensor b = empty({3, 4});
  #   auto z = call(b, b.sym_sizes(), b.sym_strides(), c10::nullopt);
  # }
  export VALGRIND=OFF
fi

if [[ "${PYTORCH_TEST_RERUN_DISABLED_TESTS}" == "1" ]] || [[ "${CONTINUE_THROUGH_ERROR}" == "1" ]]; then
  # When rerunning disable tests, do not generate core dumps as it could consume
  # the runner disk space when crashed tests are run multiple times. Running out
  # of space is a nasty issue because there is no space left to even download the
  # GHA to clean up the disk
  #
  # We also want to turn off core dump when CONTINUE_THROUGH_ERROR is set as there
  # is a small risk of having multiple core files generated. Arguably, they are not
  # that useful in this case anyway and the test will still continue
  ulimit -c 0

  # Note that by piping the core dump to a script set in /proc/sys/kernel/core_pattern
  # as documented in https://man7.org/linux/man-pages/man5/core.5.html, we could
  # dynamically stop generating more core file when the disk space drops below a
  # certain threshold. However, this is not supported inside Docker container atm
fi

# Get fully qualified path using realpath
if [[ "$BUILD_ENVIRONMENT" != *bazel* ]]; then
  CUSTOM_TEST_ARTIFACT_BUILD_DIR=$(realpath "${CUSTOM_TEST_ARTIFACT_BUILD_DIR:-"build/custom_test_artifacts"}")
fi

# Reduce set of tests to include when running run_test.py
if [[ -n $TESTS_TO_INCLUDE ]]; then
  echo "Setting INCLUDE_CLAUSE"
  INCLUDE_CLAUSE="--include $TESTS_TO_INCLUDE"
fi

echo "Environment variables"
env

echo "Testing pytorch"

export LANG=C.UTF-8

PR_NUMBER=${PR_NUMBER:-${CIRCLE_PR_NUMBER:-}}

if [[ "$TEST_CONFIG" == 'default' ]]; then
  export CUDA_VISIBLE_DEVICES=0
  export HIP_VISIBLE_DEVICES=0
fi

if [[ "$TEST_CONFIG" == 'distributed' ]] && [[ "$BUILD_ENVIRONMENT" == *rocm* ]]; then
  export HIP_VISIBLE_DEVICES=0,1
fi

if [[ "$TEST_CONFIG" == 'slow' ]]; then
  export PYTORCH_TEST_WITH_SLOW=1
  export PYTORCH_TEST_SKIP_FAST=1
fi

if [[ "$BUILD_ENVIRONMENT" == *slow-gradcheck* ]]; then
  export PYTORCH_TEST_WITH_SLOW_GRADCHECK=1
  # TODO: slow gradcheck tests run out of memory a lot recently, so setting this
  # to run them sequentially with only one process to mitigate the issue
  export PYTORCH_TEST_CUDA_MEM_LEAK_CHECK=1
fi

if [[ "$BUILD_ENVIRONMENT" == *cuda* || "$BUILD_ENVIRONMENT" == *rocm* ]]; then
  # Used so that only cuda/rocm specific versions of tests are generated
  # mainly used so that we're not spending extra cycles testing cpu
  # devices on expensive gpu machines
  export PYTORCH_TESTING_DEVICE_ONLY_FOR="cuda"
elif [[ "$BUILD_ENVIRONMENT" == *xpu* ]]; then
  export PYTORCH_TESTING_DEVICE_ONLY_FOR="xpu"
  # setting PYTHON_TEST_EXTRA_OPTION
  export PYTHON_TEST_EXTRA_OPTION="--xpu"
fi

if [[ "$TEST_CONFIG" == *crossref* ]]; then
  export PYTORCH_TEST_WITH_CROSSREF=1
fi

if [[ "$BUILD_ENVIRONMENT" == *rocm* ]]; then
  # regression in ROCm 6.0 on MI50 CI runners due to hipblaslt; remove in 6.1
  export VALGRIND=OFF
  # Print GPU info
  rocminfo
  rocminfo | grep -E 'Name:.*\sgfx|Marketing'
fi

if [[ "$BUILD_ENVIRONMENT" == *xpu* ]]; then
  # Source Intel oneAPI envrioment script to enable xpu runtime related libraries
  # refer to https://www.intel.com/content/www/us/en/docs/oneapi/programming-guide/2024-0/use-the-setvars-and-oneapi-vars-scripts-with-linux.html
  # shellcheck disable=SC1091
  source /opt/intel/oneapi/compiler/latest/env/vars.sh
  # Check XPU status before testing
  xpu-smi discovery
fi

if [[ "$BUILD_ENVIRONMENT" != *-bazel-* ]] ; then
  # JIT C++ extensions require ninja.
  pip_install --user "ninja==1.10.2"
  # ninja is installed in $HOME/.local/bin, e.g., /var/lib/jenkins/.local/bin for CI user jenkins
  # but this script should be runnable by any user, including root
  export PATH="$HOME/.local/bin:$PATH"
fi

if [[ "$BUILD_ENVIRONMENT" == *aarch64* ]]; then
  # TODO: revisit this once the CI is stabilized on aarch64 linux
  export VALGRIND=OFF
fi

install_tlparse

# DANGER WILL ROBINSON.  The LD_PRELOAD here could cause you problems
# if you're not careful.  Check this if you made some changes and the
# ASAN test is not working
if [[ "$BUILD_ENVIRONMENT" == *asan* ]]; then
    export ASAN_OPTIONS=detect_leaks=0:symbolize=1:detect_stack_use_after_return=true:strict_init_order=true:detect_odr_violation=1:detect_container_overflow=0:check_initialization_order=true:debug=true
    export UBSAN_OPTIONS=print_stacktrace=1:suppressions=$PWD/ubsan.supp
    export PYTORCH_TEST_WITH_ASAN=1
    export PYTORCH_TEST_WITH_UBSAN=1
    # TODO: Figure out how to avoid hard-coding these paths
    export ASAN_SYMBOLIZER_PATH=/usr/lib/llvm-15/bin/llvm-symbolizer
    export TORCH_USE_RTLD_GLOBAL=1
    # NB: We load libtorch.so with RTLD_GLOBAL for UBSAN, unlike our
    # default behavior.
    #
    # The reason for this is that without RTLD_GLOBAL, if we load multiple
    # libraries that depend on libtorch (as is the case with C++ extensions), we
    # will get multiple copies of libtorch in our address space.  When UBSAN is
    # turned on, it will do a bunch of virtual pointer consistency checks which
    # won't work correctly.  When this happens, you get a violation like:
    #
    #    member call on address XXXXXX which does not point to an object of
    #    type 'std::_Sp_counted_base<__gnu_cxx::_Lock_policy::_S_atomic>'
    #    XXXXXX note: object is of type
    #    'std::_Sp_counted_ptr<torch::nn::LinearImpl*, (__gnu_cxx::_Lock_policy)2>'
    #
    # (NB: the textual types of the objects here are misleading, because
    # they actually line up; it just so happens that there's two copies
    # of the type info floating around in the address space, so they
    # don't pointer compare equal.  See also
    #   https://github.com/google/sanitizers/issues/1175
    #
    # UBSAN is kind of right here: if we relied on RTTI across C++ extension
    # modules they would indeed do the wrong thing;  but in our codebase, we
    # don't use RTTI (because it doesn't work in mobile).  To appease
    # UBSAN, however, it's better if we ensure all the copies agree!
    #
    # By the way, an earlier version of this code attempted to load
    # libtorch_python.so with LD_PRELOAD, which has a similar effect of causing
    # it to be loaded globally.  This isn't really a good idea though, because
    # it depends on a ton of dynamic libraries that most programs aren't gonna
    # have, and it applies to child processes.

    # TODO: get rid of the hardcoded path
    export LD_PRELOAD=/usr/lib/llvm-15/lib/clang/15.0.7/lib/linux/libclang_rt.asan-x86_64.so
    # Disable valgrind for asan
    export VALGRIND=OFF

    (cd test && python -c "import torch; print(torch.__version__, torch.version.git_version)")
    echo "The next four invocations are expected to crash; if they don't that means ASAN/UBSAN is misconfigured"
    (cd test && ! get_exit_code python -c "import torch; torch._C._crash_if_csrc_asan(3)")
    #(cd test && ! get_exit_code python -c "import torch; torch._C._crash_if_csrc_ubsan(0)")
    (cd test && ! get_exit_code python -c "import torch; torch._C._crash_if_vptr_ubsan()")
    (cd test && ! get_exit_code python -c "import torch; torch._C._crash_if_aten_asan(3)")
fi

# The torch._C._crash_if_debug_asserts_fail() function should only fail if both of the following are true:
# 1. The build is in debug mode
# 2. The value 424242 is passed in
# This tests that the debug asserts are working correctly.
if [[ "$BUILD_ENVIRONMENT" == *-debug* ]]; then
    echo "We are in debug mode: $BUILD_ENVIRONMENT. Expect the python assertion to fail"
    # TODO: Enable the check after we setup the build to run debug asserts without having
    #       to do a full (and slow) debug build
    # (cd test && ! get_exit_code python -c "import torch; torch._C._crash_if_debug_asserts_fail(424242)")
elif [[ "$BUILD_ENVIRONMENT" != *-bazel-* ]]; then
    # Noop when debug is disabled. Skip bazel jobs because torch isn't available there yet.
    echo "We are not in debug mode: $BUILD_ENVIRONMENT. Expect the assertion to pass"
    (cd test && python -c "import torch; torch._C._crash_if_debug_asserts_fail(424242)")
fi

if [[ $TEST_CONFIG == 'nogpu_NO_AVX2' ]]; then
  export ATEN_CPU_CAPABILITY=default
elif [[ $TEST_CONFIG == 'nogpu_AVX512' ]]; then
  export ATEN_CPU_CAPABILITY=avx2
fi

test_python_legacy_jit() {
  time python test/run_test.py --include test_jit_legacy test_jit_fuser_legacy --verbose
  assert_git_not_dirty
}

test_python_shard() {
  if [[ -z "$NUM_TEST_SHARDS" ]]; then
    echo "NUM_TEST_SHARDS must be defined to run a Python test shard"
    exit 1
  fi

  # Bare --include flag is not supported and quoting for lint ends up with flag not being interpreted correctly
  # shellcheck disable=SC2086
  time python test/run_test.py --exclude-jit-executor --exclude-distributed-tests $INCLUDE_CLAUSE --shard "$1" "$NUM_TEST_SHARDS" --verbose $PYTHON_TEST_EXTRA_OPTION

  assert_git_not_dirty
}

test_python() {
  # shellcheck disable=SC2086
  time python test/run_test.py --exclude-jit-executor --exclude-distributed-tests $INCLUDE_CLAUSE --verbose $PYTHON_TEST_EXTRA_OPTION
  assert_git_not_dirty
}


test_dynamo_shard() {
  if [[ -z "$NUM_TEST_SHARDS" ]]; then
    echo "NUM_TEST_SHARDS must be defined to run a Python test shard"
    exit 1
  fi
  python tools/dynamo/verify_dynamo.py
  # PLEASE DO NOT ADD ADDITIONAL EXCLUDES HERE.
  # Instead, use @skipIfTorchDynamo on your tests.
  time python test/run_test.py --dynamo \
    --exclude-inductor-tests \
    --exclude-jit-executor \
    --exclude-distributed-tests \
    --exclude-torch-export-tests \
    --shard "$1" "$NUM_TEST_SHARDS" \
    --verbose
  assert_git_not_dirty
}

test_inductor_distributed() {
  # Smuggle a few multi-gpu tests here so that we don't have to request another large node
  echo "Testing multi_gpu tests in test_torchinductor"
  python test/run_test.py -i inductor/test_torchinductor.py -k test_multi_gpu --verbose
  python test/run_test.py -i inductor/test_aot_inductor.py -k test_non_default_cuda_device --verbose
  python test/run_test.py -i inductor/test_aot_inductor.py -k test_replicate_on_devices --verbose
  python test/run_test.py -i distributed/test_c10d_functional_native.py --verbose
  python test/run_test.py -i distributed/_tensor/test_dtensor_compile.py --verbose
  python test/run_test.py -i distributed/tensor/parallel/test_fsdp_2d_parallel.py --verbose
  python test/run_test.py -i distributed/_composable/fsdp/test_fully_shard_comm.py --verbose
  python test/run_test.py -i distributed/_composable/fsdp/test_fully_shard_training.py -k test_train_parity_multi_group --verbose
  python test/run_test.py -i distributed/_composable/fsdp/test_fully_shard_training.py -k test_train_parity_with_activation_checkpointing --verbose
  python test/run_test.py -i distributed/_composable/fsdp/test_fully_shard_training.py -k test_train_parity_2d_mlp --verbose
  python test/run_test.py -i distributed/_composable/fsdp/test_fully_shard_training.py -k test_train_parity_hsdp --verbose
  python test/run_test.py -i distributed/_composable/fsdp/test_fully_shard_training.py -k test_train_parity_2d_transformer_checkpoint_resume --verbose
  python test/run_test.py -i distributed/_composable/fsdp/test_fully_shard_training.py -k test_gradient_accumulation --verbose
  python test/run_test.py -i distributed/_composable/fsdp/test_fully_shard_frozen.py --verbose
  python test/run_test.py -i distributed/_composable/fsdp/test_fully_shard_mixed_precision.py -k test_compute_dtype --verbose
  python test/run_test.py -i distributed/_composable/fsdp/test_fully_shard_mixed_precision.py -k test_reduce_dtype --verbose
  python test/run_test.py -i distributed/_composable/fsdp/test_fully_shard_clip_grad_norm_.py -k test_clip_grad_norm_2d --verbose
  python test/run_test.py -i distributed/fsdp/test_fsdp_tp_integration.py -k test_fsdp_tp_integration --verbose

  # this runs on both single-gpu and multi-gpu instance. It should be smart about skipping tests that aren't supported
  # with if required # gpus aren't available
  python test/run_test.py --include distributed/test_dynamo_distributed distributed/test_inductor_collectives --verbose
  assert_git_not_dirty
}

test_inductor() {
  python tools/dynamo/verify_dynamo.py
  python test/run_test.py --inductor --include test_modules test_ops test_ops_gradients test_torch --verbose
  # Do not add --inductor for the following inductor unit tests, otherwise we will fail because of nested dynamo state
  python test/run_test.py --include inductor/test_torchinductor inductor/test_torchinductor_opinfo inductor/test_aot_inductor --verbose

  # docker build uses bdist_wheel which does not work with test_aot_inductor
  # TODO: need a faster way to build
  if [[ "$BUILD_ENVIRONMENT" != *rocm* ]]; then
      BUILD_AOT_INDUCTOR_TEST=1 python setup.py develop
      CPP_TESTS_DIR="${BUILD_BIN_DIR}" LD_LIBRARY_PATH="${TORCH_LIB_DIR}" python test/run_test.py --cpp --verbose -i cpp/test_aoti_abi_check cpp/test_aoti_inference
  fi
}

test_inductor_cpp_wrapper_abi_compatible() {
  export TORCHINDUCTOR_ABI_COMPATIBLE=1
  TEST_REPORTS_DIR=$(pwd)/test/test-reports
  mkdir -p "$TEST_REPORTS_DIR"

  echo "Testing Inductor cpp wrapper mode with TORCHINDUCTOR_ABI_COMPATIBLE=1"
  # cpu stack allocation causes segfault and needs more investigation
<<<<<<< HEAD
  TORCHINDUCTOR_STACK_ALLOCATION=0 python test/run_test.py --include inductor/test_cpu_cpp_wrapper
=======
  PYTORCH_TESTING_DEVICE_ONLY_FOR="" python test/run_test.py --include inductor/test_cpu_cpp_wrapper
>>>>>>> f2d7f235
  python test/run_test.py --include inductor/test_cuda_cpp_wrapper

  TORCHINDUCTOR_CPP_WRAPPER=1 python benchmarks/dynamo/timm_models.py --device cuda --accuracy --amp \
    --training --inductor --disable-cudagraphs --only vit_base_patch16_224 \
    --output "$TEST_REPORTS_DIR/inductor_cpp_wrapper_training.csv"
  python benchmarks/dynamo/check_accuracy.py \
    --actual "$TEST_REPORTS_DIR/inductor_cpp_wrapper_training.csv" \
    --expected "benchmarks/dynamo/ci_expected_accuracy/inductor_timm_training.csv"
}

# "Global" flags for inductor benchmarking controlled by TEST_CONFIG
# For example 'dynamic_aot_eager_torchbench' TEST_CONFIG means we run
# the benchmark script with '--dynamic-shapes --backend aot_eager --device cuda'
# The matrix of test options is specified in .github/workflows/inductor.yml,
# .github/workflows/inductor-periodic.yml, and
# .github/workflows/inductor-perf-test-nightly.yml
DYNAMO_BENCHMARK_FLAGS=()

if [[ "${TEST_CONFIG}" == *dynamo_eager* ]]; then
  DYNAMO_BENCHMARK_FLAGS+=(--backend eager)
elif [[ "${TEST_CONFIG}" == *aot_eager* ]]; then
  DYNAMO_BENCHMARK_FLAGS+=(--backend aot_eager)
elif [[ "${TEST_CONFIG}" == *aot_inductor* ]]; then
  DYNAMO_BENCHMARK_FLAGS+=(--export-aot-inductor)
elif [[ "${TEST_CONFIG}" == *inductor* && "${TEST_CONFIG}" != *perf* ]]; then
  DYNAMO_BENCHMARK_FLAGS+=(--inductor)
fi

if [[ "${TEST_CONFIG}" == *dynamic* ]]; then
  DYNAMO_BENCHMARK_FLAGS+=(--dynamic-shapes --dynamic-batch-only)
fi

if [[ "${TEST_CONFIG}" == *cpu_inductor* ]]; then
  DYNAMO_BENCHMARK_FLAGS+=(--device cpu)
else
  DYNAMO_BENCHMARK_FLAGS+=(--device cuda)
fi

test_perf_for_dashboard() {
  TEST_REPORTS_DIR=$(pwd)/test/test-reports
  mkdir -p "$TEST_REPORTS_DIR"

  local suite="$1"
  shift

  local backend=inductor
  local modes=()
  if [[ "$DASHBOARD_TAG" == *training-true* ]]; then
    modes+=(training)
  fi
  if [[ "$DASHBOARD_TAG" == *inference-true* ]]; then
    modes+=(inference)
  fi
  # TODO: All the accuracy tests can be skipped once the CI accuracy checking is stable enough
  local targets=(accuracy performance)

  for mode in "${modes[@]}"; do
    if [[ "$mode" == "inference" ]]; then
      dtype=bfloat16
    elif [[ "$mode" == "training" ]]; then
      dtype=amp
    fi
    for target in "${targets[@]}"; do
      local target_flag=("--${target}")
      if [[ "$target" == "performance" ]]; then
        target_flag+=( --cold-start-latency)
      elif [[ "$target" == "accuracy" ]]; then
        target_flag+=( --no-translation-validation)
      fi

      if [[ "$DASHBOARD_TAG" == *default-true* ]]; then
        python "benchmarks/dynamo/$suite.py" \
            "${target_flag[@]}" --"$mode" --"$dtype" --backend "$backend" --disable-cudagraphs "$@" \
            --output "$TEST_REPORTS_DIR/${backend}_no_cudagraphs_${suite}_${dtype}_${mode}_cuda_${target}.csv"
      fi
      if [[ "$DASHBOARD_TAG" == *cudagraphs-true* ]]; then
        python "benchmarks/dynamo/$suite.py" \
            "${target_flag[@]}" --"$mode" --"$dtype" --backend "$backend" "$@" \
            --output "$TEST_REPORTS_DIR/${backend}_with_cudagraphs_${suite}_${dtype}_${mode}_cuda_${target}.csv"
      fi
      if [[ "$DASHBOARD_TAG" == *dynamic-true* ]]; then
        python "benchmarks/dynamo/$suite.py" \
            "${target_flag[@]}" --"$mode" --"$dtype" --backend "$backend" --dynamic-shapes \
            --dynamic-batch-only "$@" \
            --output "$TEST_REPORTS_DIR/${backend}_dynamic_${suite}_${dtype}_${mode}_cuda_${target}.csv"
      fi
      if [[ "$DASHBOARD_TAG" == *cppwrapper-true* ]] && [[ "$mode" == "inference" ]]; then
        TORCHINDUCTOR_CPP_WRAPPER=1 python "benchmarks/dynamo/$suite.py" \
            "${target_flag[@]}" --"$mode" --"$dtype" --backend "$backend" --disable-cudagraphs "$@" \
            --output "$TEST_REPORTS_DIR/${backend}_cpp_wrapper_${suite}_${dtype}_${mode}_cuda_${target}.csv"
      fi
      if [[ "$DASHBOARD_TAG" == *freezing_cudagraphs-true* ]] && [[ "$mode" == "inference" ]]; then
        python "benchmarks/dynamo/$suite.py" \
            "${target_flag[@]}" --"$mode" --"$dtype" --backend "$backend" "$@" --freezing \
            --output "$TEST_REPORTS_DIR/${backend}_with_cudagraphs_freezing_${suite}_${dtype}_${mode}_cuda_${target}.csv"
      fi
      if [[ "$DASHBOARD_TAG" == *freeze_autotune_cudagraphs-true* ]] && [[ "$mode" == "inference" ]]; then
        TORCHINDUCTOR_MAX_AUTOTUNE=1 python "benchmarks/dynamo/$suite.py" \
            "${target_flag[@]}" --"$mode" --"$dtype" --backend "$backend" "$@" --freezing \
            --output "$TEST_REPORTS_DIR/${backend}_with_cudagraphs_freezing_autotune_${suite}_${dtype}_${mode}_cuda_${target}.csv"
      fi
      if [[ "$DASHBOARD_TAG" == *aotinductor-true* ]] && [[ "$mode" == "inference" ]]; then
        TORCHINDUCTOR_ABI_COMPATIBLE=1 python "benchmarks/dynamo/$suite.py" \
            "${target_flag[@]}" --"$mode" --"$dtype" --export-aot-inductor --disable-cudagraphs "$@" \
            --output "$TEST_REPORTS_DIR/${backend}_aot_inductor_${suite}_${dtype}_${mode}_cuda_${target}.csv"
      fi
      if [[ "$DASHBOARD_TAG" == *maxautotune-true* ]]; then
        TORCHINDUCTOR_MAX_AUTOTUNE=1 python "benchmarks/dynamo/$suite.py" \
            "${target_flag[@]}" --"$mode" --"$dtype" --backend "$backend" "$@" \
            --output "$TEST_REPORTS_DIR/${backend}_max_autotune_${suite}_${dtype}_${mode}_cuda_${target}.csv"
      fi
      if [[ "$DASHBOARD_TAG" == *cudagraphs_low_precision-true* ]] && [[ "$mode" == "inference" ]]; then
        # TODO: This has a new dtype called quant and the benchmarks script needs to be updated to support this.
        # The tentative command is as follows. It doesn't work now, but it's ok because we only need mock data
        # to fill the dashboard.
        python "benchmarks/dynamo/$suite.py" \
          "${target_flag[@]}" --"$mode" --quant --backend "$backend" "$@" \
          --output "$TEST_REPORTS_DIR/${backend}_cudagraphs_low_precision_${suite}_quant_${mode}_cuda_${target}.csv" || true
        # Copy cudagraph results as mock data, easiest choice?
        cp "$TEST_REPORTS_DIR/${backend}_with_cudagraphs_${suite}_${dtype}_${mode}_cuda_${target}.csv" \
          "$TEST_REPORTS_DIR/${backend}_cudagraphs_low_precision_${suite}_quant_${mode}_cuda_${target}.csv"
      fi
    done
  done
}

test_single_dynamo_benchmark() {
  # Usage: test_single_dynamo_benchmark inductor_inference huggingface 0 --args-for-script

  # Use test-reports directory under test folder will allow the CI to automatically pick up
  # the test reports and upload them to S3. Need to use full path here otherwise the script
  # will bark about file not found later on
  TEST_REPORTS_DIR=$(pwd)/test/test-reports
  mkdir -p "$TEST_REPORTS_DIR"

  local name="$1"
  shift
  local suite="$1"
  shift
  # shard id is mandatory, even if it is not passed
  local shard_id="$1"
  shift

  local partition_flags=()
  if [[ -n "$NUM_TEST_SHARDS" && -n "$shard_id" ]]; then
    partition_flags=( --total-partitions "$NUM_TEST_SHARDS" --partition-id "$shard_id" )
  fi

  if [[ "${TEST_CONFIG}" == *perf_compare* ]]; then
    python "benchmarks/dynamo/$suite.py" \
      --ci --performance --disable-cudagraphs --inductor \
      "${DYNAMO_BENCHMARK_FLAGS[@]}" "$@" "${partition_flags[@]}" \
      --output "$TEST_REPORTS_DIR/${name}_${suite}.csv"
  elif [[ "${TEST_CONFIG}" == *perf* ]]; then
    test_perf_for_dashboard "$suite" \
      "${DYNAMO_BENCHMARK_FLAGS[@]}" "$@" "${partition_flags[@]}"
  else
    if [[ "${TEST_CONFIG}" == *aot_inductor* ]]; then
      # Test AOTInductor with the ABI-compatible mode on CI
      # This can be removed once the ABI-compatible mode becomes default.
      export TORCHINDUCTOR_ABI_COMPATIBLE=1
    fi
    python "benchmarks/dynamo/$suite.py" \
      --ci --accuracy --timing --explain \
      "${DYNAMO_BENCHMARK_FLAGS[@]}" \
      "$@" "${partition_flags[@]}" \
      --output "$TEST_REPORTS_DIR/${name}_${suite}.csv"
    python benchmarks/dynamo/check_accuracy.py \
      --actual "$TEST_REPORTS_DIR/${name}_$suite.csv" \
      --expected "benchmarks/dynamo/ci_expected_accuracy/${TEST_CONFIG}_${name}.csv"
    python benchmarks/dynamo/check_graph_breaks.py \
      --actual "$TEST_REPORTS_DIR/${name}_$suite.csv" \
      --expected "benchmarks/dynamo/ci_expected_accuracy/${TEST_CONFIG}_${name}.csv"
  fi
}

test_inductor_micro_benchmark() {
  TEST_REPORTS_DIR=$(pwd)/test/test-reports
  python benchmarks/gpt_fast/benchmark.py --output "${TEST_REPORTS_DIR}/gpt_fast_benchmark.csv"
}

test_dynamo_benchmark() {
  # Usage: test_dynamo_benchmark huggingface 0
  TEST_REPORTS_DIR=$(pwd)/test/test-reports

  local suite="$1"
  shift
  local shard_id="$1"
  shift

  if [[ "${TEST_CONFIG}" == *perf_compare* ]]; then
    test_single_dynamo_benchmark "training" "$suite" "$shard_id" --training --amp "$@"
  elif [[ "${TEST_CONFIG}" == *perf* ]]; then
    test_single_dynamo_benchmark "dashboard" "$suite" "$shard_id" "$@"
  else
    if [[ "${TEST_CONFIG}" == *cpu_inductor* ]]; then
      test_single_dynamo_benchmark "inference" "$suite" "$shard_id" --inference --float32 "$@"
    elif [[ "${TEST_CONFIG}" == *aot_inductor* ]]; then
      test_single_dynamo_benchmark "inference" "$suite" "$shard_id" --inference --bfloat16 "$@"
    else
      test_single_dynamo_benchmark "inference" "$suite" "$shard_id" --inference --bfloat16 "$@"
      test_single_dynamo_benchmark "training" "$suite" "$shard_id" --training --amp "$@"
    fi
  fi
}

test_inductor_torchbench_smoketest_perf() {
  TEST_REPORTS_DIR=$(pwd)/test/test-reports
  mkdir -p "$TEST_REPORTS_DIR"

  # Test some models in the cpp wrapper mode
  TORCHINDUCTOR_ABI_COMPATIBLE=1 TORCHINDUCTOR_CPP_WRAPPER=1 python benchmarks/dynamo/torchbench.py --device cuda --accuracy \
    --bfloat16 --inference --inductor --only hf_T5 --output "$TEST_REPORTS_DIR/inductor_cpp_wrapper_inference.csv"
  python benchmarks/dynamo/check_accuracy.py \
    --actual "$TEST_REPORTS_DIR/inductor_cpp_wrapper_inference.csv" \
    --expected "benchmarks/dynamo/ci_expected_accuracy/inductor_torchbench_inference.csv"

  python benchmarks/dynamo/torchbench.py --device cuda --performance --backend inductor --float16 --training \
    --batch-size-file "$(realpath benchmarks/dynamo/torchbench_models_list.txt)" --only hf_Bert \
    --output "$TEST_REPORTS_DIR/inductor_training_smoketest.csv"
  # The threshold value needs to be actively maintained to make this check useful
  python benchmarks/dynamo/check_perf_csv.py -f "$TEST_REPORTS_DIR/inductor_training_smoketest.csv" -t 1.4

  TORCHINDUCTOR_ABI_COMPATIBLE=1 python benchmarks/dynamo/torchbench.py --device cuda --performance --bfloat16 --inference \
    --export-aot-inductor --only nanogpt --output "$TEST_REPORTS_DIR/inductor_inference_smoketest.csv"
  # The threshold value needs to be actively maintained to make this check useful
  # The perf number of nanogpt seems not very stable, e.g.
  # https://github.com/pytorch/pytorch/actions/runs/7158691360/job/19491437314,
  # and thus we lower its threshold to reduce flakiness. If this continues to be a problem,
  # we switch to use some other model.
  python benchmarks/dynamo/check_perf_csv.py -f "$TEST_REPORTS_DIR/inductor_inference_smoketest.csv" -t 4.9

  # Check memory compression ratio for a few models
  for test in hf_Albert timm_vision_transformer; do
    python benchmarks/dynamo/torchbench.py --device cuda --performance --backend inductor --amp --training \
      --disable-cudagraphs --batch-size-file "$(realpath benchmarks/dynamo/torchbench_models_list.txt)" \
      --only $test --output "$TEST_REPORTS_DIR/inductor_training_smoketest_$test.csv"
    cat "$TEST_REPORTS_DIR/inductor_training_smoketest_$test.csv"
    python benchmarks/dynamo/check_memory_compression_ratio.py --actual \
      "$TEST_REPORTS_DIR/inductor_training_smoketest_$test.csv" \
      --expected benchmarks/dynamo/expected_ci_perf_inductor_torchbench.csv
  done

  # Perform some "warm-start" runs for a few huggingface models.
  for test in AlbertForQuestionAnswering AllenaiLongformerBase DistilBertForMaskedLM DistillGPT2 GoogleFnet YituTechConvBert; do
    python benchmarks/dynamo/huggingface.py --accuracy --training --amp --inductor --device cuda --warm-start-latency \
      --only $test --output "$TEST_REPORTS_DIR/inductor_warm_start_smoketest_$test.csv"
    python benchmarks/dynamo/check_accuracy.py \
      --actual "$TEST_REPORTS_DIR/inductor_warm_start_smoketest_$test.csv" \
      --expected "benchmarks/dynamo/ci_expected_accuracy/inductor_huggingface_training.csv"
  done
}

test_inductor_torchbench_cpu_smoketest_perf(){
  TEST_REPORTS_DIR=$(pwd)/test/test-reports
  mkdir -p "$TEST_REPORTS_DIR"

  #set jemalloc
  JEMALLOC_LIB="/usr/lib/x86_64-linux-gnu/libjemalloc.so.2"
  IOMP_LIB="$(dirname "$(which python)")/../lib/libiomp5.so"
  export LD_PRELOAD="$JEMALLOC_LIB":"$IOMP_LIB":"$LD_PRELOAD"
  export MALLOC_CONF="oversize_threshold:1,background_thread:true,metadata_thp:auto,dirty_decay_ms:-1,muzzy_decay_ms:-1"
  export KMP_AFFINITY=granularity=fine,compact,1,0
  export KMP_BLOCKTIME=1
  CORES=$(lscpu | grep Core | awk '{print $4}')
  export OMP_NUM_THREADS=$CORES
  end_core=$(( CORES-1 ))

  MODELS_SPEEDUP_TARGET=benchmarks/dynamo/expected_ci_speedup_inductor_torchbench_cpu.csv

  grep -v '^ *#' < "$MODELS_SPEEDUP_TARGET" | while IFS=',' read -r -a model_cfg
  do
    local model_name=${model_cfg[0]}
    local data_type=${model_cfg[1]}
    local speedup_target=${model_cfg[4]}
    if [[ ${model_cfg[3]} == "cpp" ]]; then
      export TORCHINDUCTOR_CPP_WRAPPER=1
    else
      unset TORCHINDUCTOR_CPP_WRAPPER
    fi
    local output_name="$TEST_REPORTS_DIR/inductor_inference_${model_cfg[0]}_${model_cfg[1]}_${model_cfg[2]}_${model_cfg[3]}_cpu_smoketest.csv"

    if [[ ${model_cfg[2]} == "dynamic" ]]; then
      taskset -c 0-"$end_core" python benchmarks/dynamo/torchbench.py \
        --inference --performance --"$data_type" -dcpu -n50 --only "$model_name" --dynamic-shapes \
        --dynamic-batch-only --freezing --timeout 9000 --backend=inductor --output "$output_name"
    else
      taskset -c 0-"$end_core" python benchmarks/dynamo/torchbench.py \
        --inference --performance --"$data_type" -dcpu -n50 --only "$model_name" \
        --freezing --timeout 9000 --backend=inductor --output "$output_name"
    fi
    cat "$output_name"
    # The threshold value needs to be actively maintained to make this check useful.
    python benchmarks/dynamo/check_perf_csv.py -f "$output_name" -t "$speedup_target"
  done
}

test_torchbench_gcp_smoketest(){
  pushd "${TORCHBENCHPATH}"
  python test.py -v
  popd
}

test_python_gloo_with_tls() {
  source "$(dirname "${BASH_SOURCE[0]}")/run_glootls_test.sh"
  assert_git_not_dirty
}


test_aten() {
  # Test ATen
  # The following test(s) of ATen have already been skipped by caffe2 in rocm environment:
  # scalar_tensor_test, basic, native_test
  echo "Running ATen tests with pytorch lib"

  if [[ -n "$IN_WHEEL_TEST" ]]; then
    echo "Running test with the install folder"
    # Rename the build folder when running test to ensure it
    # is not depended on the folder
    mv "$BUILD_DIR" "$BUILD_RENAMED_DIR"
    TEST_BASE_DIR="$TORCH_TEST_DIR"
  else
    echo "Running test with the build folder"
    TEST_BASE_DIR="$BUILD_BIN_DIR"
  fi

  # NB: the ATen test binaries don't have RPATH set, so it's necessary to
  # put the dynamic libraries somewhere were the dynamic linker can find them.
  # This is a bit of a hack.
  ${SUDO} ln -sf "$TORCH_LIB_DIR"/libc10* "$TEST_BASE_DIR"
  ${SUDO} ln -sf "$TORCH_LIB_DIR"/libcaffe2* "$TEST_BASE_DIR"
  ${SUDO} ln -sf "$TORCH_LIB_DIR"/libmkldnn* "$TEST_BASE_DIR"
  ${SUDO} ln -sf "$TORCH_LIB_DIR"/libnccl* "$TEST_BASE_DIR"
  ${SUDO} ln -sf "$TORCH_LIB_DIR"/libtorch* "$TEST_BASE_DIR"
  ${SUDO} ln -sf "$TORCH_LIB_DIR"/libtbb* "$TEST_BASE_DIR"

  ls "$TEST_BASE_DIR"
  aten/tools/run_tests.sh "$TEST_BASE_DIR"

  if [[ -n "$IN_WHEEL_TEST" ]]; then
    # Restore the build folder to avoid any impact on other tests
    mv "$BUILD_RENAMED_DIR" "$BUILD_DIR"
  fi

  assert_git_not_dirty
}

test_without_numpy() {
  pushd "$(dirname "${BASH_SOURCE[0]}")"
  python -c "import sys;sys.path.insert(0, 'fake_numpy');from unittest import TestCase;import torch;x=torch.randn(3,3);TestCase().assertRaises(RuntimeError, lambda: x.numpy())"
  # Regression test for https://github.com/pytorch/pytorch/issues/66353
  python -c "import sys;sys.path.insert(0, 'fake_numpy');import torch;print(torch.tensor([torch.tensor(0.), torch.tensor(1.)]))"
  # Regression test for https://github.com/pytorch/pytorch/issues/109387
  if [[ "${TEST_CONFIG}" == *dynamo* ]]; then
    python -c "import sys;sys.path.insert(0, 'fake_numpy');import torch;torch.compile(lambda x:print(x))('Hello World')"
  fi
  popd
}

# pytorch extensions require including torch/extension.h which includes all.h
# which includes utils.h which includes Parallel.h.
# So you can call for instance parallel_for() from your extension,
# but the compilation will fail because of Parallel.h has only declarations
# and definitions are conditionally included Parallel.h(see last lines of Parallel.h).
# I tried to solve it #39612 and #39881 by including Config.h into Parallel.h
# But if Pytorch is built with TBB it provides Config.h
# that has AT_PARALLEL_NATIVE_TBB=1(see #3961 or #39881) and it means that if you include
# torch/extension.h which transitively includes Parallel.h
# which transitively includes tbb.h which is not available!
if [[ "${BUILD_ENVIRONMENT}" == *tbb* ]]; then
  sudo mkdir -p /usr/include/tbb
  sudo cp -r "$PWD"/third_party/tbb/include/tbb/* /usr/include/tbb
fi

test_libtorch() {
  local SHARD="$1"

  # The slow test config corresponds to a default test config that should run
  # the libtorch tests instead.
  if [[ "$TEST_CONFIG" != "slow" ]]; then
    echo "Testing libtorch"
    ln -sf "$TORCH_LIB_DIR"/libbackend_with_compiler.so "$TORCH_BIN_DIR"
    ln -sf "$TORCH_LIB_DIR"/libjitbackend_test.so "$TORCH_BIN_DIR"
    ln -sf "$TORCH_LIB_DIR"/libcaffe2_nvrtc.so "$TORCH_BIN_DIR"
    ln -sf "$TORCH_LIB_DIR"/libc10* "$TORCH_BIN_DIR"
    ln -sf "$TORCH_LIB_DIR"/libshm* "$TORCH_BIN_DIR"
    ln -sf "$TORCH_LIB_DIR"/libtorch* "$TORCH_BIN_DIR"
    ln -sf "$TORCH_LIB_DIR"/libtbb* "$TORCH_BIN_DIR"
    ln -sf "$TORCH_LIB_DIR"/libnvfuser* "$TORCH_BIN_DIR"

    export CPP_TESTS_DIR="${TORCH_BIN_DIR}"

    if [[ -z "${SHARD}" || "${SHARD}" == "1" ]]; then
      test_libtorch_api
    fi

    if [[ -z "${SHARD}" || "${SHARD}" == "2" ]]; then
      test_libtorch_jit
    fi

    assert_git_not_dirty
  fi
}

test_libtorch_jit() {
  # Prepare the model used by test_jit, the model needs to be in the test directory
  # to get picked up by run_test
  pushd test
  python cpp/jit/tests_setup.py setup
  popd

  # Run jit and lazy tensor cpp tests together to finish them faster
  if [[ "$BUILD_ENVIRONMENT" == *cuda* && "$TEST_CONFIG" != *nogpu* ]]; then
    LTC_TS_CUDA=1 python test/run_test.py --cpp --verbose -i cpp/test_jit cpp/test_lazy
  else
    # CUDA tests have already been skipped when CUDA is not available
    python test/run_test.py --cpp --verbose -i cpp/test_jit cpp/test_lazy -k "not CUDA"
  fi

  # Cleaning up test artifacts in the test folder
  pushd test
  python cpp/jit/tests_setup.py shutdown
  popd
}

test_libtorch_api() {
  # Start background download
  MNIST_DIR="${PWD}/test/cpp/api/mnist"
  python tools/download_mnist.py --quiet -d "${MNIST_DIR}"

  if [[ "$BUILD_ENVIRONMENT" == *asan* || "$BUILD_ENVIRONMENT" == *slow-gradcheck* ]]; then
    TEST_REPORTS_DIR=test/test-reports/cpp-unittest/test_libtorch
    mkdir -p $TEST_REPORTS_DIR

    OMP_NUM_THREADS=2 TORCH_CPP_TEST_MNIST_PATH="${MNIST_DIR}" "$TORCH_BIN_DIR"/test_api --gtest_filter='-IMethodTest.*' --gtest_output=xml:$TEST_REPORTS_DIR/test_api.xml
    "$TORCH_BIN_DIR"/test_tensorexpr --gtest_output=xml:$TEST_REPORTS_DIR/test_tensorexpr.xml
  else
    # Exclude IMethodTest that relies on torch::deploy, which will instead be ran in test_deploy
    OMP_NUM_THREADS=2 TORCH_CPP_TEST_MNIST_PATH="${MNIST_DIR}" python test/run_test.py --cpp --verbose -i cpp/test_api -k "not IMethodTest"
    python test/run_test.py --cpp --verbose -i cpp/test_tensorexpr
  fi

  if [[ "${BUILD_ENVIRONMENT}" != *android* && "${BUILD_ENVIRONMENT}" != *cuda* && "${BUILD_ENVIRONMENT}" != *asan* ]]; then
    # NB: This test is not under TORCH_BIN_DIR but under BUILD_BIN_DIR
    export CPP_TESTS_DIR="${BUILD_BIN_DIR}"
    python test/run_test.py --cpp --verbose -i cpp/static_runtime_test
  fi
}

test_xpu_bin(){
  TEST_REPORTS_DIR=$(pwd)/test/test-reports
  mkdir -p "$TEST_REPORTS_DIR"

  for xpu_case in "${BUILD_BIN_DIR}"/*{xpu,sycl}*; do
    if [[ "$xpu_case" != *"*"* && "$xpu_case" != *.so && "$xpu_case" != *.a ]]; then
      case_name=$(basename "$xpu_case")
      echo "Testing ${case_name} ..."
      "$xpu_case" --gtest_output=xml:"$TEST_REPORTS_DIR"/"$case_name".xml
    fi
  done
}

test_aot_compilation() {
  echo "Testing Ahead of Time compilation"
  ln -sf "$TORCH_LIB_DIR"/libc10* "$TORCH_BIN_DIR"
  ln -sf "$TORCH_LIB_DIR"/libtorch* "$TORCH_BIN_DIR"

  if [ -f "$TORCH_BIN_DIR"/test_mobile_nnc ]; then
    CPP_TESTS_DIR="${TORCH_BIN_DIR}" python test/run_test.py --cpp --verbose -i cpp/test_mobile_nnc
  fi

  if [ -f "$TORCH_BIN_DIR"/aot_model_compiler_test ]; then
    source test/mobile/nnc/test_aot_compile.sh
  fi
}

test_vulkan() {
  if [[ "$BUILD_ENVIRONMENT" == *vulkan* ]]; then
    ln -sf "$TORCH_LIB_DIR"/libtorch* "$TORCH_TEST_DIR"
    ln -sf "$TORCH_LIB_DIR"/libc10* "$TORCH_TEST_DIR"
    export VK_ICD_FILENAMES=/var/lib/jenkins/swiftshader/swiftshader/build/Linux/vk_swiftshader_icd.json
    CPP_TESTS_DIR="${TORCH_TEST_DIR}" LD_LIBRARY_PATH=/var/lib/jenkins/swiftshader/swiftshader/build/Linux/ python test/run_test.py --cpp --verbose -i cpp/vulkan_api_test
  fi
}

test_distributed() {
  echo "Testing distributed python tests"
  # shellcheck disable=SC2086
  time python test/run_test.py --distributed-tests --shard "$SHARD_NUMBER" "$NUM_TEST_SHARDS" $INCLUDE_CLAUSE --verbose
  assert_git_not_dirty

  if [[ ("$BUILD_ENVIRONMENT" == *cuda* || "$BUILD_ENVIRONMENT" == *rocm*) && "$SHARD_NUMBER" == 1 ]]; then
    echo "Testing distributed C++ tests"
    ln -sf "$TORCH_LIB_DIR"/libtorch* "$TORCH_BIN_DIR"
    ln -sf "$TORCH_LIB_DIR"/libc10* "$TORCH_BIN_DIR"

    export CPP_TESTS_DIR="${TORCH_BIN_DIR}"
    # These are distributed tests, so let's continue running them sequentially here to avoid
    # any surprise
    python test/run_test.py --cpp --verbose -i cpp/FileStoreTest
    python test/run_test.py --cpp --verbose -i cpp/HashStoreTest
    python test/run_test.py --cpp --verbose -i cpp/TCPStoreTest

    if [[ "$BUILD_ENVIRONMENT" == *cuda* ]]; then
      MPIEXEC=$(command -v mpiexec)
      if [[ -n "$MPIEXEC" ]]; then
        # NB: mpiexec only works directly with the C++ test binary here
        MPICMD="${MPIEXEC} -np 2 $TORCH_BIN_DIR/ProcessGroupMPITest"
        eval "$MPICMD"
      fi

      python test/run_test.py --cpp --verbose -i cpp/ProcessGroupGlooTest
      python test/run_test.py --cpp --verbose -i cpp/ProcessGroupNCCLTest
      python test/run_test.py --cpp --verbose -i cpp/ProcessGroupNCCLErrorsTest
    fi
  fi
}

test_rpc() {
  echo "Testing RPC C++ tests"
  # NB: the ending test_rpc must match the current function name for the current
  # test reporting process to function as expected.
  ln -sf "$TORCH_LIB_DIR"/libtorch* "$TORCH_BIN_DIR"
  ln -sf "$TORCH_LIB_DIR"/libc10* "$TORCH_BIN_DIR"
  ln -sf "$TORCH_LIB_DIR"/libtbb* "$TORCH_BIN_DIR"

  CPP_TESTS_DIR="${TORCH_BIN_DIR}" python test/run_test.py --cpp --verbose -i cpp/test_cpp_rpc
}

test_custom_backend() {
  echo "Testing custom backends"
  CUSTOM_BACKEND_BUILD="${CUSTOM_TEST_ARTIFACT_BUILD_DIR}/custom-backend-build"
  pushd test/custom_backend
  cp -a "$CUSTOM_BACKEND_BUILD" build
  # Run tests Python-side and export a lowered module.
  python test_custom_backend.py -v
  python backend.py --export-module-to=model.pt
  # Run tests C++-side and load the exported lowered module.
  build/test_custom_backend ./model.pt
  rm -f ./model.pt
  popd
  assert_git_not_dirty
}

test_custom_script_ops() {
  echo "Testing custom script operators"
  CUSTOM_OP_BUILD="${CUSTOM_TEST_ARTIFACT_BUILD_DIR}/custom-op-build"
  pushd test/custom_operator
  cp -a "$CUSTOM_OP_BUILD" build
  # Run tests Python-side and export a script module.
  python test_custom_ops.py -v
  python model.py --export-script-module=model.pt
  # Run tests C++-side and load the exported script module.
  build/test_custom_ops ./model.pt
  popd
  assert_git_not_dirty
}

test_jit_hooks() {
  echo "Testing jit hooks in cpp"
  HOOK_BUILD="${CUSTOM_TEST_ARTIFACT_BUILD_DIR}/jit-hook-build"
  pushd test/jit_hooks
  cp -a "$HOOK_BUILD" build
  # Run tests Python-side and export the script modules with hooks
  python model.py --export-script-module=model
  # Run tests C++-side and load the exported script modules
  build/test_jit_hooks ./model
  popd
  assert_git_not_dirty
}

test_torch_function_benchmark() {
  echo "Testing __torch_function__ benchmarks"
  pushd benchmarks/overrides_benchmark
  python bench.py -n 1 -m 2
  python pyspybench.py Tensor -n 1
  python pyspybench.py SubTensor -n 1
  python pyspybench.py WithTorchFunction -n 1
  python pyspybench.py SubWithTorchFunction -n 1
  popd
  assert_git_not_dirty
}

build_xla() {
  # xla test needs pytorch headers in torch/include
  pushd ..
  python -c "import os, torch, shutil; shutil.copytree(os.path.join(os.path.dirname(torch.__file__), 'include'), 'workspace/torch/include', dirs_exist_ok=True)"
  popd

  # xla test needs sccache setup.
  # shellcheck source=./common-build.sh
  source "$(dirname "${BASH_SOURCE[0]}")/common-build.sh"

  XLA_DIR=xla
  USE_CACHE=1
  clone_pytorch_xla
  # shellcheck disable=SC1091
  source "xla/.circleci/common.sh"

  # TODO: The torch pin #73164 is involved in the sev https://github.com/pytorch/pytorch/issues/86093
  # so this is temporarily removed until XLA fixes the weird logic in https://github.com/pytorch/xla/blob/master/scripts/apply_patches.sh#L17-L18
  rm "${XLA_DIR}/torch_patches/.torch_pin" || true

  apply_patches
  SITE_PACKAGES="$(python -c 'from distutils.sysconfig import get_python_lib; print(get_python_lib())')"
  # These functions are defined in .circleci/common.sh in pytorch/xla repo
  retry install_deps_pytorch_xla $XLA_DIR $USE_CACHE
  CMAKE_PREFIX_PATH="${SITE_PACKAGES}/torch:${CMAKE_PREFIX_PATH}" XLA_SANDBOX_BUILD=1 build_torch_xla $XLA_DIR
  assert_git_not_dirty
}

test_xla() {
  # xla test needs sccache setup.
  # shellcheck source=./common-build.sh
  source "$(dirname "${BASH_SOURCE[0]}")/common-build.sh"

  clone_pytorch_xla
  # shellcheck disable=SC1091
  source "./xla/.circleci/common.sh"
  SITE_PACKAGES="$(python -c 'from distutils.sysconfig import get_python_lib; print(get_python_lib())')"
  # Set LD_LIBRARY_PATH for C++ tests
  export LD_LIBRARY_PATH="/opt/conda/lib/:${LD_LIBRARY_PATH}"
  CMAKE_PREFIX_PATH="${SITE_PACKAGES}/torch:${CMAKE_PREFIX_PATH}" XLA_SKIP_MP_OP_TESTS=1 run_torch_xla_tests "$(pwd)" "$(pwd)/xla"
  assert_git_not_dirty
}

# Do NOT run this test before any other tests, like test_python_shard, etc.
# Because this function uninstalls the torch built from branch and installs
# the torch built on its base commit.
test_forward_backward_compatibility() {
  set -x
  REPO_DIR=$(pwd)
  if [[ "${BASE_SHA}" == "${SHA1}" ]]; then
    echo "On trunk, we should compare schemas with torch built from the parent commit"
    SHA_TO_COMPARE=$(git rev-parse "${SHA1}"^)
  else
    echo "On pull, we should compare schemas with torch built from the merge base"
    SHA_TO_COMPARE=$(git merge-base "${SHA1}" "${BASE_SHA}")
  fi
  export SHA_TO_COMPARE

  # create a dummy ts model at this version
  python test/create_dummy_torchscript_model.py /tmp/model_new.pt
  python -m venv venv
  # shellcheck disable=SC1091
  . venv/bin/activate

  # build torch at the base commit to generate a base function schema for comparison
  git reset --hard "${SHA_TO_COMPARE}"
  git submodule sync && git submodule update --init --recursive
  echo "::group::Installing Torch From Base Commit"
  pip install -r requirements.txt
  # shellcheck source=./common-build.sh
  source "$(dirname "${BASH_SOURCE[0]}")/common-build.sh"
  python setup.py bdist_wheel --bdist-dir="base_bdist_tmp" --dist-dir="base_dist"
  python -mpip install base_dist/*.whl
  echo "::endgroup::"

  pushd test/forward_backward_compatibility
  pip show torch
  python dump_all_function_schemas.py --filename nightly_schemas.txt

  git reset --hard "${SHA1}"
  git submodule sync && git submodule update --init --recursive
  # FC: verify new model can be load with old code.
  if ! python ../load_torchscript_model.py /tmp/model_new.pt; then
      echo "FC check failed: new model cannot be load in old code"
      return 1
  fi
  python ../create_dummy_torchscript_model.py /tmp/model_old.pt
  deactivate
  rm -r "${REPO_DIR}/venv" "${REPO_DIR}/base_dist"
  pip show torch
  python check_forward_backward_compatibility.py --existing-schemas nightly_schemas.txt
  # BC: verify old model can be load with new code
  if ! python ../load_torchscript_model.py /tmp/model_old.pt; then
      echo "BC check failed: old model cannot be load in new code"
      return 1
  fi
  popd
  set +x
  assert_git_not_dirty
}

test_bazel() {
  set -e

  # bazel test needs sccache setup.
  # shellcheck source=./common-build.sh
  source "$(dirname "${BASH_SOURCE[0]}")/common-build.sh"

  get_bazel

  if [[ "$CUDA_VERSION" == "cpu" ]]; then
    # Test //c10/... without Google flags and logging libraries. The
    # :all_tests target in the subsequent Bazel invocation tests
    # //c10/... with the Google libraries.
    tools/bazel test --config=cpu-only --test_timeout=480 --test_output=all --test_tag_filters=-gpu-required --test_filter=-*CUDA \
      --no//c10:use_gflags --no//c10:use_glog //c10/...

    tools/bazel test --config=cpu-only --test_timeout=480 --test_output=all --test_tag_filters=-gpu-required --test_filter=-*CUDA :all_tests
  else
    # Increase the test timeout to 480 like CPU tests because modules_test frequently timeout
    tools/bazel test --test_timeout=480 --test_output=errors \
      //:any_test \
      //:autograd_test \
      //:dataloader_test \
      //:dispatch_test \
      //:enum_test \
      //:expanding_array_test \
      //:fft_test \
      //:functional_test \
      //:grad_mode_test \
      //:inference_mode_test \
      //:init_test \
      //:jit_test \
      //:memory_test \
      //:meta_tensor_test \
      //:misc_test \
      //:moduledict_test \
      //:modulelist_test \
      //:modules_test \
      //:namespace_test \
      //:nested_test \
      //:nn_utils_test \
      //:operations_test \
      //:ordered_dict_test \
      //:parallel_benchmark_test \
      //:parameterdict_test \
      //:parameterlist_test \
      //:sequential_test \
      //:serialize_test \
      //:special_test \
      //:static_test \
      //:support_test \
      //:tensor_flatten_test \
      //:tensor_indexing_test \
      //:tensor_options_cuda_test \
      //:tensor_options_test \
      //:tensor_test \
      //:torch_dist_autograd_test \
      //:torch_include_test \
      //:transformer_test \
      //:test_bazel \
      //c10/cuda/test:test \
      //c10/test:core_tests \
      //c10/test:typeid_test \
      //c10/test:util/ssize_test \
      //c10/test:util_base_tests
  fi
}

test_benchmarks() {
  if [[ "$BUILD_ENVIRONMENT" == *cuda* && $TEST_CONFIG != *nogpu* ]]; then
    pip_install --user "pytest-benchmark==3.2.3"
    pip_install --user "requests"
    BENCHMARK_DATA="benchmarks/.data"
    mkdir -p ${BENCHMARK_DATA}
    pytest benchmarks/fastrnns/test_bench.py --benchmark-sort=Name --benchmark-json=${BENCHMARK_DATA}/fastrnns_default.json --fuser=default --executor=default
    pytest benchmarks/fastrnns/test_bench.py --benchmark-sort=Name --benchmark-json=${BENCHMARK_DATA}/fastrnns_legacy_old.json --fuser=old --executor=legacy
    pytest benchmarks/fastrnns/test_bench.py --benchmark-sort=Name --benchmark-json=${BENCHMARK_DATA}/fastrnns_profiling_te.json --fuser=te --executor=profiling
    # TODO: Enable these for GHA once we have credentials for forked pull requests
    if [[ -z "${GITHUB_ACTIONS}" ]]; then
      python benchmarks/upload_scribe.py --pytest_bench_json ${BENCHMARK_DATA}/fastrnns_default.json
      python benchmarks/upload_scribe.py --pytest_bench_json ${BENCHMARK_DATA}/fastrnns_legacy_old.json
      python benchmarks/upload_scribe.py --pytest_bench_json ${BENCHMARK_DATA}/fastrnns_profiling_te.json
    fi
    assert_git_not_dirty
  fi
}

test_cpp_extensions() {
  # This is to test whether cpp extension build is compatible with current env. No need to test both ninja and no-ninja build
  time python test/run_test.py --include test_cpp_extensions_aot_ninja --verbose
  assert_git_not_dirty
}

test_vec256() {
  # This is to test vec256 instructions DEFAULT/AVX/AVX2 (platform dependent, some platforms might not support AVX/AVX2)
  if [[ "$BUILD_ENVIRONMENT" != *rocm* ]]; then
    echo "Testing vec256 instructions"
    mkdir -p test/test-reports/vec256
    pushd build/bin
    vec256_tests=$(find . -maxdepth 1 -executable -name 'vec256_test*')
    for vec256_exec in $vec256_tests
    do
      $vec256_exec --gtest_output=xml:test/test-reports/vec256/"$vec256_exec".xml
    done
    popd
    assert_git_not_dirty
  fi
}

test_docs_test() {
  .ci/pytorch/docs-test.sh
}

test_executorch() {
  echo "Install torchvision and torchaudio"
  install_torchvision
  install_torchaudio

  pushd /executorch

  # NB: We need to build ExecuTorch runner here and not inside the Docker image
  # because it depends on PyTorch
  # shellcheck disable=SC1091
  source .ci/scripts/utils.sh
  build_executorch_runner "cmake"

  echo "Run ExecuTorch regression tests for some models"
  # NB: This is a sample model, more can be added here
  export PYTHON_EXECUTABLE=python
  # TODO(huydhn): Add more coverage here using ExecuTorch's gather models script
  # shellcheck disable=SC1091
  source .ci/scripts/test.sh mv3 cmake xnnpack-quantization-delegation ''

  popd

  # Test torchgen generated code for Executorch.
  echo "Testing ExecuTorch op registration"
  "$BUILD_BIN_DIR"/test_edge_op_registration

  assert_git_not_dirty
}

test_linux_aarch64(){
  python test/run_test.py --include test_modules test_mkldnn test_mkldnn_fusion test_openmp test_torch test_dynamic_shapes \
       test_transformers test_multiprocessing test_numpy_interop --verbose

  # Dynamo tests
  python test/run_test.py --include dynamo/test_compile dynamo/test_backends dynamo/test_comptime dynamo/test_config \
       dynamo/test_functions dynamo/test_fx_passes_pre_grad dynamo/test_interop dynamo/test_model_output dynamo/test_modules \
       dynamo/test_optimizers dynamo/test_recompile_ux dynamo/test_recompiles --verbose

  # Inductor tests
  python test/run_test.py --include inductor/test_torchinductor inductor/test_benchmark_fusion inductor/test_codecache \
       inductor/test_config inductor/test_control_flow inductor/test_coordinate_descent_tuner inductor/test_fx_fusion \
       inductor/test_group_batch_fusion inductor/test_inductor_freezing inductor/test_inductor_utils \
       inductor/test_inplacing_pass inductor/test_kernel_benchmark inductor/test_layout_optim \
       inductor/test_max_autotune inductor/test_memory_planning inductor/test_metrics inductor/test_multi_kernel inductor/test_pad_mm \
       inductor/test_pattern_matcher inductor/test_perf inductor/test_profiler inductor/test_select_algorithm inductor/test_smoke \
       inductor/test_split_cat_fx_passes inductor/test_standalone_compile inductor/test_torchinductor \
       inductor/test_torchinductor_codegen_dynamic_shapes inductor/test_torchinductor_dynamic_shapes --verbose
}

if ! [[ "${BUILD_ENVIRONMENT}" == *libtorch* || "${BUILD_ENVIRONMENT}" == *-bazel-* ]]; then
  (cd test && python -c "import torch; print(torch.__config__.show())")
  (cd test && python -c "import torch; print(torch.__config__.parallel_info())")
fi
if [[ "$BUILD_ENVIRONMENT" == *aarch64* ]]; then
  test_linux_aarch64
elif [[ "${TEST_CONFIG}" == *backward* ]]; then
  test_forward_backward_compatibility
  # Do NOT add tests after bc check tests, see its comment.
elif [[ "${TEST_CONFIG}" == *xla* ]]; then
  install_torchvision
  build_xla
  test_xla
elif [[ "${TEST_CONFIG}" == *executorch* ]]; then
  test_executorch
elif [[ "$TEST_CONFIG" == 'jit_legacy' ]]; then
  test_python_legacy_jit
elif [[ "${BUILD_ENVIRONMENT}" == *libtorch* ]]; then
  # TODO: run some C++ tests
  echo "no-op at the moment"
elif [[ "$TEST_CONFIG" == distributed ]]; then
  test_distributed
  # Only run RPC C++ tests on the first shard
  if [[ "${SHARD_NUMBER}" == 1 ]]; then
    test_rpc
  fi
elif [[ "$TEST_CONFIG" == deploy ]]; then
  checkout_install_torchdeploy
  test_torch_deploy
elif [[ "${TEST_CONFIG}" == *inductor_distributed* ]]; then
  test_inductor_distributed
elif [[ "${TEST_CONFIG}" == *inductor-micro-benchmark* ]]; then
  test_inductor_micro_benchmark
elif [[ "${TEST_CONFIG}" == *huggingface* ]]; then
  install_torchvision
  id=$((SHARD_NUMBER-1))
  test_dynamo_benchmark huggingface "$id"
elif [[ "${TEST_CONFIG}" == *timm* ]]; then
  install_torchvision
  id=$((SHARD_NUMBER-1))
  test_dynamo_benchmark timm_models "$id"
elif [[ "${TEST_CONFIG}" == *torchbench* ]]; then
  if [[ "${TEST_CONFIG}" == *cpu_inductor* ]]; then
    install_torchaudio cpu
  else
    install_torchaudio cuda
  fi
  install_torchtext
  install_torchvision
  id=$((SHARD_NUMBER-1))
  # https://github.com/opencv/opencv-python/issues/885
  pip_install opencv-python==4.8.0.74
  if [[ "${TEST_CONFIG}" == *inductor_torchbench_smoketest_perf* ]]; then
    checkout_install_torchbench hf_Bert hf_Albert nanogpt timm_vision_transformer
    PYTHONPATH=$(pwd)/torchbench test_inductor_torchbench_smoketest_perf
  elif [[ "${TEST_CONFIG}" == *inductor_torchbench_cpu_smoketest_perf* ]]; then
    checkout_install_torchbench timm_vision_transformer phlippe_densenet basic_gnn_gcn \
      llama_v2_7b_16h resnet50 timm_efficientnet mobilenet_v3_large timm_resnest \
      shufflenet_v2_x1_0 hf_GPT2
    PYTHONPATH=$(pwd)/torchbench test_inductor_torchbench_cpu_smoketest_perf
  elif [[ "${TEST_CONFIG}" == *torchbench_gcp_smoketest* ]]; then
    checkout_install_torchbench
    TORCHBENCHPATH=$(pwd)/torchbench test_torchbench_gcp_smoketest
  else
    checkout_install_torchbench
    # Do this after checkout_install_torchbench to ensure we clobber any
    # nightlies that torchbench may pull in
    if [[ "${TEST_CONFIG}" != *cpu_inductor* ]]; then
      install_torchrec_and_fbgemm
    fi
    PYTHONPATH=$(pwd)/torchbench test_dynamo_benchmark torchbench "$id"
  fi
elif [[ "${TEST_CONFIG}" == *inductor_cpp_wrapper_abi_compatible* ]]; then
  install_torchvision
  test_inductor_cpp_wrapper_abi_compatible
elif [[ "${TEST_CONFIG}" == *inductor* && "${SHARD_NUMBER}" == 1 ]]; then
  install_torchvision
  test_inductor
  test_inductor_distributed
elif [[ "${TEST_CONFIG}" == *dynamo* && "${SHARD_NUMBER}" == 1 && $NUM_TEST_SHARDS -gt 1 ]]; then
  install_torchvision
  test_dynamo_shard 1
  test_aten
elif [[ "${TEST_CONFIG}" == *dynamo* && $SHARD_NUMBER -gt 1 && $NUM_TEST_SHARDS -gt 1 ]]; then
  install_torchvision
  test_dynamo_shard "${SHARD_NUMBER}"
elif [[ "${BUILD_ENVIRONMENT}" == *rocm* && -n "$TESTS_TO_INCLUDE" ]]; then
  install_torchvision
  test_python_shard "$SHARD_NUMBER"
  test_aten
elif [[ "${SHARD_NUMBER}" == 1 && $NUM_TEST_SHARDS -gt 1 ]]; then
  test_without_numpy
  install_torchvision
  test_python_shard 1
  test_aten
  test_libtorch 1
  if [[ "${BUILD_ENVIRONMENT}" == *xpu* ]]; then
    test_xpu_bin
  fi
elif [[ "${SHARD_NUMBER}" == 2 && $NUM_TEST_SHARDS -gt 1 ]]; then
  install_torchvision
  test_python_shard 2
  test_libtorch 2
  test_aot_compilation
  test_custom_script_ops
  test_custom_backend
  test_torch_function_benchmark
elif [[ "${SHARD_NUMBER}" -gt 2 ]]; then
  # Handle arbitrary number of shards
  install_torchvision
  test_python_shard "$SHARD_NUMBER"
elif [[ "${BUILD_ENVIRONMENT}" == *vulkan* ]]; then
  test_vulkan
elif [[ "${BUILD_ENVIRONMENT}" == *-bazel-* ]]; then
  test_bazel
elif [[ "${BUILD_ENVIRONMENT}" == *-mobile-lightweight-dispatch* ]]; then
  test_libtorch
elif [[ "${TEST_CONFIG}" = docs_test ]]; then
  test_docs_test
elif [[ "${BUILD_ENVIRONMENT}" == *xpu* ]]; then
  install_torchvision
  test_python
  test_aten
  test_xpu_bin
else
  install_torchvision
  install_monkeytype
  test_python
  test_aten
  test_vec256
  test_libtorch
  test_aot_compilation
  test_custom_script_ops
  test_custom_backend
  test_torch_function_benchmark
  test_benchmarks
fi<|MERGE_RESOLUTION|>--- conflicted
+++ resolved
@@ -264,6 +264,18 @@
   export ATEN_CPU_CAPABILITY=avx2
 fi
 
+# temp workarounds for https://github.com/pytorch/pytorch/issues/126692, remove when fixed
+if [[ "$BUILD_ENVIRONMENT" != *-bazel-* ]]; then
+  pushd test
+  CUDA_VERSION=$(python -c "import torch; print(torch.version.cuda)")
+  if [ "$CUDA_VERSION" == "12.4" ]; then
+    ISCUDA124="cu124"
+  else
+    ISCUDA124=""
+  fi
+  popd
+fi
+
 test_python_legacy_jit() {
   time python test/run_test.py --include test_jit_legacy test_jit_fuser_legacy --verbose
   assert_git_not_dirty
@@ -356,11 +368,7 @@
 
   echo "Testing Inductor cpp wrapper mode with TORCHINDUCTOR_ABI_COMPATIBLE=1"
   # cpu stack allocation causes segfault and needs more investigation
-<<<<<<< HEAD
-  TORCHINDUCTOR_STACK_ALLOCATION=0 python test/run_test.py --include inductor/test_cpu_cpp_wrapper
-=======
   PYTORCH_TESTING_DEVICE_ONLY_FOR="" python test/run_test.py --include inductor/test_cpu_cpp_wrapper
->>>>>>> f2d7f235
   python test/run_test.py --include inductor/test_cuda_cpp_wrapper
 
   TORCHINDUCTOR_CPP_WRAPPER=1 python benchmarks/dynamo/timm_models.py --device cuda --accuracy --amp \
@@ -368,7 +376,7 @@
     --output "$TEST_REPORTS_DIR/inductor_cpp_wrapper_training.csv"
   python benchmarks/dynamo/check_accuracy.py \
     --actual "$TEST_REPORTS_DIR/inductor_cpp_wrapper_training.csv" \
-    --expected "benchmarks/dynamo/ci_expected_accuracy/inductor_timm_training.csv"
+    --expected "benchmarks/dynamo/ci_expected_accuracy/${ISCUDA124}/inductor_timm_training.csv"
 }
 
 # "Global" flags for inductor benchmarking controlled by TEST_CONFIG
@@ -530,10 +538,10 @@
       --output "$TEST_REPORTS_DIR/${name}_${suite}.csv"
     python benchmarks/dynamo/check_accuracy.py \
       --actual "$TEST_REPORTS_DIR/${name}_$suite.csv" \
-      --expected "benchmarks/dynamo/ci_expected_accuracy/${TEST_CONFIG}_${name}.csv"
+      --expected "benchmarks/dynamo/ci_expected_accuracy/${ISCUDA124}/${TEST_CONFIG}_${name}.csv"
     python benchmarks/dynamo/check_graph_breaks.py \
       --actual "$TEST_REPORTS_DIR/${name}_$suite.csv" \
-      --expected "benchmarks/dynamo/ci_expected_accuracy/${TEST_CONFIG}_${name}.csv"
+      --expected "benchmarks/dynamo/ci_expected_accuracy/${ISCUDA124}/${TEST_CONFIG}_${name}.csv"
   fi
 }
 
@@ -557,7 +565,11 @@
     test_single_dynamo_benchmark "dashboard" "$suite" "$shard_id" "$@"
   else
     if [[ "${TEST_CONFIG}" == *cpu_inductor* ]]; then
-      test_single_dynamo_benchmark "inference" "$suite" "$shard_id" --inference --float32 "$@"
+      if [[ "${TEST_CONFIG}" == *freezing* ]]; then
+        test_single_dynamo_benchmark "inference" "$suite" "$shard_id" --inference --float32 --freezing "$@"
+      else
+        test_single_dynamo_benchmark "inference" "$suite" "$shard_id" --inference --float32 "$@"
+      fi
     elif [[ "${TEST_CONFIG}" == *aot_inductor* ]]; then
       test_single_dynamo_benchmark "inference" "$suite" "$shard_id" --inference --bfloat16 "$@"
     else
@@ -574,9 +586,13 @@
   # Test some models in the cpp wrapper mode
   TORCHINDUCTOR_ABI_COMPATIBLE=1 TORCHINDUCTOR_CPP_WRAPPER=1 python benchmarks/dynamo/torchbench.py --device cuda --accuracy \
     --bfloat16 --inference --inductor --only hf_T5 --output "$TEST_REPORTS_DIR/inductor_cpp_wrapper_inference.csv"
+  TORCHINDUCTOR_ABI_COMPATIBLE=1 TORCHINDUCTOR_CPP_WRAPPER=1 python benchmarks/dynamo/torchbench.py --device cuda --accuracy \
+    --bfloat16 --inference --inductor --only llama --output "$TEST_REPORTS_DIR/inductor_cpp_wrapper_inference.csv"
+  TORCHINDUCTOR_ABI_COMPATIBLE=1 TORCHINDUCTOR_CPP_WRAPPER=1 python benchmarks/dynamo/torchbench.py --device cuda --accuracy \
+    --bfloat16 --inference --inductor --only moco --output "$TEST_REPORTS_DIR/inductor_cpp_wrapper_inference.csv"
   python benchmarks/dynamo/check_accuracy.py \
     --actual "$TEST_REPORTS_DIR/inductor_cpp_wrapper_inference.csv" \
-    --expected "benchmarks/dynamo/ci_expected_accuracy/inductor_torchbench_inference.csv"
+    --expected "benchmarks/dynamo/ci_expected_accuracy/${ISCUDA124}/inductor_torchbench_inference.csv"
 
   python benchmarks/dynamo/torchbench.py --device cuda --performance --backend inductor --float16 --training \
     --batch-size-file "$(realpath benchmarks/dynamo/torchbench_models_list.txt)" --only hf_Bert \
@@ -591,7 +607,13 @@
   # https://github.com/pytorch/pytorch/actions/runs/7158691360/job/19491437314,
   # and thus we lower its threshold to reduce flakiness. If this continues to be a problem,
   # we switch to use some other model.
-  python benchmarks/dynamo/check_perf_csv.py -f "$TEST_REPORTS_DIR/inductor_inference_smoketest.csv" -t 4.9
+  # Use 4.7 for cuda 12.4, change back to 4.9 after fixing https://github.com/pytorch/pytorch/issues/126692
+  if [ "$CUDA_VERSION" == "12.4" ]; then
+    THRESHOLD=4.7
+  else
+    THRESHOLD=4.9
+  fi
+  python benchmarks/dynamo/check_perf_csv.py -f "$TEST_REPORTS_DIR/inductor_inference_smoketest.csv" -t $THRESHOLD
 
   # Check memory compression ratio for a few models
   for test in hf_Albert timm_vision_transformer; do
@@ -610,7 +632,7 @@
       --only $test --output "$TEST_REPORTS_DIR/inductor_warm_start_smoketest_$test.csv"
     python benchmarks/dynamo/check_accuracy.py \
       --actual "$TEST_REPORTS_DIR/inductor_warm_start_smoketest_$test.csv" \
-      --expected "benchmarks/dynamo/ci_expected_accuracy/inductor_huggingface_training.csv"
+      --expected "benchmarks/dynamo/ci_expected_accuracy/${ISCUDA124}/inductor_huggingface_training.csv"
   done
 }
 
@@ -695,7 +717,6 @@
   ${SUDO} ln -sf "$TORCH_LIB_DIR"/libmkldnn* "$TEST_BASE_DIR"
   ${SUDO} ln -sf "$TORCH_LIB_DIR"/libnccl* "$TEST_BASE_DIR"
   ${SUDO} ln -sf "$TORCH_LIB_DIR"/libtorch* "$TEST_BASE_DIR"
-  ${SUDO} ln -sf "$TORCH_LIB_DIR"/libtbb* "$TEST_BASE_DIR"
 
   ls "$TEST_BASE_DIR"
   aten/tools/run_tests.sh "$TEST_BASE_DIR"
@@ -719,21 +740,6 @@
   fi
   popd
 }
-
-# pytorch extensions require including torch/extension.h which includes all.h
-# which includes utils.h which includes Parallel.h.
-# So you can call for instance parallel_for() from your extension,
-# but the compilation will fail because of Parallel.h has only declarations
-# and definitions are conditionally included Parallel.h(see last lines of Parallel.h).
-# I tried to solve it #39612 and #39881 by including Config.h into Parallel.h
-# But if Pytorch is built with TBB it provides Config.h
-# that has AT_PARALLEL_NATIVE_TBB=1(see #3961 or #39881) and it means that if you include
-# torch/extension.h which transitively includes Parallel.h
-# which transitively includes tbb.h which is not available!
-if [[ "${BUILD_ENVIRONMENT}" == *tbb* ]]; then
-  sudo mkdir -p /usr/include/tbb
-  sudo cp -r "$PWD"/third_party/tbb/include/tbb/* /usr/include/tbb
-fi
 
 test_libtorch() {
   local SHARD="$1"
@@ -748,7 +754,6 @@
     ln -sf "$TORCH_LIB_DIR"/libc10* "$TORCH_BIN_DIR"
     ln -sf "$TORCH_LIB_DIR"/libshm* "$TORCH_BIN_DIR"
     ln -sf "$TORCH_LIB_DIR"/libtorch* "$TORCH_BIN_DIR"
-    ln -sf "$TORCH_LIB_DIR"/libtbb* "$TORCH_BIN_DIR"
     ln -sf "$TORCH_LIB_DIR"/libnvfuser* "$TORCH_BIN_DIR"
 
     export CPP_TESTS_DIR="${TORCH_BIN_DIR}"
@@ -885,7 +890,6 @@
   # test reporting process to function as expected.
   ln -sf "$TORCH_LIB_DIR"/libtorch* "$TORCH_BIN_DIR"
   ln -sf "$TORCH_LIB_DIR"/libc10* "$TORCH_BIN_DIR"
-  ln -sf "$TORCH_LIB_DIR"/libtbb* "$TORCH_BIN_DIR"
 
   CPP_TESTS_DIR="${TORCH_BIN_DIR}" python test/run_test.py --cpp --verbose -i cpp/test_cpp_rpc
 }
