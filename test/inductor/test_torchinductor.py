# Owner(s): ["module: inductor"]
import contextlib
import copy
import dataclasses
import functools
import gc
import importlib
import itertools
import math
import operator
import os
import random
import re
import subprocess
import sys
import threading
import time
import typing
import unittest
import unittest.mock
import weakref
from pathlib import Path
from typing import Tuple
from unittest.mock import patch

import numpy as np

import torch

import torch._dynamo.config as dynamo_config
import torch.nn as nn
from torch._dispatch.python import enable_python_dispatcher
from torch._dynamo.debug_utils import aot_graph_input_parser
from torch._dynamo.testing import (
    CompileCounterWithBackend,
    expectedFailureCodegenDynamic,
    rand_strided,
    same,
)
from torch._inductor.codegen.common import DataTypePropagation, OptimizationContext
from torch._inductor.fx_passes import pad_mm
from torch._inductor.test_case import TestCase as InductorTestCase
from torch._inductor.utils import (
    add_scheduler_init_hook,
    aoti_compile_with_persistent_cache,
    aoti_eager_cache_dir,
    load_aoti_eager_cache,
    run_and_get_code,
    run_and_get_triton_code,
)
from torch._inductor.virtualized import V
from torch._prims_common import is_integer_dtype
from torch.fx.experimental.proxy_tensor import make_fx
from torch.library import _scoped_library
from torch.nn import functional as F
from torch.testing import FileCheck, make_tensor
from torch.testing._internal.common_cuda import (
    PLATFORM_SUPPORTS_FLASH_ATTENTION,
    PLATFORM_SUPPORTS_MEM_EFF_ATTENTION,
    SM80OrLater,
    TEST_CUDNN,
    with_tf32_off,
)

from torch.testing._internal.common_device_type import (
    _has_sufficient_memory,
    get_desired_device_type_test_bases,
)
from torch.testing._internal.common_dtype import all_types, get_all_dtypes
from torch.testing._internal.common_utils import (
    DeterministicGuard,
    instantiate_parametrized_tests,
    IS_CI,
    IS_FBCODE,
    IS_MACOS,
    IS_WINDOWS,
    IS_X86,
    parametrize,
    serialTest,
    skipIfRocm,
    subtest,
    TEST_WITH_ASAN,
    TEST_WITH_ROCM,
)
from torch.utils import _pytree as pytree
from torch.utils._python_dispatch import TorchDispatchMode
from torch.utils._pytree import tree_flatten, tree_unflatten
from torch.utils._triton import has_triton
from torch.utils.weak import WeakTensorKeyDictionary

DO_PERF_TEST = os.environ.get("DO_PERF_TEST") == "1"

if IS_WINDOWS and IS_CI:
    sys.stderr.write(
        "Windows CI does not have necessary dependencies for test_torchinductor yet\n"
    )
    if __name__ == "__main__":
        sys.exit(0)
    raise unittest.SkipTest("requires sympy/functorch/filelock")

importlib.import_module("functorch")
importlib.import_module("filelock")

from torch._inductor import config, test_operators

from torch._inductor.compile_fx import (
    compile_fx,
    compile_fx_inner,
    complex_memory_overlap,
)
from torch._inductor.utils import has_torchvision_roi_align

from torch.testing._internal.common_utils import slowTest
from torch.testing._internal.inductor_utils import (
    GPU_TYPE,
    HAS_CPU,
    HAS_GPU,
    HAS_MULTIGPU,
    skipCPUIf,
    skipCUDAIf,
)

HAS_AVX2 = "fbgemm" in torch.backends.quantized.supported_engines
_desired_test_bases = get_desired_device_type_test_bases()
RUN_CPU = any(getattr(x, "device_type", "") == "cpu" for x in _desired_test_bases)
RUN_GPU = any(getattr(x, "device_type", "") == GPU_TYPE for x in _desired_test_bases)

aten = torch.ops.aten
requires_gpu = functools.partial(unittest.skipIf, not HAS_GPU, "requires gpu")

requires_multigpu = functools.partial(
    unittest.skipIf, not HAS_MULTIGPU, f"requires multiple {GPU_TYPE} devices"
)
skip_if_x86_mac = functools.partial(
    unittest.skipIf, IS_MACOS and IS_X86, "Does not work on x86 Mac"
)
vec_dtypes = [torch.float, torch.bfloat16, torch.float16]

libtest = torch.library.Library("test", "FRAGMENT")  # noqa: TOR901
ids = set()

f32 = torch.float32
i64 = torch.int64
i32 = torch.int32


def _large_cumprod_input(shape, dim, dtype, device):
    # Construct a cumprod input which guaruntees not to overflow or underflow
    if is_integer_dtype(dtype):
        # Large products don't fit in integers, the best we can do
        # is random +/-1 values to test the sign of the result
        x = torch.randint(0, 1, shape, dtype=dtype, device=device)
        return x * 2 - 1

    comp_dtype = torch._prims_common.get_computation_dtype(dtype)
    batch_size = 256
    if comp_dtype != dtype:
        batch_size = math.floor(math.log2(torch.finfo(dtype).max) / 3)

    # Create random values with a uniform magnitude and uniform exponent
    num_batches = (shape[dim] + 2 * batch_size - 1) // (2 * batch_size)
    batch_shape = (
        shape[:dim]
        + (
            num_batches,
            batch_size,
        )
        + shape[dim + 1 :]
    )
    magnitude = 1 + torch.rand(batch_shape, dtype=comp_dtype, device=device)
    exponent = torch.randint(-1, 1, batch_shape, device=device).to(comp_dtype)
    batch = magnitude * exponent.exp2()

    # Alternate each batch of values with their reciprocals so the product
    # never gets too far away from 1
    t = torch.cat((batch, batch.reciprocal()), dim=dim + 1)
    t = t.flatten(dim, dim + 1)
    t = aten.slice(t, dim=dim, start=0, end=shape[dim])

    # Randomize sign
    sign = torch.randint(0, 1, shape, device=device) * 2 - 1
    return (t * sign).to(dtype)


def define_custom_op_for_test(id_, fn_cpu, fn_cuda, fn_meta, tags=()):
    global libtest
    global ids
    if id_ not in ids:
        libtest.define(f"{id_}(Tensor self) -> Tensor", tags=tags)
        libtest.impl(id_, fn_cpu, "CPU")
        libtest.impl(id_, fn_cuda, "CUDA")
        libtest.impl(id_, fn_meta, "Meta")
        ids.add(id_)


def define_custom_op_2_for_test(id_, fn_cpu, fn_cuda, fn_meta, tags=()):
    global libtest
    global ids
    if id_ not in ids:
        libtest.define(
            f"{id_}(Tensor self, float scale) -> (Tensor, Tensor)", tags=tags
        )
        libtest.impl(id_, fn_cpu, "CPU")
        libtest.impl(id_, fn_cuda, "CUDA")
        libtest.impl(id_, fn_meta, "Meta")
        ids.add(id_)


def define_custom_op_3_for_test(id_, fn_cpu, fn_cuda, fn_meta, tags=()):
    global libtest
    global ids
    if id_ not in ids:
        libtest.define(f"{id_}(Tensor[] x) -> Tensor", tags=tags)
        libtest.impl(id_, fn_cpu, "CPU")
        libtest.impl(id_, fn_cuda, "CUDA")
        libtest.impl(id_, fn_meta, "Meta")
        ids.add(id_)


f32 = torch.float32


def run_fw_bw_and_get_code(fn):
    def run_with_backward():
        result = fn()
        result.sum().backward()
        return result

    return run_and_get_code(run_with_backward)


class TestCase(InductorTestCase):
    @classmethod
    def setUpClass(cls):
        super().setUpClass()
        cls._stack = contextlib.ExitStack()
        cls._stack.enter_context(
            config.patch(
                {
                    "debug": True,
                    "debug_index_asserts": True,
                    "cpp.min_chunk_size": 1,
                    "triton.autotune_pointwise": False,  # too slow
                    "implicit_fallbacks": False,
                    "generate_intermediate_hooks": True,
                }
            )
        )

    @classmethod
    def tearDownClass(cls):
        cls._stack.close()
        super().tearDownClass()

    def setUp(self):
        torch._dynamo.reset()
        torch._inductor.metrics.reset()
        super().setUp()
        self._start = time.perf_counter()

    def tearDown(self):
        super().tearDown()
        torch._dynamo.reset()
        if os.environ.get("ERROR_ON_SLOW") == "1":
            elapsed = time.perf_counter() - self._start
            assert elapsed < 120


class ToTuple(torch.nn.Module):
    def forward(self, x):
        return (x,)


@dataclasses.dataclass
class InputGen:
    n: int
    device: str

    def dense(self):
        return torch.randn((self.n, self.n), device=self.device)

    def transposed(self):
        return self.dense().transpose(0, 1)

    def strided(self):
        return torch.randn((self.n * 2, self.n * 3), device=self.device)[
            self.n :, self.n :: 2
        ]

    def broadcast1(self):
        return torch.randn((self.n,), device=self.device)

    def broadcast2(self):
        return torch.randn((1, self.n, 1), device=self.device)

    def broadcast3(self):
        return torch.randn((1,), device=self.device)

    def double(self):
        return torch.randn((self.n, self.n), device=self.device, dtype=torch.double)

    def int(self):
        return torch.arange(self.n, device=self.device, dtype=torch.int32)


def compute_grads(args, kwrags, results, grads):
    def gather_leaf_tensors(args, kwargs):
        args = pytree.arg_tree_leaves(*args, **kwargs)
        leaf_tensors = [
            arg for arg in args if isinstance(arg, torch.Tensor) and arg.requires_grad
        ]
        return leaf_tensors

    flat_results = pytree.tree_leaves(results)
    flat_diff_results = [
        r for r in flat_results if isinstance(r, torch.Tensor) and r.requires_grad
    ]
    assert len(flat_diff_results) > 0

    leaf_tensors = gather_leaf_tensors(args, kwrags)
    assert len(leaf_tensors) > 0
    return torch.autograd.grad(
        flat_diff_results,
        leaf_tensors,
        grads,
        allow_unused=True,
        retain_graph=True,
    )


def clone_preserve_strides(x, device=None):
    if not isinstance(x, torch.Tensor):
        return x
    buffer = torch.as_strided(
        x, (x.untyped_storage().size() // x.element_size(),), (1,), 0
    )
    if not device:
        buffer = buffer.clone()
    else:
        buffer = buffer.to(device, copy=True)
    out = torch.as_strided(buffer, x.size(), x.stride(), x.storage_offset())
    return out


def run_and_get_cpp_code(fn, *args, **kwargs):
    # We use the patch context manager instead of using it as a decorator.
    # In this way, we can ensure that the attribute is patched and unpatched correctly
    # even if this run_and_get_cpp_code function is called multiple times.
    with patch.object(config, "debug", True):
        torch._dynamo.reset()
        import io
        import logging

        log_capture_string = io.StringIO()
        ch = logging.StreamHandler(log_capture_string)
        from torch._inductor.graph import output_code_log

        output_code_log.addHandler(ch)
        prev_level = output_code_log.level
        output_code_log.setLevel(logging.DEBUG)
        result = fn(*args, **kwargs)
        s = log_capture_string.getvalue()
        output_code_log.setLevel(prev_level)
        output_code_log.removeHandler(ch)
    return result, s


def check_model(
    self: TestCase,
    model,
    example_inputs,
    kwargs=None,
    *,
    atol=None,
    rtol=None,
    grad_atol=None,
    grad_rtol=None,
    check_lowp=True,
    exact_dtype=True,
    nopython=True,
    copy_to_gpu=True,
    reference_in_float=True,
    assert_equal=True,
    check_gradient=False,
    check_has_compiled=True,
    output_process_fn_grad=lambda x: x,
):
    kwargs = kwargs or {}
    torch._dynamo.reset()

    ref_inputs = [clone_preserve_strides(x) for x in example_inputs]
    ref_kwargs = kwargs
    has_lowp_args = False

    if reference_in_float and exact_dtype:
        # Store expected dtypes so we can check actual result gives the correct types
        torch.manual_seed(0)
        try:
            eager_result = model(*ref_inputs, **ref_kwargs)
        except RuntimeError:
            # Eager model may fail if the dtype is not supported
            eager_result = None

        ref_inputs = [clone_preserve_strides(x) for x in example_inputs]
        expect_dtypes = [
            x.dtype if isinstance(x, torch.Tensor) else None
            for x in pytree.tree_leaves(eager_result)
        ]
        del eager_result

    ref_model = model
    if reference_in_float:
        # check_lowp is ignored here, it's kept just to be able to call `common` with extra arg
        def upcast_fn(x):
            nonlocal has_lowp_args
            if isinstance(x, torch.Tensor) and (
                x.dtype == torch.float16 or x.dtype == torch.bfloat16
            ):
                has_lowp_args = True
                return x.float()
            else:
                return x

        ref_inputs = list(map(upcast_fn, example_inputs))
        ref_kwargs = {k: upcast_fn(v) for k, v in kwargs.items()}
        if has_lowp_args and hasattr(model, "to"):
            ref_model = copy.deepcopy(model).to(torch.float)

    torch.manual_seed(0)

    correct = ref_model(*ref_inputs, **ref_kwargs)

    torch._inductor.metrics.reset()

    called = False

    def compile_fx_wrapper(model_, example_inputs_):
        nonlocal called
        called = True
        return compile_fx(model_, example_inputs_)

    def run(*ex, **kwargs):
        return model(*ex, **kwargs)

    run = torch._dynamo.optimize(compile_fx_wrapper, nopython=nopython)(run)

    torch.manual_seed(0)
    actual = run(*example_inputs, **kwargs)
    # if not called:
    #     exp = torch._dynamo.explain(run)(*example_inputs)
    #     print("Explain:", exp[0])
    #     for graph in exp[2]:
    #         print("Graph", graph)
    if check_has_compiled:
        assert called, "Ran graph without calling compile_fx"
    assert type(actual) == type(correct)
    if isinstance(actual, (tuple, list)):
        assert len(actual) == len(correct)
        assert all(
            type(actual_item) == type(correct_item)
            for actual_item, correct_item in zip(actual, correct)
        )

    correct_flat, correct_spec = tree_flatten(correct)
    actual_flat = pytree.tree_leaves(actual)

    def reference_to_expect(actual_flat, correct_flat):
        return tuple(
            (
                y.to(x.dtype)
                if isinstance(y, torch.Tensor) and y.dtype.is_floating_point
                else y
            )
            for x, y in zip(actual_flat, correct_flat)
        )

    if reference_in_float and exact_dtype:
        for expect_dtype, actual_result in zip(expect_dtypes, actual_flat):
            if expect_dtype is not None:
                assert (
                    actual_result.dtype == expect_dtype
                ), f"dtype mismatch, expected {expect_dtype} but got {actual_result.dtype}"

    if reference_in_float:
        correct_flat = reference_to_expect(actual_flat, correct_flat)
        correct = tree_unflatten(correct_flat, correct_spec)

    if assert_equal:
        self.assertEqual(
            actual,
            correct,
            atol=atol,
            rtol=rtol,
            equal_nan=True,
            exact_dtype=exact_dtype,
        )
        # In case of input mutations, check that inputs are the same
        self.assertEqual(
            ref_inputs,
            example_inputs,
            atol=atol,
            rtol=rtol,
            equal_nan=True,
            # our testing sometimes uses higher precision inputs for the reference
            exact_dtype=False,
        )
    else:
        for correct_val, actual_val in zip(correct_flat, actual_flat):
            if isinstance(correct_val, torch.Tensor):
                assert correct_val.device == actual_val.device
                assert correct_val.size() == actual_val.size()
                strides_equal, _ = torch._prims_common.check_significant_strides(
                    correct_val, actual_val
                )
                assert strides_equal
                assert correct_val.layout == actual_val.layout
                if exact_dtype:
                    assert correct_val.dtype == actual_val.dtype

    if check_gradient:
        actual = output_process_fn_grad(actual)
        correct = output_process_fn_grad(correct)
        actual_flat = pytree.tree_leaves(actual)
        correct_flat = pytree.tree_leaves(correct)

        # generate random unit norm gradients
        grads = [
            torch.rand(r.shape, device=r.device, dtype=r.dtype)
            for r in correct_flat
            if isinstance(r, torch.Tensor) and r.requires_grad
        ]
        for g in grads:
            g /= g.norm()

        correct_grad = compute_grads(ref_inputs, ref_kwargs, correct, grads)
        all_none_grads = all(x is None for x in correct_grad)
        if all_none_grads:
            # See Note [Detaching inputs that never need gradients]
            # There are a handful of ops that can return None gradients, into of zero gradients.
            # If all inputs to an AOTAutograd graph are supposed to get None gradients,
            # AOTAutograd will end up forcing all of the outputs of the forward to not require grad.
            # There's no easy fix to this (see the note above), although one option is to
            # force any derivative formulas in core to return tensors of zeros instead of None.
            flat_results = pytree.tree_leaves(actual)
            results_that_require_grad = [
                x
                for x in flat_results
                if isinstance(x, torch.Tensor) and x.requires_grad
            ]
            self.assertEqual(len(results_that_require_grad), 0)
        else:
            actual_grad = compute_grads(example_inputs, kwargs, actual, grads)

            if reference_in_float:
                expect_grad = reference_to_expect(actual_grad, correct_grad)
            else:
                expect_grad = correct_grad

            self.assertEqual(
                actual_grad,
                expect_grad,
                atol=grad_atol or atol,
                rtol=grad_rtol or rtol,
                equal_nan=True,
                exact_dtype=exact_dtype,
            )

    torch._dynamo.reset()


@torch._inductor.config.patch("triton.cudagraphs", False)
def check_model_gpu(
    self: TestCase,
    model,
    example_inputs,
    kwargs=None,
    *,
    atol=None,
    rtol=None,
    grad_atol=None,
    grad_rtol=None,
    check_lowp=True,
    exact_dtype=True,
    nopython=True,
    copy_to_gpu=True,
    reference_in_float=True,
    assert_equal=True,
    check_gradient=False,
    check_has_compiled=True,
    output_process_fn_grad=lambda x: x,
):
    kwargs = kwargs or {}
    if hasattr(model, "to"):
        model = model.to(device=GPU_TYPE)

    if copy_to_gpu:
        example_inputs = tuple(
            clone_preserve_strides(x, device=GPU_TYPE) for x in example_inputs
        )

    check_model(
        self,
        model,
        example_inputs,
        kwargs,
        atol=atol,
        rtol=rtol,
        grad_atol=grad_atol,
        grad_rtol=grad_rtol,
        exact_dtype=exact_dtype,
        nopython=nopython,
        reference_in_float=reference_in_float,
        assert_equal=assert_equal,
        check_gradient=check_gradient,
        check_has_compiled=check_has_compiled,
        output_process_fn_grad=output_process_fn_grad,
    )

    if check_lowp:

        def downcast_fn(x):
            if not isinstance(x, torch.Tensor) or not x.dtype == torch.float:
                return x
            return torch.empty_strided(
                x.size(), x.stride(), device=GPU_TYPE, dtype=torch.half
            ).copy_(x)

        example_inputs = list(map(downcast_fn, example_inputs))
        if hasattr(model, "to"):
            model = model.to(torch.half)
        if rtol is not None:
            rtol = max(2e-3, rtol)
        check_model(
            self,
            model,
            example_inputs,
            kwargs,
            atol=atol,
            rtol=rtol,
            grad_atol=grad_atol,
            grad_rtol=grad_rtol,
            exact_dtype=exact_dtype,
            nopython=nopython,
            reference_in_float=reference_in_float,
            assert_equal=assert_equal,
            check_gradient=check_gradient,
            check_has_compiled=check_has_compiled,
            output_process_fn_grad=output_process_fn_grad,
        )


check_model_cuda = check_model_gpu


def _run_and_assert_no_indirect_indexing(
    test_case, func, *args, has_wrapping=None, **kwargs
):
    result, source_codes = run_and_get_code(func, *args, **kwargs)

    for code in source_codes:
        for line in code.split("\n"):
            stmt = None
            # Find indexing expressions
            if ".load(" in line:
                stmt = line.split(".load")[-1]
            elif "tl.store" in line:
                stmt = line.split(".store")[-1]
                stmt = ",".join(stmt.split(",")[:-2])  # Remove store value and mask
            elif ".store" in line:
                stmt = line.split(".store")[-1]
            elif "[" in line:
                stmt = line.split("[")[-1].split("]")[0]
            if "tl.make_block_ptr(" in line:
                continue

            if stmt is None:
                continue

            # indirect indexing involves a `tmp` variable
            test_case.assertTrue(
                "tmp" not in stmt,
                msg=f"Found indirect indexing in statement '{stmt}' from code:\n{code}",
            )
        if has_wrapping is not None:
            test_case.assertTrue(
                ("where" in code or "?" in code) is has_wrapping,
                msg=f"Wanted {has_wrapping=} but got\n{code}",
            )

    return result


def assertGeneratedKernelCountEqual(self: TestCase, expected: int):
    if config.triton.multi_kernel:
        # when multi_kernel is enabled, we generated both persistent reduction
        # and non-persistent reduction kernels for the same node schedule.
        # That will mess up with the kernel count. Just don't check it.
        return
    if config.cpp_wrapper:
        expected *= 2
    self.assertEqual(torch._inductor.metrics.generated_kernel_count, expected)


class SweepInputs2:
    input_gen_types1 = [
        "dense",
        "transposed",
        "strided",
        "broadcast1",
        "broadcast2",
        "broadcast3",
        "double",
        "int",
    ]
    input_gen_types2 = input_gen_types1
    gen = None

    @staticmethod
    def kernel(a, b):
        return (a + b,)

    @classmethod
    def gen_template(cls, name1, name2):
        def test(self):
            check_model(
                self,
                cls.kernel,
                (
                    getattr(cls.gen, name1)(),
                    getattr(cls.gen, name2)(),
                ),
            )

        test.__name__ = f"test_{cls.gen.device}_{name1}_{name2}"
        setattr(cls, test.__name__, test)

    @classmethod
    def populate(cls):
        for name1 in cls.input_gen_types1:
            for name2 in cls.input_gen_types2:
                cls.gen_template(name1, name2)


@instantiate_parametrized_tests
class CommonTemplate:
    def test_bool(self):
        def fn(a, b):
            return (
                a + b,
                a * b,
                a & b,
                a | b,
                a ^ b,
                torch.logical_and(a, b),
                torch.logical_or(a, b),
                torch.logical_not(a),
                torch.sign(b),
            )

        self.common(
            fn,
            (
                torch.tensor([True, False, True, False]),
                torch.tensor([False, False, True, True]),
            ),
        )

    @skipCUDAIf(not SM80OrLater, "Requires sm80")
<<<<<<< HEAD
    def test_eager_aoti_cache_hit(self):
        ns = "aten"
        op_name = "abs"
        dispatch_key = "CPU"
        device = "cpu"
        if self.device.lower() == "cuda":
            dispatch_key = "CUDA"
            device = "cuda"

        input_tensor = torch.randn(128, dtype=torch.float, device=device)
        kernel_lib_path = aoti_compile_with_persistent_cache(
            ns,
            op_name,
            device,
            False,
            getattr(torch.ops.aten, op_name),
            (input_tensor,),
            {},
        )
        self.assertTrue(Path(kernel_lib_path).exists())

        from unittest import mock

        # Patch the aoti_compile_with_persistent_cache as None to ensure no new kernel is generated
        with mock.patch(
            "torch._inductor.utils.aoti_compile_with_persistent_cache", None
        ):
            qualified_op_name = f"{ns}::{op_name}"
            _, overload_names = torch._C._jit_get_operation(qualified_op_name)

            with _scoped_library("aten", "IMPL") as torch_compile_op_lib_impl:
                # Get ref result from eager
                ref_value = getattr(torch.ops.aten, op_name)(input_tensor)

                for overload_name in overload_names:
                    try:
                        reg_op_name = qualified_op_name
                        schema = torch._C._get_schema(qualified_op_name, overload_name)
                        if schema.overload_name:
                            reg_op_name = f"{qualified_op_name}.{schema.overload_name}"
                        torch_compile_op_lib_impl._impl_with_aoti_compile(  # noqa: F821
                            reg_op_name, dispatch_key
                        )
                    except Exception as e:
                        continue

                # Invoke the pre-compiled kernel and get result.
                res_value = getattr(torch.ops.aten, op_name)(input_tensor)

                self.assertEqual(ref_value, res_value)

    @skipCUDAIf(not SM80OrLater, "Requires sm80")
    def test_aoti_compile_with_persistent_cache(self):
        def fn(a):
            return torch.abs(a)

        ns = "aten"
        op_name = "abs"

        device = "cpu"
        if self.device.lower() == "cuda":
            device = "cuda"

        input_tensor = torch.randn(128, dtype=torch.float, device=device)
        kernel_lib_path = aoti_compile_with_persistent_cache(
            ns,
            op_name,
            input_tensor.device.type,
            False,
            fn,
            args=(input_tensor,),
            kwargs={},
        )
        self.assertTrue(len(kernel_lib_path) > 0)

        device_kernel_cache = aoti_eager_cache_dir(ns, device)
        kernel_conf = device_kernel_cache / f"{op_name}.json"
        self.assertTrue(kernel_conf.exists())

        json_data = load_aoti_eager_cache("aten", "abs", input_tensor.device.type)
        self.assertTrue(json_data is not None)
        self.assertTrue(isinstance(json_data, list))
        self.assertTrue(len(json_data) > 0)

        op_info = json_data[0]
        self.assertTrue(isinstance(op_info, dict))
        self.assertTrue("meta_info" in op_info)
        self.assertTrue("kernel_path" in op_info)
        kernel_libs_abs_path = []
        for item in json_data:
            kernel_path = device_kernel_cache / item["kernel_path"]
            kernel_libs_abs_path.append(kernel_path.as_posix())

        self.assertTrue(kernel_lib_path in kernel_libs_abs_path)

    @skipCUDAIf(not SM80OrLater, "Requires sm80")
    def test_eager_aoti_with_scalar(self):
        namespace_name = "aten"
        op_name = "add"
        op_overload_name = "Tensor"
        op_name_with_overload = f"{op_name}.{op_overload_name}"

        dispatch_key = "CPU"
        device = torch.device("cpu")
        if self.device.lower() == "cuda":
            dispatch_key = "CUDA"
            device = torch.device("cuda")

        # Test the difference between scalar tensor and scalar
        a = torch.scalar_tensor(1.0, device=device)
        b = torch.scalar_tensor(2.0, device=device)

        kernel_lib_path = aoti_compile_with_persistent_cache(
            namespace_name,
            op_name_with_overload,
            a.device.type,
            False,
            torch.ops.aten.add,
            args=(a, b),
            kwargs={"alpha": 3.0},
        )
        self.assertTrue(Path(kernel_lib_path).exists())
        device_kernel_cache = aoti_eager_cache_dir(namespace_name, device.type)
        kernel_conf = device_kernel_cache / f"{op_name_with_overload}.json"
        self.assertTrue(kernel_conf.exists())
        json_data = load_aoti_eager_cache(
            namespace_name, op_name_with_overload, a.device.type
        )
        op_info = json_data[0]
        self.assertTrue(isinstance(op_info, dict))
        self.assertTrue("meta_info" in op_info)
        self.assertTrue(len(op_info["meta_info"]) == 3)
        self.assertTrue(op_info["meta_info"][0]["sizes"] == [])
        self.assertTrue(op_info["meta_info"][0]["strides"] == [])
        # Scalar Tensor
        self.assertTrue("scalar_value" not in op_info["meta_info"][0])
        self.assertTrue(op_info["meta_info"][1]["sizes"] == [])
        self.assertTrue(op_info["meta_info"][1]["strides"] == [])
        # Scalar Tensor
        self.assertTrue("scalar_value" not in op_info["meta_info"][1])
        self.assertTrue(op_info["meta_info"][2]["sizes"] == [])
        self.assertTrue(op_info["meta_info"][2]["strides"] == [])
        # Scalar
        self.assertTrue("scalar_value" in op_info["meta_info"][2])

        with _scoped_library("aten", "IMPL") as torch_compile_op_lib_impl:
            a = torch.randn(128, device=device)
            b = torch.randn(128, device=device)

            scalar_values = [1.0, 2.0, 3.0]
            ref_values = []
            for scalar_value in scalar_values:
                ref_values.append(torch.add(a, b, alpha=scalar_value))

            qualified_op_name = f"{namespace_name}::{op_name}"
            _, overload_names = torch._C._jit_get_operation(qualified_op_name)
            for overload_name in overload_names:
                try:
                    reg_op_name = qualified_op_name
                    schema = torch._C._get_schema(reg_op_name, overload_name)
                    if schema.overload_name:
                        reg_op_name = f"{reg_op_name}.{schema.overload_name}"
                    torch_compile_op_lib_impl._impl_with_aoti_compile(  # noqa: F821
                        reg_op_name, dispatch_key
                    )
                except Exception as e:
                    continue

            res_values = []
            for scalar_value in scalar_values:
                res_values.append(torch.add(a, b, alpha=scalar_value))

            self.assertEqual(len(ref_values), len(res_values))
            self.assertEqual(ref_values, res_values)

    @skipCUDAIf(not SM80OrLater, "Requires sm80")
=======
>>>>>>> 61e937f3
    def test_torch_compile_override_registration(self):
        dynamic = False
        namespace_name = "aten"
        dispatch_key = "CPU"
        device = torch.device("cpu")
        if self.device.lower() == "cuda":
            dispatch_key = "CUDA"
            device = torch.device("cuda")

        unary_op_set = ["abs", "acos"]

        def fn(x, op_name=""):
            return getattr(torch, op_name)(x)

        # Invoke torch.compile directly to get referent results
        x = torch.randn(3, 4, device=device)

        ref_array = []
        for unary_op_name in unary_op_set:
            opt_fn = torch.compile(functools.partial(fn, op_name=unary_op_name))
            ref = opt_fn(x)
            ref_array.append(ref)

        def register_ops(op_set, dispatch_key, torch_compile_op_lib_impl):
            for _op_name in op_set:
                qualified_op_name = f"{namespace_name}::{_op_name}"
                _, overload_names = torch._C._jit_get_operation(qualified_op_name)
                for overload_name in overload_names:
                    try:
                        reg_op_name = qualified_op_name
                        schema = torch._C._get_schema(qualified_op_name, overload_name)
                        if schema.overload_name:
                            reg_op_name = f"{qualified_op_name}.{schema.overload_name}"
                        torch_compile_op_lib_impl._impl_with_aoti_compile(  # noqa: F821
                            reg_op_name, dispatch_key
                        )
                    except Exception as e:
                        continue

        with _scoped_library("aten", "IMPL") as torch_compile_op_lib_impl:
            register_ops(unary_op_set, dispatch_key, torch_compile_op_lib_impl)

            res_array = []
            for unary_op_name in unary_op_set:
                res_array.append(getattr(torch, unary_op_name)(x))

            for ref, res in zip(ref_array, res_array):
                self.assertEqual(ref, res)

        a = torch.randn(128, device=device)
        min_tensor = torch.randn(128, device=device)
        max_tensor = min_tensor + 0.5

        ref_with_min = torch.ops.aten.clamp(a, min_tensor)
        ref_with_min_max = torch.ops.aten.clamp(a, min_tensor, max_tensor)

        with _scoped_library("aten", "IMPL") as torch_compile_op_lib_impl:
            register_ops(["clamp"], dispatch_key, torch_compile_op_lib_impl)
            res_with_min = torch.ops.aten.clamp(a, min_tensor)
            res_with_min_max = torch.ops.aten.clamp(a, min_tensor, max_tensor)
            self.assertEqual(ref_with_min, res_with_min)
            self.assertEqual(ref_with_min_max, res_with_min_max)

    def test_add_const_int(self):
        def fn(a):
            return (a + 1, torch.add(a, 1, alpha=2))

        for dtype in [torch.float32, torch.int32, torch.int64]:
            self.common(fn, (torch.arange(32, dtype=dtype),))

    def test_add_const_float(self):
        def fn(a):
            return (a + 1.5,)

        self.common(fn, (torch.randn(32),))

    def test_add_inplace_permuted(self):
        def fn(x, y):
            return x.add_(y)

        x = torch.ones([2, 12, 13, 17]).transpose(1, 2)
        y = torch.randn([2, 13, 1, 17])

        self.common(fn, (x, y))

    def test_add_complex(self):
        def fn(a, b, alpha):
            return torch.add(a, b, alpha=alpha)

        x = torch.tensor([1 + 1j, -1 + 1j, -2 + 2j, 3 - 3j, 0, 1j, 1, -1])
        y = torch.tensor([1 + 1j, -1 + 1j, -2 + 2j, 3 - 3j, 0, 1j, 1, -1])

        self.common(fn, (x, y, 2))

    def test_add_complex3(self):
        # fix https://github.com/pytorch/pytorch/issues/115071
        @torch.compile
        def fn(*args):
            a = torch.neg(args[0])
            b = torch.add(args[0], args[0])
            return (a, b)

        x = torch.randn(41, dtype=torch.complex64)
        y = x.clone()
        # should not inplace write to the input
        fn(x)
        self.assertEqual(x, y)

    def test_add_complex4(self):
        @torch.compile
        def fn(a, b):
            c = a + b
            d = a + b
            return c + d

        for dtype in [torch.complex32, torch.complex64, torch.complex128]:
            x = torch.tensor(
                [1 + 1j, -1 + 1j, -2 + 2j, 3 - 3j, 0, 1j, 1, -1],
                dtype=dtype,
                device=self.device,
            )
            y = torch.tensor(
                [1 + 1j, -1 + 1j, -2 + 2j, 3 - 3j, 0, 1j, 1, -1],
                dtype=dtype,
                device=self.device,
            )
            _, code = run_and_get_code(fn, x, y)
            self.assertEqual(
                " ".join(code).count(
                    "view_dtype" if config.cpp_wrapper else "aten.view"
                ),
                3,
            )

    def test_concat_add_inplace(self):
        def fn(x, y, z):
            return torch.cat([x, y], dim=1).add_(z)

        x = torch.randn([2, 12, 14, 14])
        y = torch.randn([2, 12, 14, 14])
        z = torch.randn([2, 24, 14, 14])

        self.common(fn, (x, y, z))

    def test_abs(self):
        def fn(a):
            return (a / (torch.abs(a) + 1),)

        self.common(fn, (torch.randn(17),))

    def test_angle(self):
        def fn(a, b, c):
            return torch.angle(a), torch.angle(b), torch.angle(c)

        complex_input = torch.tensor(
            [1 + 1j, -1 + 1j, -2 + 2j, 3 - 3j, 0, 1j, 1, -1, float("nan")]
        )
        real_input = torch.tensor([-1.0, 0.0, 1.0, float("nan")])
        interger_real_input = torch.tensor([-1, 0, 1])
        self.common(fn, (complex_input, real_input, interger_real_input))

    def test_sgn(self):
        def fn(a):
            return torch.sgn(a), torch.sgn(a + 1) - 1

        self.common(fn, [torch.linspace(-10, 10, 41)])

    @skipCUDAIf(not SM80OrLater, "uses bfloat16 which requires SM >= 80")
    def test_scatter_bf16(self):
        def fn(inp, src, index):
            return inp.scatter_add(0, index, src)

        for dtype in [torch.int64, torch.bool, torch.bfloat16]:
            self.common(
                fn,
                [
                    torch.zeros(3, 5, dtype=dtype),
                    torch.ones((2, 5), dtype=dtype),
                    torch.tensor([[0, 1, 2, 0, 0]]),
                ],
            )

    def test_randn_generator(self):
        def fn(a, generator):
            return torch.randn([20, 20], generator=generator, device=a.device)

        self.common(fn, (torch.linspace(-10, 10, 41), None), assert_equal=False)

        # generator not yet supported in dynamo
        with self.assertRaisesRegex(torch._dynamo.exc.Unsupported, "Generator"):
            self.common(fn, (torch.linspace(-10, 10, 41), torch.Generator(self.device)))

    def test_sgn_extremal(self):
        def fn(a):
            return (torch.sgn(a),)

        self.common(fn, [torch.tensor([np.nan, np.inf, -np.inf, 0])])

    def test_max_min(self):
        def fn(a, b):
            return (torch.maximum(a, b), torch.minimum(a, b))

        self.common(fn, (torch.randn(8), torch.randn(8)))
        t1 = torch.randn(8)
        t1[0] = float("nan")
        t2 = torch.randn(8)
        t2[1] = float("nan")
        self.common(fn, (t1, t2))

    def test_neg_max_uint8(self):
        # https://github.com/pytorch/pytorch/issues/93380
        def fn(a, b):
            c = torch.neg(a)
            return torch.maximum(b, c)

        a = torch.randint(256, (1,), dtype=torch.uint8)
        b = torch.randint(256, (8390,), dtype=torch.uint8)
        self.common(fn, (a, b))

    def test_compar(self):
        def fn(x):
            return x.gt(3.5), x.ge(3.5), x.eq(3.5), x.le(2.5), x.lt(3.5), x.ne(3.5)

        a = torch.tensor([3])
        self.common(fn, (a,))

    def test_horizonal_fusion1(self):
        def fn(a, b, c):
            return (a + b, a - c, b * c)

        self.common(
            fn, (torch.randn(8, 16, 16), torch.randn(8, 16, 16), torch.randn(1, 16, 1))
        )

    def test_horizonal_fusion2(self):
        def fn(a, b, c):
            return a + 1, b + 2, c + 3

        self.common(fn, (torch.randn(8, 16, 8), torch.randn(8, 16), torch.randn(16, 8)))

    def test_vertical_fusion1(self):
        def fn(sa, ct, p):
            # From torchbench.pyhpc_equation_of_state
            v17 = -3.087032500374211e-7
            v18 = -1.988366587925593e-8
            v19 = -1.061519070296458e-11
            v20 = 1.550932729220080e-10
            t15 = v19 * ct
            t19 = v17 + ct * (v18 + t15) + v20 * sa
            t20 = 1.0 / t19
            t128 = t19 * p
            return t20 + t128

        self.common(
            fn,
            (
                torch.randn(204, 204, 26),
                torch.randn(204, 204, 26),
                torch.randn(26),
            ),
        )
        assertGeneratedKernelCountEqual(self, 1)

    @config.patch({"fx_graph_cache": False})
    def test_forced_buffer_realize(self):
        # Test torch._test_inductor_realize forces a buffer to be realized
        def fn(a):
            b = test_operators.realize(a * 2)
            return (b * 2,)

        self.common(fn, (torch.randn(10),))
        self.assertEqual(torch._inductor.metrics.ir_nodes_pre_fusion, 2)

    @config.patch({"fx_graph_cache": False})
    def test_scheduler_vertical_fusion1(self):
        realize = test_operators.realize

        def fn(sa, ct, p):
            # From torchbench.pyhpc_equation_of_state
            v17 = -3.087032500374211e-7
            v18 = -1.988366587925593e-8
            v19 = -1.061519070296458e-11
            v20 = 1.550932729220080e-10
            t15 = realize(v19 * ct)
            t19 = realize(v17 + ct * (v18 + t15) + v20 * sa)
            t20 = realize(1.0 / t19)
            t128 = realize(t19 * p)
            return t20 + t128

        self.common(
            fn,
            (
                torch.randn(204, 204, 26),
                torch.randn(204, 204, 26),
                torch.randn(26),
            ),
        )
        self.assertEqual(torch._inductor.metrics.ir_nodes_pre_fusion, 5)
        assertGeneratedKernelCountEqual(self, 1 if self.device == GPU_TYPE else 2)

    def test_index_propagation(self):
        def flip(x):
            i = torch.arange(x.size(0) - 1, -1, -1, device=x.device)
            return x[i]

        x = torch.randn(8, device=self.device)
        flip_opt = torch._dynamo.optimize("inductor")(flip)

        expect = flip(x)
        actual = _run_and_assert_no_indirect_indexing(self, flip_opt, x)
        self.assertEqual(expect, actual)

    def test_index_propagation_floordiv(self):
        def repeat_interleave(x, n):
            # e.g. x=[1, 2, 3], n=2 => returns [1, 1, 2, 2, 3, 3]
            i = torch.arange(x.shape[0] * n, device=x.device)
            return x[i // n]

        x = torch.randn(8, device=self.device)
        repeat_interleave_opt = torch._dynamo.optimize("inductor")(repeat_interleave)
        # this should be collapsed to direct indexing
        actual = _run_and_assert_no_indirect_indexing(self, repeat_interleave_opt, x, 3)
        expect = torch.repeat_interleave(x, 3)
        self.assertEqual(expect, actual)
        self.assertEqual(actual, repeat_interleave(x, 3))

    def test_index_propagation_remainder(self):
        def repeat(x, n):
            # e.g. x=[1, 2, 3], n=2 => returns [1, 2, 3, 1, 2, 3]
            i = torch.arange(x.shape[0] * n, device=x.device)
            return x[i % x.shape[0]]

        x = torch.randn(8, device=self.device)
        repeat_opt = torch._dynamo.optimize("inductor")(repeat)

        # this should be collapsed to direct indexing
        actual = _run_and_assert_no_indirect_indexing(
            self, repeat_opt, x, 3, has_wrapping=False
        )
        expect = x.repeat(3)
        self.assertEqual(expect, actual)
        self.assertEqual(actual, repeat(x, 3))

    @skipIfRocm
    @config.patch(debug_index_asserts=False)
    def test_neg_index(self):
        def test(fn, inps, has_assert: bool, has_wrapping: bool):
            for dynamic in (True, False):
                fn_opt = torch.compile(dynamic=dynamic)(fn)
                if self.device == "cpu":
                    _, code = run_and_get_cpp_code(fn_opt, *inps)
                    found = False
                    # match ternary operator for scalar or blendv for vector
                    if re.findall(r"\?.*:", code) or re.findall("blendv", code):
                        found = True
                    self.assertTrue(found is has_wrapping)
                    self.assertTrue(("TORCH_CHECK" in code) is has_assert)
                else:
                    code = run_and_get_triton_code(fn_opt, *inps)
                    self.assertTrue(("tl.where" in code) is has_wrapping)
                    self.assertTrue(("device_assert" in code) is has_assert)
                self.assertEqual(fn(*inps), fn_opt(*inps))

        def indirect(a, b):
            return a[b - 1]

        a = torch.rand(1024, device=self.device)
        b = torch.zeros(4, dtype=torch.long, device=self.device)
        test(indirect, (a, b), has_assert=True, has_wrapping=True)

        def direct(x):
            return x[:, -1]

        a = torch.rand(1, 64, 32, device=self.device)
        test(direct, (a,), has_assert=False, has_wrapping=False)

        def flip(a, b):
            return a[b]

        a = torch.rand(1024, device=self.device)
        b = torch.arange(start=-1, end=-a.numel() - 1, step=-1, device=self.device)
        test(flip, (a, b), has_assert=True, has_wrapping=True)

        # Constant propagate a constant that's negative
        def flip_with_index_constant(a):
            b = torch.arange(start=-1, end=-a.numel() - 1, step=-1, device=self.device)
            return a[b]

        # Wrapping is constant-folded
        test(flip_with_index_constant, (a,), has_assert=False, has_wrapping=False)

        # Operation where we can't prove that the index is always positive or negative
        def pos_and_neg(a):
            b = torch.arange(start=1, end=-a.numel() - 1, step=-1, device=self.device)
            return a[b]

        # It has wrapping but no assert
        test(pos_and_neg, (a,), has_assert=False, has_wrapping=True)

        # We currently don't do constant propagation with float constants
        def flip_with_index(a):
            b = 1.0 * torch.arange(
                start=-1, end=-a.numel() - 1, step=-1, device=self.device
            )
            b = b.int()
            return a[b]

        # Constant is propagated as we can prove that the result is always negative.
        test(flip_with_index_constant, (a,), has_assert=False, has_wrapping=False)

        def unsafe_index(a, b):
            return aten._unsafe_index(a, (b,))

        test(unsafe_index, (a, b), has_assert=False, has_wrapping=True)

    def test_computed_buffer_inlining(self):
        def flip(x):
            idx = torch.arange(x.size(0) - 1, -1, -1, device=x.device)
            return x[idx], idx

        flip_opt = torch._dynamo.optimize("inductor")(flip)
        x = torch.randn(8, device=self.device)

        expect = flip(x)
        actual = _run_and_assert_no_indirect_indexing(self, flip_opt, x)
        self.assertEqual(expect, actual)

    def test_sum1(self):
        def fn(a, b):
            return ((a + b).sum(-1),)

        self.common(fn, (torch.randn(8, 8), torch.randn(8, 8)))

    def test_sum2(self):
        def fn(a, b):
            return ((a + b).sum([1, 2]), (a + b).sum(-1))

        self.common(fn, (torch.randn(8, 9, 3, 21), torch.randn(8, 9, 3, 21)))

    def test_sum3(self):
        def fn(a, b):
            r1 = a + b
            r2 = r1.sum(-1)
            r3 = torch.squeeze(b) + 10
            return (r1, r2, r3)

        # Mismatched elements: 2 / 10 (20.0%)
        # Greatest absolute difference: 0.0029296875 at index (8,) (up to 1e-05 allowed)
        # Greatest relative difference: 0.0017482517482517483 at index (6,) (up to 0.001 allowed)
        self.common(fn, (torch.randn(10, 10), torch.randn(1, 10)), atol=1e-5, rtol=2e-3)

    def test_sum4(self):
        def fn(a):
            b = a + 1
            c = b.sum(-1)
            d = c + 3
            e = d.sum(-1)
            f = e + 5
            return (f, e, d, c, b)

        self.common(fn, (torch.randn(1, 16, 8, 8),))

    def test_sum5(self):
        def fn(a):
            b = a + 1
            c = b.sum(-1)
            d = c + 3
            e = d.sum(-1)
            f = e + 5
            return (f,)

        self.common(fn, (torch.randn(1, 17, 8, 9),))

    def test_reduction1(self):
        def fn(a):
            return (a.sum(), a.max(), a.min(), a.argmax(), a.argmin())

        self.common(fn, (torch.tensor([float("-inf"), 0.0, float("inf")]),))

    @skip_if_x86_mac()
    def test_reduction2(self):
        def fn(a):
            # FIXME: a.argmax
            return (a.sum(), a.max(), a.min(), a.argmin())

        self.common(fn, (torch.full((4,), float("inf")),))

    @skip_if_x86_mac()
    def test_reduction3(self):
        def fn(a):
            # FIXME: a.argmin
            return (a.sum(), a.max(), a.min(), a.argmax())

        self.common(fn, (torch.full((4,), float("-inf")),))

    def test_reduction4(self):
        if self.device == "cpu":
            raise unittest.SkipTest("Non-deterministic CPU results")

        def fn(a):
            return (a.argmax(-1), a.argmin(-1))

        inputs = (torch.ones(128), torch.ones(4, 4, 1))
        for i in inputs:
            self.common(fn, (i,))

    @config.patch(unroll_reductions_threshold=1)
    def test_reduction5(self):
        if self.device == "cpu":
            raise unittest.SkipTest("Non-deterministic CPU results")

        def fn(a):
            return (a.sum(), a.max(), a.min(), a.argmax())

        self.common(fn, (torch.full((4,), float("-inf")),))

    def test_prod(self):
        def fn(a):
            return a.prod(0), a.prod(1), a.prod()

        self.common(fn, (torch.rand((10, 10)),))
        self.common(fn, (torch.rand((1, 2050)),))

    def test_unroll_small_reduction(self):
        def fn(x):
            val1, index1 = x.min(-1)
            val2, index2 = x.max(-1)
            return (
                val1,
                index1,
                val2,
                index2,
                x.sum(-1),
                (x > 1).any(-1),
                (x > 0).all(-1),
                x.argmin(-1),
                x.argmax(-1),
                x.amin(-1),
                x.amax(-1),
                x.aminmax(),
            )

        with config.patch(unroll_reductions_threshold=8):
            # small sized reductions will get unrolled
            self.common(fn, (torch.randn(8, 3),))
        torch._dynamo.reset()
        with config.patch(unroll_reductions_threshold=1):
            # make sure things also work if they aren't unrolled
            self.common(fn, (torch.randn(8, 3),))

    def test_multilayer_sum_low_prec(self):
        # fp16 nyi for cpu
        if self.device == "cpu":
            raise unittest.SkipTest(f"requires {GPU_TYPE}")

        def fn(a):
            return torch.mean(a)

        self.common(fn, ((torch.rand((10, 3, 352, 352), dtype=torch.float16),)))

    def test_multilayer_prime_size(self):
        def fn(a):
            return torch.max(a), torch.sum(a)

        # Requires masked loading for the intermediate reduction
        sample = torch.full((3999971,), 0, dtype=torch.int64)
        sample[-1] = 1
        self.common(fn, (sample,))

    def test_multilayer_var(self):
        def fn(a):
            return torch.var(a)

        self.common(fn, ((torch.rand((10, 3, 352, 352), dtype=torch.float32),)))
        self.common(fn, ((torch.rand((14923), dtype=torch.float32),)))

    @skipCPUIf(IS_MACOS, "fails on macos")
    def test_multilayer_var_lowp(self):
        def fn(a):
            return torch.var(a)

        self.common(fn, (torch.rand((16, 16, 352, 352), dtype=torch.float16),))
        self.common(fn, (torch.rand((14923), dtype=torch.float16),))

    def test_split_cumsum(self):
        def fn(a):
            return torch.cumsum(a, -1)

        for dtype in get_all_dtypes(
            include_bfloat16=False,
            include_bool=True,
            include_complex=False,
            include_half=False,
        ):
            # Use low=0 since when the mean value is 0, cumsum at all points
            # tends towards zero which makes the relative error term blow up
            inp = make_tensor(10, 3, 352, 352, low=0, dtype=dtype, device=self.device)
            self.common(fn, (inp.view(-1),), rtol=1e-5, atol=1e-5, check_lowp=False)
            self.common(fn, (inp.view(10, -1),), rtol=1e-5, atol=1e-5, check_lowp=False)

    @skipCUDAIf(not SM80OrLater, "Requires sm80")
    @skipCUDAIf(TEST_WITH_ROCM, "Computation not done in float on ROCm")
    def test_split_cumsum_low_prec(self):
        if self.device == "cpu":
            raise unittest.SkipTest("ir.Scan nyi on CPU")

        def fn(a):
            return torch.cumsum(a.view(-1), 0)

        self.common(
            fn,
            (torch.rand((10, 3, 352, 352), dtype=torch.float16),),
            reference_in_float=True,
            check_lowp=False,
        )

    def test_consecutive_split_cumsum(self):
        def fn(a, b):
            a = a.view(-1)
            b = b.view(-1)
            return torch.cumsum(a, 0) + torch.cumsum(b, 0)

        a = make_tensor(10, 3, 352, 352, low=0, dtype=torch.float32, device=self.device)
        b = make_tensor(10, 3, 352, 352, low=0, dtype=torch.float64, device=self.device)
        self.common(fn, (a, b), rtol=1e-5, atol=1e-5, check_lowp=False)

    def test_split_cumprod(self):
        def fn(a):
            return torch.cumprod(a, -1)

        for dtype in [torch.float32, torch.float64, torch.int32, torch.int64]:
            inp = _large_cumprod_input(
                (10, 10000), dim=1, dtype=dtype, device=self.device
            )
            self.common(fn, (inp,), atol=1e-5, rtol=1e-4, check_lowp=False)

    @skipCUDAIf(not SM80OrLater, "Requires sm80")
    @skipCUDAIf(TEST_WITH_ROCM, "Computation not done in float on ROCm")
    def test_split_cumprod_low_prec(self):
        if self.device == "cpu":
            raise unittest.SkipTest("ir.Scan nyi on CPU")

        def fn(a):
            return torch.cumprod(a.view(-1), 0)

        for dtype in [torch.float16, torch.bfloat16]:
            inp = _large_cumprod_input(
                (10, 10000), dim=1, dtype=dtype, device=self.device
            )
            self.common(
                fn,
                (inp,),
                reference_in_float=True,
                check_lowp=False,
            )

    def test_consecutive_split_cumprod(self):
        def fn(a, b):
            return torch.cumprod(a, 0) + torch.cumprod(b, 0)

        a = _large_cumprod_input(
            (10000,), dim=0, dtype=torch.float32, device=self.device
        )
        b = _large_cumprod_input(
            (10000,), dim=0, dtype=torch.float64, device=self.device
        )
        self.common(fn, (a, b), atol=1e-5, rtol=1e-5, check_lowp=False)

    @skipCUDAIf(TEST_WITH_ROCM, "associative_scan is not supported on ROCm")
    def test_custom_scan_op(self):
        if self.device != "cuda":
            raise unittest.SkipTest("associative_scan only supported on GPU")

        def sum_combine(a, b):
            return a + b

        from torch._higher_order_ops.associative_scan import associative_scan

        a = torch.randn(100, 100, device=self.device)
        expect = torch.cumsum(a, 0)
        actual = associative_scan(sum_combine, a, 0)
        self.assertEqual(expect, actual)

        def logcumsum_combine(a, b):
            min_v = torch.minimum(a, b)
            max_v = torch.maximum(a, b)
            mask = (min_v != max_v) | ~min_v.isinf()
            return torch.where(mask, max_v + (min_v - max_v).exp().log1p(), a)

        expect = torch.logcumsumexp(a, 0)
        actual = associative_scan(logcumsum_combine, a, 0)
        self.assertEqual(expect, actual)

    def test_custom_scan_op_compiled(self):
        if self.device != "cuda":
            raise unittest.SkipTest("associative_scan only supported on GPU")

        from torch._higher_order_ops.associative_scan import associative_scan

        def sum_combine(a, b):
            return a + b

        def fn(a, b, dim):
            diff = (a - b).abs()
            sad = associative_scan(sum_combine, diff, dim)
            return sad.sum(dim)

        a = torch.randn(100, 100, device=self.device)
        b = torch.randn(100, 100, device=self.device)
        self.common(fn, (a, b, 0))
        cfn = torch.compile(fn)
        _, code = run_and_get_code(cfn, a, b, 0)

        # Check everything is fused into a single kernel
        FileCheck().check_not("run(").check_regex(
            r"triton_.*\.run\(arg[01]_1, arg[12]_1, buf1,"
        ).check_not("run(").run(code[0])

    def test_embedding_bag_byte_unpack(self):
        if self.device != "cpu":
            raise unittest.SkipTest(f"No {GPU_TYPE} implementation (it returns empty)")

        def fn(a):
            return torch.ops.quantized.embedding_bag_byte_unpack(a)

        M, N = 32, 64
        scales = torch.randn(M, 1).view(torch.uint8)
        offsets = torch.randn(M, 1).view(torch.uint8)
        data = torch.randint(0, 255, (M, N), dtype=torch.uint8)
        packed = torch.cat([data, scales, offsets], dim=-1)
        self.common(fn, [packed])

    def test_expanded_reduction(self):
        def fn(x, y):
            z = x * y
            return z.sum((0, 1))

        atol = None
        rtol = None

        # By default, inductor generate non-persistent reduction kernels in this
        # case. But when multi-kernel is enabled, inductor will pick the faster
        # of persistent reduction and non-persistent-reduction kernel.
        # In this case, inductor picked the persistent-reduction kernel.
        # The persistent reduction kernel happens to need looser tolerance.
        if config.triton.multi_kernel:
            atol = 1e-5
            rtol = 1e-5
        self.common(
            fn, (torch.randn(2, 197, 256), torch.randn(2, 1, 256)), atol=atol, rtol=rtol
        )

    def test_min_max_reduction(self):
        def fn(a, b):
            return (
                (a + b).max(),
                (a + b).min(),
                torch.amax(a + 1, keepdim=True),
                torch.amin(b + 1, keepdim=True),
            )

        dtypes = [torch.float, torch.float16]
        if not (self.device == "cuda" and not SM80OrLater):
            dtypes += [torch.bfloat16]
        for dtype in dtypes:
            self.common(fn, (torch.randn(8, 8).to(dtype), torch.randn(8, 8).to(dtype)))

    def test_min_max_reduction_nan(self):
        def fn(a):
            return (torch.max(a), torch.min(a))

        t1 = torch.randn(32)
        t1[16] = float("nan")
        self.common(fn, (t1,))

    def test_fmin_fmax(self):
        def fn(a, b):
            return (
                torch.fmin(a, b),
                torch.fmax(a, b),
                torch.fmax(a + 1, torch.tensor(0.0)),
            )

        self.common(
            fn,
            (
                torch.tensor(
                    [-10.0, 10.0, float("nan"), float("nan"), float("nan"), 3, 4]
                ),
                torch.tensor(
                    [float("nan"), float("nan"), -10.0, 10.0, float("nan"), 4, 3]
                ),
            ),
        )

    def test_sum_int(self):
        def fn(x):
            return 2 * x.sum(-1) + x.sum()

        dtypes = torch.bool, torch.uint8, torch.int
        inps = [torch.randint(2, (64,), dtype=dtype) for dtype in dtypes]
        for i in inps:
            self.common(fn, (i,), check_lowp=False)

    def test_sum_dtype(self):
        def fn(x):
            return x * x.sum(-1, dtype=torch.double) + x.sum(dtype=torch.double)

        self.common(fn, (torch.ones(32, 32) * 70,))

    def test_cumsum(self):
        def fn(x):
            return x.cumsum(0), x.cumsum(1)

        # Persistent reductions
        self.common(fn, (torch.rand(16, 32),), check_lowp=True)
        self.common(fn, (torch.rand(20, 30),), check_lowp=True)

        # Non-persistent reduction
        self.common(fn, (torch.rand(100, 4000),), check_lowp=True)

    def test_cumsum_zero_dim(self):
        def fn(x):
            return x.cumsum(0), x.cumsum(-1)

        a = torch.rand(())
        self.common(fn, (a,))

    def test_cumsum_no_mask(self):
        def fn(x):
            return x.cumsum(-1)

        # Persistent reduction
        a = torch.rand((1, 1024))
        self.common(fn, (a,), check_lowp=not TEST_WITH_ROCM)

        # Non-persistent reduction
        b = torch.rand((1, 8192))
        self.common(fn, (b,), check_lowp=not TEST_WITH_ROCM)

    def test_cumprod_zero_dim(self):
        def fn(x):
            return x.cumprod(0), x.cumprod(-1)

        a = torch.rand(())
        self.common(fn, (a,))

    def test_logcumsumexp(self):
        def fn(x):
            return x.logcumsumexp(0), x.logcumsumexp(1)

        # Persistent reductions
        self.common(fn, (torch.rand(16, 32),), check_lowp=not TEST_WITH_ROCM)
        self.common(fn, (torch.rand(20, 30),), check_lowp=not TEST_WITH_ROCM)

        # Non-persistent reduction
        self.common(fn, (torch.rand(100, 4000),), check_lowp=not TEST_WITH_ROCM)

    def test_logcumsumexp_zero_dim(self):
        def fn(x):
            return x.logcumsumexp(0), x.logcumsumexp(-1)

        a = torch.rand(())
        self.common(fn, (a,))

    def test_clamp(self):
        def fn(a, b):
            return (a.clamp(-0.1, 0.1), b.clamp(0), torch.clamp(a + b, max=0))

        self.common(fn, (torch.randn(8, 8), torch.randn(8, 8)))

    def test_clamp_type_promotion(self):
        def fn(a):
            b = torch.tensor(1.0, dtype=torch.double, device=self.device)
            c = torch.full((4,), 2, device=self.device)
            return a.clamp(min=b, max=c)

        self.common(fn, (torch.randint(4, (4,)),))

    def test_dist(self):
        def fn(a, b):
            return (
                torch.dist(a, b),
                torch.dist(a, b, p=1.2),
            )

        self.common(fn, (torch.randn(4, 4), torch.randn(4, 4)))

    @skipCUDAIf(not SM80OrLater, "Requires sm80")
    def test_dist_bf16(self):
        def fn(a, b):
            return torch.dist(a.to(torch.bfloat16), b.to(torch.bfloat16))

        self.common(fn, (torch.randn(4, 4), torch.randn(4, 4)))

    def test_arange1(self):
        def fn(x):
            rng1 = torch.arange(8 * 8, dtype=torch.float32, device=x.device).view(8, 8)
            rng2 = torch.arange(10, 18, device=x.device)
            tmp = x * rng1
            return tmp, tmp + rng2

        self.common(fn, (torch.randn(8, 8),))

    def test_arange2(self):
        def fn(x):
            rng1 = torch.arange(8, device=x.device)
            return (x + rng1,)

        self.common(fn, (torch.randint(4, (8, 8)),), check_lowp=False)

    def test_arange3(self):
        def fn(x):
            return x + torch.ops.aten.arange.start_step(
                0, 53, 4, dtype=torch.int64, device=x.device
            )

        self.common(fn, (torch.randn(14),))

    def test_arange4(self):
        def fn(x):
            return x - torch.arange(512, -512, -1.0, device=x.device)

        self.common(fn, (torch.randn(1024),))

    def test_arange5(self):
        def fn(step, device):
            return torch.arange(512, -512, step, device=device)

        compiled_fn = torch._dynamo.optimize()(fn)

        # NOTE: use assertEqual to check dtypes which self.common doesn't do
        for step in (-1, -1.0):
            expect = fn(step, self.device)
            actual = compiled_fn(step, self.device)
            self.assertEqual(expect, actual)
        self.assertEqual(expect, actual)

    def test_arange6(self):
        def fn(x):
            return torch.arange(0.1, 8.0001, 1, dtype=x.dtype, device=x.device)

        # Test that float arguments are truncated to int when dtype is set explicitly
        make_arg = functools.partial(
            make_tensor, device=self.device, requires_grad=False
        )
        self.common(fn, (make_arg(1, dtype=torch.float32),))
        self.common(fn, (make_arg(1, dtype=torch.int64),))

    def test_linspace1(self):
        def fn(x):
            return torch.linspace(0.125, 0.875, 7, device=x.device) + x

        self.common(fn, (torch.randn(1, 7),))

    def test_linspace2(self):
        def fn(x):
            return torch.linspace(0, 2, 1, device=x.device) + x

        self.common(fn, (torch.randn(1, 1),))

    def test_linspace3(self):
        def fn(x):
            return torch.linspace(0, 2, 0, device=x.device)

        self.common(fn, (torch.Tensor([]),))

    def test_tensor1(self):
        def fn(x):
            return torch.tensor([1], device=x.device) + x, torch.tensor(
                5, device=x.device
            )

        self.common(fn, (torch.randn(10),))

    def test_tensor2(self):
        def fn(x):
            return torch.tensor(list(range(2, 40, 2)), device=x.device) + x

        self.common(fn, (torch.randn(1),))

    def test_tensor3(self):
        def fn(x):
            return (
                torch.tensor([], device=x.device),
                torch.tensor([1, 2], device=x.device) + 1,
                torch.tensor([1, 2, 3], device=x.device) + 2,
                torch.tensor([1, 2, 3, 4], device=x.device) + x,
            )

        self.common(fn, [torch.randn(4)])

    def test_views1(self):
        def fn1(x, y):
            return (x.view(size2) + y,)

        def fn2(x, y):
            return ((x + 1).view(size2) + y,)

        views = [
            ([5 * 7], [5, 7]),
            ([2 * 3 * 4 * 5 * 6 * 7], [2, 3, 4, 5, 6, 7]),
            ([2 * 3, 4, 5, 6 * 7], [2, 3, 4, 5, 6, 7]),
            ([10 * 5, 20], [10, 5, 20]),
            ([1, 10, 1], [10]),
            ([10, 1, 10, 1, 10], [10, 100]),
            ([2, 2, 2, 2], [4, 4]),
        ]
        for size1, size2 in views:
            self.common(fn1, (torch.randn(size1), torch.randn(size2)))
            self.common(fn2, (torch.randn(size1), torch.randn(size2)))

        for size2, size1 in views:
            self.common(fn1, (torch.randn(size1), torch.randn(size2)))
            self.common(fn2, (torch.randn(size1), torch.randn(size2)))

    def test_views2(self):
        def fn1(x):
            return (x.view(size2) + 1,)

        def fn2(x):
            return ((x * 2).view(size2) + 1,)

        for size1, size2 in [
            ([2, 2, 2, 2], [4, -1]),
            ([10, 1, 10, 1, 10], [-1, 100]),
            ([10 * 5, 20], [10, -1, 20]),
        ]:
            self.common(fn1, (torch.randn(size1),))
            self.common(fn2, (torch.randn(size1),))

    def test_views3(self):
        # example taken from hf_BigBird
        def forward(arg1, arg2):
            index = torch.ops.aten.index(arg1, [arg2])
            view_1 = torch.ops.aten.view(index, [1, 2232, 64])
            view_2 = torch.ops.aten.view(view_1, [1, 12, 62, 192])
            return view_2

        self.common(
            forward,
            (
                rand_strided((64, 64), (64, 1), torch.float32),
                rand_strided((2232,), (1,), torch.int64),
            ),
        )

    def test_views4(self):
        # example taken from hf_BigBird
        def forward(arg1, arg2):
            arg1 = arg1.index_select(0, arg2)
            arg1 = torch.ops.aten.view(arg1, [2, 3, 4, 5, 5])
            arg1 = torch.ops.aten.view(arg1, [2, 3, 2, 10, -1])
            return arg1

        self.common(
            forward,
            (
                torch.randn(12, 5, 5),
                torch.randint(0, 11, (24,)),
            ),
        )

    def test_views5(self):
        # tensor with shape 0 in any dimension
        def forward(x):
            y = x[:, 4:]
            return y.view(len(y), -1, 4)

        self.common(
            forward,
            (torch.randn(4, 4, 4, 4),),
        )

    def test_views6(self):
        def forward(x):
            x = torch.ops.aten.relu(x)
            s = torch.ops.aten.slice(x, 0, 0, 9223372036854775807)
            s = torch.ops.aten.slice(s, 1, 0, 9223372036854775807)
            s = torch.ops.aten.slice(s, 3, 0, 0)
            y = torch.ops.aten.view(s, [4, 2, -1])
            return y

        self.common(
            forward,
            (torch.randn(4, 2, 4, 4),),
        )

    def test_views7(self):
        # x.view(dtype)
        def forward(x, y):
            x = (x + 1).to(torch.float32)
            y = (y + 1).to(torch.int32)
            return x.view(torch.int32), y.view(torch.float32)

        self.common(
            forward,
            (
                torch.rand(2, 3, dtype=torch.float32),
                torch.randint(10, (2, 3), dtype=torch.int32),
            ),
        )

    def test_relu(self):
        def fn(a, b):
            return (torch.relu(a), torch.relu(a + b) / 10)

        self.common(fn, (torch.randn(8, 8), torch.randn(8, 8)))

    def test_exp(self):
        def fn(a, b):
            return (torch.exp(a), torch.exp(a + b))

        self.common(fn, (torch.randn(8, 8), torch.randn(8, 8)))

    def test_exp2(self):
        def fn(a, b):
            return (torch.exp2(a), torch.exp2(a + b), torch.pow(2, -torch.abs(a - b)))

        self.common(fn, (torch.randn(8, 8), torch.randn(8, 8)))

    def test_sigmoid(self):
        def fn(a, b):
            return (torch.sigmoid(a), torch.sigmoid(a + b))

        self.common(fn, (torch.randn(8, 8), torch.randn(8, 8)))

    def test_round(self):
        def fn(a, b):
            return torch.round(a), torch.round(b + 1), torch.round(a, decimals=2)

        # without manual_seed, there is some chance this test fails due to:
        # https://github.com/openai/triton/issues/530
        torch.manual_seed(0)

        # with *100 we are always getting a number exactly at .5 which we don't do right in half
        self.common(fn, (torch.randn(8, 8) * 100, torch.randn(8, 8) * 10))

    def test_round_correctness(self):
        if self.device == "cuda":
            raise unittest.SkipTest("need to debug tl.libdevice on A100/V100")

        def fn(a):
            return torch.round(a)

        self.common(
            fn,
            [torch.arange(-10, 10, 0.1, dtype=torch.float64)],
            check_lowp=False,
        )

    def test_builtins_round(self):
        def fn(x, i):
            return x[: round(i / 2 + 1)] + round(i / 2)

        cfn = torch.compile(fullgraph=True, dynamic=True)(fn)

        x = torch.zeros(5, dtype=torch.int, device=self.device)
        with torch.no_grad():
            for i in range(1, 6):
                self.assertEqual(cfn(x, i), fn(x, i))

    def test_builtins_round_float_ndigits_pos(self):
        def fn(x, i):
            return x + round(i / 2 * 123.4567, 1)

        cfn = torch.compile(fullgraph=True, dynamic=True)(fn)

        x = torch.zeros(2, device=self.device)
        i = 2

        with torch.no_grad():
            self.assertEqual(cfn(x, i), fn(x, i))

    def test_builtins_round_float_ndigits_zero(self):
        def fn(x, i):
            return x + round(i / 2 * 123.4567, 0)

        cfn = torch.compile(fullgraph=True, dynamic=True)(fn)

        x = torch.zeros(2, device=self.device)
        i = 2

        with torch.no_grad():
            self.assertEqual(cfn(x, i), fn(x, i))

    def test_builtins_round_float_ndigits_neg(self):
        def fn(x, i):
            return x + round(i / 2 * 123.4567, -1)

        cfn = torch.compile(fullgraph=True, dynamic=True)(fn)

        x = torch.zeros(2, device=self.device)
        i = 2

        with torch.no_grad():
            self.assertEqual(cfn(x, i), fn(x, i))

    def test_builtins_round_int_ndigits_pos(self):
        def fn(x, i):
            return x + round(i, 1)

        cfn = torch.compile(fullgraph=True, dynamic=True)(fn)

        x = torch.zeros(2, device=self.device)
        i = 123

        with torch.no_grad():
            self.assertEqual(cfn(x, i), fn(x, i))

    def test_builtins_round_int_ndigits_zero(self):
        def fn(x, i):
            return x + round(i, 0)

        cfn = torch.compile(fullgraph=True, dynamic=True)(fn)

        x = torch.zeros(2, device=self.device)
        i = 123

        with torch.no_grad():
            self.assertEqual(cfn(x, i), fn(x, i))

    def test_silu(self):
        def fn(a):
            return (torch.nn.functional.silu(a),)

        self.common(fn, (torch.randn(8, 8),))

    def test_nan_to_num(self):
        def fn(a):
            return (
                torch.nan_to_num(a),
                torch.nan_to_num(a, nan=3.0),
                torch.nan_to_num(a, nan=None),
                torch.nan_to_num(a, posinf=4.0),
                torch.nan_to_num(a, neginf=5.0),
                torch.nan_to_num(a, nan=3.0, posinf=4.0, neginf=5.0),
            )

        self.common(
            fn,
            (torch.tensor((float("nan"), float("inf"), float("-inf"), 1.0)),),
            check_lowp=False,  # a much more elaborate test is required to match finfo max's for float and half
        )

    def test_one_hot(self):
        def fn(a):
            return torch.nn.functional.one_hot(a, 8) + 1

        self.common(
            fn,
            (torch.arange(100).view(4, 5, 5) % 8,),
            check_lowp=False,
        )

    def test_div1(self):
        def fn(a, b):
            return (
                aten.div(a, b, rounding_mode=None),
                aten.div(a, b, rounding_mode="floor"),
                aten.div(a, b, rounding_mode="trunc"),
                a / b,
                a // b,
            )

        self.common(fn, (torch.randn(8, 8) * 100, torch.randn(8, 8) * 100))

    def test_div2(self):
        def fn(a, b):
            return (
                aten.div(a, b, rounding_mode=None),
                aten.div(a, b, rounding_mode="floor"),
                aten.div(a, b, rounding_mode="trunc"),
                a / b,
                a // b,
            )

        self.common(fn, (torch.randint(-100, 100, [8, 8]), 100 * torch.randn(8, 8)))

    def test_div3(self):
        def fn(a, b):
            return (
                aten.div(a, b, rounding_mode=None),
                aten.div(a, b, rounding_mode="floor"),
                aten.div(a, b, rounding_mode="trunc"),
                a / b,
                a // b,
            )

        a = torch.randint(1, 100, [8, 8])
        self.common(fn, (a * 2, a))

    def test_div4(self):
        def fn(a, b):
            return (
                aten.div(a, b, rounding_mode=None),
                aten.div(a, b, rounding_mode="floor"),
                aten.div(a, b, rounding_mode="trunc"),
                a / b,
                a // b,
            )

        self.common(
            fn,
            (torch.randint(-100, 0, [8, 8]), torch.randint(1, 10, [8, 8])),
        )

    def test_div5(self):
        def fn(a, b):
            return (
                aten.div(a, b, rounding_mode=None),
                aten.div(a, b, rounding_mode="floor"),
                aten.div(a, b, rounding_mode="trunc"),
                a / b,
                a // b,
            )

        # divide a scalar
        self.common(fn, (torch.randint(-100, 0, [8, 8]), 16))

    def test_div6(self):
        def fn(a, b):
            return (
                aten.div(a, b, rounding_mode=None),
                aten.div(a, b, rounding_mode="floor"),
                aten.div(a, b, rounding_mode="trunc"),
                a / b,
                a // b,
            )

        # treat boolean as integer
        self.common(
            fn,
            (torch.ones([8, 8], dtype=torch.bool), torch.randint(-100, -1, [8, 8])),
        )

    def test_div7(self):
        def fn(a, b):
            return (
                aten.div(a, b, rounding_mode=None),
                aten.div(a, b, rounding_mode="floor"),
                aten.div(a, b, rounding_mode="trunc"),
                a / b,
                a // b,
            )

        self.common(
            fn,
            (
                torch.randint(2**32, 2**40, [100, 100]),
                torch.randint(-10, -1, [100, 100]),
            ),
        )

    def test_div8(self):
        def fn(a, b):
            return (
                aten.div(a, b, rounding_mode=None),
                aten.div(a * 0.5, b, rounding_mode=None),
                aten.div(a, b * 1.0, rounding_mode=None),
                aten.div(a, b, rounding_mode="floor"),
                aten.div(a, b, rounding_mode="trunc"),
                a / b,
                a // b,
            )

        self.common(fn, (1024, 100))

    def test_div9(self):
        def fn(x):
            return (torch.div(42, x), aten.true_divide(42, x), aten.div.Tensor(42, x))

        self.common(fn, (torch.randn(8),))

    def test_div_zero_dim(self):
        def fn(a, b):
            return (
                aten.div(a, b, rounding_mode=None),
                aten.div(a, b, rounding_mode="floor"),
                aten.div(a, b, rounding_mode="trunc"),
                a / b,
                a // b,
            )

        for dtype in (torch.float32, torch.int64):
            self.common(
                fn,
                (
                    make_tensor(10, device=self.device, dtype=dtype),
                    make_tensor((), device=self.device, dtype=dtype, exclude_zero=True),
                ),
            )
            self.common(
                fn,
                (
                    make_tensor((), device=self.device, dtype=dtype),
                    make_tensor(10, device=self.device, dtype=dtype, exclude_zero=True),
                ),
            )

    def test_div_prim(self):
        def fn(a, b):
            return (torch.ops.prims.div(a, b),)

        for dtype in (torch.float32, torch.int64):
            self.common(
                fn,
                (
                    make_tensor(100, device=self.device, dtype=dtype),
                    make_tensor(
                        100, device=self.device, dtype=dtype, exclude_zero=True
                    ),
                ),
            )

    def test_floordiv(self):
        def fn_floor_input(a, i):
            n = (i * 1.234) // 8.234
            return a + n

        self.common(
            fn_floor_input,
            (make_tensor(10, device=self.device, dtype=torch.float32), 33),
        )

        def fn_int_input(a, i):
            n = i // 8
            return a + n

        self.common(
            fn_int_input, (make_tensor(10, device=self.device, dtype=torch.float32), 33)
        )

    def test_div_precision(self):
        # Reproducer for https://github.com/pytorch/pytorch/issues/101039

        def forward(y):
            z = y.div(1e-06)
            return F.softmax(z, dim=-1)

        query = torch.randn(1, 10, 40)
        key = torch.randn(1, 2, 40)
        y = torch.matmul(query, key.transpose(-2, -1))
        self.common(forward, (y,))

    def test_div_by_zero(self):
        def fn(x, runtime_zero, runtime_neg_zero):
            zero = torch.zeros_like(x)
            return (
                x / 0.0,
                x / -0.0,
                zero / 0.0,
                x / zero,
                x / -zero,
                zero / zero,
                x / runtime_zero,
                # NOTE: -runtime_zero doesn't work as -(0.0) is broken in triton
                x / runtime_neg_zero,
                runtime_zero / runtime_neg_zero,
            )

        a = torch.randn(10)
        zero = torch.zeros(10)
        neg_zero = -zero
        self.common(fn, (a, zero, neg_zero))

    def test_both_scalars(self):
        def fn(a, b):
            return (
                aten.add(a, b),
                aten.add(b, a),
                aten.sub(a, b),
                aten.sub(b, a),
                aten.mul(a, b),
                aten.mul(b, a),
            )

        self.common(fn, (4, 3.3), reference_in_float=False)

    def test_sum_keepdims(self):
        def fn(a, b):
            return (torch.sum(a + b, -1, keepdim=True),)

        self.common(fn, (torch.randn(8, 8), torch.randn(8, 8)))

    def test_large_tensor_reduction(self):
        if not _has_sufficient_memory(self.device, 4.5 * 1024**3):  # 4.5 GiB
            raise unittest.SkipTest("insufficient memory")

        if self.device == "cpu":
            raise unittest.SkipTest("Fails on CPU")

        # Test 64-bit indexing works correctly
        def fn(a):
            return torch.max(a)

        t = torch.ones(2**32, dtype=torch.int8, device=self.device)
        t[-1] = 2

        # self.common OOMs here because it copies inputs to check for mutations
        compiled_fn = torch._dynamo.optimize()(fn)
        actual = compiled_fn(t)
        expect = torch.tensor(2, dtype=torch.int8, device=self.device)
        self.assertEqual(actual, expect)

    def test_large_broadcast_reduction(self):
        if self.device == "cpu":
            raise unittest.SkipTest("Fails on CPU")

        # Test 64-bit indexing works correctly when inputs are less than 32-bit
        # but intermediate tensors require 64-bit indexing
        def fn(a, b):
            return torch.max(a + b)

        t1 = torch.ones(1, 2**16, dtype=torch.int8, device=self.device)
        t2 = torch.ones(2**16, 1, dtype=torch.int8, device=self.device)

        t1[-1, -1] = 2
        t2[-1, -1] = 2

        # self.common OOMs here because it copies inputs to check for mutations
        compiled_fn = torch._dynamo.optimize()(fn)
        actual = compiled_fn(t1, t2)
        expect = torch.tensor(4, dtype=torch.int8, device=self.device)
        self.assertEqual(actual, expect)

    def test_large_pointwise(self):
        if not _has_sufficient_memory(self.device, 2 * (2**31 + 1)):
            raise unittest.SkipTest("insufficient memory")

        def fn(a):
            return a + 1

        t = torch.ones(2**31 + 1, dtype=torch.int8, device=self.device)
        compiled_fn = torch._dynamo.optimize()(fn)
        actual = compiled_fn(t)

        # Can't use assertEqual as it expands broadcasted inputs
        del t
        if torch.device(self.device).type == "cuda":
            torch.cuda.empty_cache()
        self.assertTrue((actual == 2).all())

    def test_large_offset_pointwise(self):
        # Test 64-bit indexing is used when input views a tensor that can be
        # indexed with 32-bit strides but the storage offset pushes it over
        # INT_MAX
        if not _has_sufficient_memory(self.device, (2**31 + 1) + (2**30 + 1)):
            raise unittest.SkipTest("insufficient memory")

        def fn(a):
            return a + 4

        t = torch.ones(2**31 + 1, dtype=torch.int8, device=self.device)
        t[2**30 :] = 0
        compiled_fn = torch._dynamo.optimize()(fn)
        actual = compiled_fn(t[2**30 :])
        self.assertTrue((actual == 4).all())

    def test_large_strided_reduction(self):
        # Test 64-bit indexing is used when input numel is less than INT_MAX
        # but stride calculations go above INT_MAX
        if not _has_sufficient_memory(self.device, 2**31 + 2):
            raise unittest.SkipTest("insufficient memory")

        def fn(a):
            return torch.max(a)

        storage = torch.ones(2**31 + 1, dtype=torch.int8, device=self.device)
        view = storage[::32]
        view[-1] = 2

        compiled_fn = torch._dynamo.optimize()(fn)
        actual = compiled_fn(view)
        expect = torch.tensor(2, dtype=torch.int8, device=self.device)
        self.assertEqual(actual, expect)

    def test_softmax(self):
        def fn(a, b):
            return (torch.softmax(a + b, -1), torch.softmax(a, 0), torch.softmax(b, 1))

        self.common(fn, (torch.randn(8, 8), torch.randn(8, 8)))

    def test_log_softmax(self):
        def fn(a, b):
            return (F.log_softmax(a + b, -1), F.log_softmax(a, 0), F.log_softmax(b, 1))

        self.common(fn, (torch.randn(8, 8), torch.randn(8, 8)))

    def test_transpose(self):
        def fn(a, b):
            return (
                torch.t(a) + b,
                torch.transpose(b * 2, 0, 1) + 10,
            )

        self.common(fn, (torch.randn(8, 8), torch.randn(8, 8)))

    def test_permute1(self):
        def fn(a):
            return (
                torch.permute(a + 1, [2, 1, 4, 0, 3]) + 2,
                torch.permute(a, [2, 1, 4, 0, 3]) + 2,
            )

        self.common(fn, (torch.randn(2, 2, 2, 2, 2),))

    def test_permute2(self):
        def fn(a):
            a = a.unfold(0, 2, 1)
            a = torch.unsqueeze(a, 1)
            a = torch.permute(a, [0, 2, 3, -3])
            return (a,)

        self.common(fn, (torch.randn(4, 4),))

    def test_expand(self):
        def fn(a):
            return (
                (a + 1).expand(3, 4, 2, 3, 2) + 2,
                a.expand(2, 1, 2, 3, 2) + 2,
            ), a.expand(2, -1, 5, -1)

        self.common(fn, (torch.randn(2, 1, 2),))

    def test_squeeze1(self):
        def fn(a):
            return ((a + 1).squeeze() + 2, a.squeeze() + 2)

        self.common(fn, (torch.randn(1, 2, 1, 2, 2, 1, 1),))

    def test_squeeze2(self):
        def fn(a):
            return ((a + 1).squeeze(-1).squeeze(2) + 2, a.squeeze(0) + 2)

        self.common(fn, (torch.randn(1, 2, 1, 2, 2, 2, 1),))

    def test_squeeze_varargs(self):
        def fn(x):
            return x.squeeze(1, 2).clone()

        a = torch.randn(1024, 1, 1)
        self.common(fn, (a,))

    def test_simplify_loops(self):
        def fn(a, b):
            return a + b

        self.common(
            fn,
            (
                torch.randn(2, 3, 4, 5, 6),
                torch.randn(4, 2, 3, 5, 6).permute(1, 2, 0, 3, 4),
            ),
        )

    def test_unsqueeze(self):
        def fn(a):
            return (
                torch.unsqueeze(a + 1, -1) + 2,
                torch.unsqueeze(a, 2) + 2,
                torch.unsqueeze(a + 1, 0) + 2,
                torch.unsqueeze(a, -2) + 2,
            )

        self.common(
            fn,
            (
                torch.randn(
                    2,
                    2,
                    2,
                    2,
                ),
            ),
        )

    def test_unsqueeze_inplace(self):
        def fn(a):
            tmp1 = a + 1
            aten.unsqueeze_(tmp1, 2)
            tmp2 = aten.unsqueeze_(a + 1, 0) + 2
            return (tmp1, tmp2)

        self.common(
            fn,
            (
                torch.randn(
                    2,
                    2,
                    2,
                    2,
                ),
            ),
        )

    def test_addmm(self):
        def fn(a, b, c):
            return (torch.addmm(a + 1, b + 2, c + 3) + 4,)

        self.common(
            fn,
            (
                torch.randn(8, 8),
                torch.randn(8, 8),
                torch.randn(8, 8),
            ),
        )

    # https://github.com/pytorch/pytorch/issues/98979
    @skipCUDAIf(True, "cuda failed for float64 linear")
    def test_linear_float64(self):
        mod = torch.nn.Sequential(torch.nn.Linear(8, 16).to(torch.float64)).eval()
        with torch.no_grad():
            self.common(mod, (torch.randn(2, 8).to(torch.float64),))

    def test_linear1(self):
        mod = torch.nn.Sequential(
            torch.nn.Linear(8, 16),
            torch.nn.Sigmoid(),
            ToTuple(),
        )
        self.common(mod, (torch.randn(2, 8),))

    def test_linear2(self):
        mod = torch.nn.Sequential(
            torch.nn.Linear(8, 8),
            torch.nn.ReLU(),
            torch.nn.Linear(8, 8),
            torch.nn.ReLU(),
            torch.nn.Linear(8, 8),
            torch.nn.ReLU(),
            torch.nn.Linear(8, 8),
            torch.nn.ReLU(),
        )
        self.common(
            mod,
            (torch.randn(2, 8),),
            atol=1e-3,
            rtol=0.01,
        )

    def test_bmm1(self):
        def fn(a, b):
            return (
                torch.bmm(a, b),
                torch.bmm(a + 1, b + 2) + 3,
            )

        self.common(
            fn,
            (
                torch.randn(2, 8, 8),
                torch.randn(2, 8, 8),
            ),
            check_lowp=False,
        )
        self.common(
            fn,
            (
                torch.randn(1, 16, 8),
                torch.randn(1, 8, 10),
            ),
            check_lowp=False,
        )

    def test_bmm2(self):
        def fn(a, b):
            return torch.bmm(a.permute(0, 2, 1), b)

        self.common(
            fn,
            (
                torch.randn(1, 8, 8),
                torch.randn(1, 8, 8),
            ),
            check_lowp=False,
        )

    @config.patch(force_mixed_mm=True)
    def test_mixed_mm(self):
        def fn(a, b):
            return torch.mm(a, b.to(a.dtype))

        self.common(
            fn,
            (
                torch.randn(8, 8),
                torch.randint(-128, 127, (8, 8), dtype=torch.int8),
            ),
            check_lowp=True,
        )

    @config.patch(force_mixed_mm=True)
    def test_mixed_mm2(self):
        def fn(a, b, scale, bias):
            return torch.mm(a, b.to(a.dtype)) * scale + bias

        self.common(
            fn,
            (
                torch.randn(8, 8),
                torch.randint(-128, 127, (8, 8), dtype=torch.int8),
                torch.randn(8),
                torch.randn(8),
            ),
            check_lowp=True,
        )

    @with_tf32_off
    @config.patch(use_mixed_mm=True)
    def test_uint4x2_mixed_mm(self):
        def fn(a, b):
            return torch.mm(
                a,
                torch.cat((b & 0xF, b >> 4), 1)
                .reshape(-1, b.shape[1])
                .to(a.dtype)
                .sub(8),
            )

        self.common(
            fn,
            (
                torch.randn(8, 8),
                torch.randint(0, 255, (4, 8), dtype=torch.uint8),
            ),
            check_lowp=True,
        )

    def test_mm_mixed_dtype(self):
        def fn(a, b):
            return torch.mm(a, b)

        t1 = torch.arange(6, dtype=torch.float, device=self.device).view(2, 3)
        t2 = torch.arange(9, dtype=torch.int64, device=self.device).view(3, 3)

        msg = "expected .* and .* to have the same dtype, but got: .* != .*"
        with self.assertRaisesRegex(RuntimeError, msg):
            torch.compile(fn)(t1, t2)
        with self.assertRaisesRegex(RuntimeError, msg):
            fn(t1, t2)

    def test_linear_mixed_dtype(self):
        class Net(nn.Module):
            def __init__(self):
                super(Net, self).__init__()  # noqa: UP008
                self.fc1 = nn.Linear(3, 3)

            def forward(self, x):
                x = self.fc1(x.permute(1, 2, 0))
                return x

        fn = Net().to(self.device)
        t = torch.arange(27, device=self.device).view(3, 3, 3)

        msg = "expected .* and .* to have the same dtype, but got: .* != .*"
        with self.assertRaisesRegex(RuntimeError, msg):
            fn(t)
        with self.assertRaisesRegex(RuntimeError, msg):
            with torch.no_grad():
                torch.compile(fn)(t)
        # TODO: Autograd internal assertion
        msg = "Failed running call_module .*"
        with self.assertRaisesRegex(RuntimeError, msg):
            torch.compile(fn)(t)

    def test_scalar_input(self):
        def fn(x, y):
            a = torch.div(x, y, rounding_mode="floor")
            return a

        self.common(fn, [torch.randint(5, (1, 8)), 5400])

    @torch._dynamo.config.patch(dynamic_shapes=True)
    @torch._dynamo.config.patch(assume_static_by_default=False)
    def test_scalar_output(self):
        def fn(arg0_1, arg2_1):
            arg1_1 = arg2_1.size(1)
            view = torch.ops.aten.view.default(arg2_1, [-1, arg1_1])
            embedding = torch.ops.aten.embedding.default(arg0_1, view)
            full = torch.ops.aten.full.default([1, arg1_1], 1, dtype=torch.float32)
            return (full, arg1_1, embedding)

        arg0_1 = rand_strided((32128, 768), (768, 1), device="cpu", dtype=torch.float32)
        arg2_1 = rand_strided((1, 22), (22, 1), device="cpu", dtype=torch.int64)
        self.common(fn, [arg0_1, arg2_1])

    def test_shape_prop_torch_ones(self):
        class Model(torch.nn.Module):
            def forward(self, attention_scores):
                extended_attention_mask = torch.ones(
                    8, 1, 1, 512, device=attention_scores.device
                )
                attention_scores = attention_scores + extended_attention_mask

                return attention_scores

        mod = Model().eval()
        with torch.no_grad():
            self.common(
                mod,
                (torch.randn(8, 12, 512, 512),),
            )

    @slowTest
    @expectedFailureCodegenDynamic
    @config.patch({"freezing": True})
    def test_conv_bn_fuse(self):
        # For gpu path, there is an accuracy issue
        if self.device == GPU_TYPE:
            raise unittest.SkipTest("only support cpu conv bn test")

        # fails dynamic check which bn is fused, and there will not have loops vars.
        input_shapes = {1: (112,), 2: (112, 112), 3: (55, 55, 55)}
        conv_modules = {1: torch.nn.Conv1d, 2: torch.nn.Conv2d, 3: torch.nn.Conv3d}
        bn_modules = {
            1: torch.nn.BatchNorm1d,
            2: torch.nn.BatchNorm2d,
            3: torch.nn.BatchNorm3d,
        }
        options = itertools.product(
            [1, 2, 3],
            [True, False],
            [1, 3],
            [1, 2],
            [1, 4],
        )

        for (
            dim,
            bias,
            kernel_size,
            dilation,
            groups,
        ) in options:
            oC = 32 * groups
            iC = 3 * groups
            x_shape = (1, iC) + input_shapes[dim]
            mod = torch.nn.Sequential(
                conv_modules[dim](
                    iC,
                    oC,
                    kernel_size=kernel_size,
                    dilation=dilation,
                    groups=groups,
                    bias=bias,
                ),
                bn_modules[dim](oC),
            ).eval()
            test_memory_format = [torch.contiguous_format]
            # TODO: GPU path doesn't support channels_last now.
            if not HAS_GPU and dim > 1:
                channels_last = (
                    torch.channels_last if dim == 2 else torch.channels_last_3d
                )
                test_memory_format.append(channels_last)
            for memory_format in test_memory_format:
                v = torch.randn(x_shape, dtype=torch.float32).to(
                    memory_format=memory_format
                )
                with torch.no_grad():
                    self.common(
                        mod,
                        (v,),
                    )

    def test_conv_functional_bn_fuse(self):
        # For gpu path, there is an accuracy issue
        if self.device == GPU_TYPE:
            raise unittest.SkipTest("only support cpu conv bn test")

        # Define a BatchNorm using functional BN.
        class BatchNorm(torch.nn.BatchNorm2d):
            def __init__(
                self,
                num_features,
                eps=1e-5,
                momentum=0.1,
                affine=True,
                track_running_stats=True,
                device=None,
                dtype=None,
            ):
                factory_kwargs = {"device": device, "dtype": dtype}
                super().__init__(
                    num_features,
                    eps=eps,
                    momentum=momentum,
                    affine=affine,
                    track_running_stats=track_running_stats,
                    **factory_kwargs,
                )

            def forward(self, x):
                if self.momentum is None:
                    exponential_average_factor = 0.0
                else:
                    exponential_average_factor = self.momentum

                if self.training and self.track_running_stats:
                    # TODO: if statement only here to tell the jit to skip emitting this when it is None
                    if self.num_batches_tracked is not None:  # type: ignore[has-type]
                        self.num_batches_tracked = self.num_batches_tracked + 1  # type: ignore[has-type]
                        if self.momentum is None:  # use cumulative moving average
                            exponential_average_factor = 1.0 / float(
                                self.num_batches_tracked
                            )
                        else:  # use exponential moving average
                            exponential_average_factor = self.momentum
                if self.training:
                    bn_training = True
                else:
                    bn_training = (self.running_mean is None) and (
                        self.running_var is None
                    )
                x = F.batch_norm(
                    x,
                    # If buffers are not to be tracked, ensure that they won't be updated
                    (
                        self.running_mean
                        if not self.training or self.track_running_stats
                        else None
                    ),
                    (
                        self.running_var
                        if not self.training or self.track_running_stats
                        else None
                    ),
                    self.weight,
                    self.bias,
                    bn_training,
                    exponential_average_factor,
                    self.eps,
                )
                return x

        v = torch.randn(1, 3, 556, 56, dtype=torch.float32)
        mod = torch.nn.Sequential(
            torch.nn.Conv2d(
                3,
                64,
                kernel_size=3,
                dilation=1,
                groups=1,
                bias=True,
            ),
            BatchNorm(64),
        ).eval()
        with torch.no_grad():
            self.common(
                mod,
                (v,),
            )

    @skipIfRocm
    def test_conv_inference_heuristics(self):
        if self.device != GPU_TYPE:
            raise unittest.SkipTest(f"{GPU_TYPE} only test")

        in_channels = 6
        out_channels = 6
        kernel_size = 3
        groups = 3

        grouped_conv = nn.Conv2d(
            in_channels, out_channels, kernel_size, groups=groups
        ).to(self.device)

        input_tensor = torch.randn(1, in_channels, 10, 10).to(self.device)

        # Perform the forward pass
        @torch.compile()
        def foo(m, inp):
            return m(inp)

        with torch.no_grad():
            _, code = run_and_get_code(foo, grouped_conv, input_tensor)
            # no to channels last permuting before kernel
            FileCheck().check_not(".run(").check(".convolution(").run(code[0])

        # in out should do channels last in inference
        in_channels = 8
        out_channels = 4
        kernel_size = 3

        # Create the convolution layer
        conv_layer = nn.Conv2d(in_channels, out_channels, kernel_size).to(self.device)

        input_tensor = torch.randn(1, in_channels, 10, 10).to(self.device)

        with torch.no_grad():
            _, code = run_and_get_code(foo, conv_layer, input_tensor)
            # should be channels last permuting before kernel
            FileCheck().check(".run(").check(".convolution(").run(code[0])

    def test_upsample_cat_conv(self):
        if self.device == GPU_TYPE:
            raise unittest.SkipTest("only support cpu upsample_cat_conv test")

        class M(torch.nn.Module):
            def __init__(
                self,
                **kwargs,
            ):
                super().__init__()
                self.upsample = torch.nn.UpsamplingNearest2d(scale_factor=2)
                self.conv = torch.nn.Conv2d(
                    8,
                    5,
                    kernel_size=1,
                    padding=0,
                    stride=1,
                    dilation=1,
                    **kwargs,
                )

            def forward(self, x, y):
                x = self.upsample(x)
                z = torch.cat([x, y], dim=1)
                z = self.conv(z)
                return z

        v1 = torch.randn([8, 2, 12, 26])
        v2 = torch.randn([8, 6, 24, 52])

        with torch.no_grad():
            self.common(
                M().eval(),
                (v1, v2),
            )

    def test_aliased_buffer_reuse(self):
        def fn(x, y):
            x = 2 * x
            y = 2 * y
            c = torch.cat([x, y], dim=-1)
            d = 1 + c
            m = torch.mm(d, d)
            return m[:, :2] + x

        self.common(fn, (torch.randn(4, 2), torch.randn(4, 2)), check_lowp=False)

    def test_slice_view_with_graph_break(self):
        def fn():
            a = torch.tensor([1], device=self.device)
            a = a[0:1]
            b = a.squeeze()
            a[0] = 0
            if a[0] < 1e5:
                pass
            a[0] = 2
            return b

        expect = fn()
        opt_fn = torch.compile(fn)
        actual = opt_fn()
        self.assertEqual(expect, actual)

    def test_view_detach(self):
        def fn(a):
            return a[0].detach()

        self.common(
            fn,
            (torch.randn([4, 4], requires_grad=True),),
        )

    def test_gather1(self):
        def fn(a, b):
            return (
                torch.gather(a.expand([4, 5, 10, 6]), 3, b + 1),
                torch.gather(a.expand([4, 5, 10, 6]), -1, b + 1),
            )

        self.common(
            fn,
            (
                torch.randn([1, 1, 10, 6]),
                torch.randint(5, [4, 5, 10, 1], dtype=torch.int64),
            ),
        )

    def test_gather2(self):
        # 0d tensor
        def fn(a, b):
            return torch.gather(a, 0, b) + torch.gather(a, -1, b)

        x = torch.tensor(123)
        y = torch.tensor(0)
        self.assertEqual(fn(x, y), x + x)

    def test_gather3(self):
        def fn(a, b):
            return torch.gather(a, 1, b, sparse_grad=True)

        self.common(
            fn,
            (
                torch.randn([4, 5, 10, 6], requires_grad=True),
                torch.randint(5, [4, 5, 10, 1], dtype=torch.int64),
            ),
        )

    def test_slice1(self):
        def fn(a):
            return (
                a[:, :10, 0] + a[:, 10:, 0],
                (a + 1)[:, :10, 0] + (a + 1)[:, 10:, 0],
                a[:, -30:, 0],  # negative index out of range
                a[:, :-30, 0],  # negative index out of range
            )

        self.common(
            fn,
            (torch.randn([2, 20, 2]),),
        )

    def test_slice2(self):
        def fn(a):
            return (
                a[:-1, ::2, -1] + a[-1:, 1::2, -2],
                (a + 1)[:-1, ::2, -1] + (a + 2)[-1:, 1::2, -2],
            )

        self.common(
            fn,
            (torch.randn([2, 20, 2]),),
        )

    # It's a view so it doens't generate a kernel
    @expectedFailureCodegenDynamic
    def test_slice3(self):
        def fn(a, b):
            return torch.ops.aten.slice.Tensor(a, 0, 0, -b)

        x = torch.rand(48, 3, 512, 512)
        self.common(fn, (x, 2))

    @expectedFailureCodegenDynamic
    def test_slice4(self):
        # empty slices that require clamping the start or end
        def fn(a):
            return (
                aten.slice.Tensor(a, 0, 2, 0, 1),
                aten.slice.Tensor(a, 0, a.shape[0], a.shape[0] + 10, 1),
                aten.slice.Tensor(a, 0, -20, 0, 1),
                aten.slice.Tensor(a, 0, -20, -16, 1),
            )

        x = torch.rand(10)
        self.common(fn, (x,))

    def test_split_with_list(self):
        def fn(a, sizes):
            return [t + 1.0 for t in torch.split(a * 2.0, sizes, -1)]

        self.common(fn, (torch.randn(2, 2, 10), [3, 3, 4]))
        self.common(fn, (torch.randn(2, 2, 10), [4, 3, 3]))
        self.common(fn, (torch.randn(2, 2, 10), [1, 2, 3, 4]))

    def test_split_with_integer(self):
        # argument `split_size_or_sections` is integer
        @torch.compile(dynamic=True)
        def f(x, sizes):
            return torch.split(x, sizes, -1)

        # split into equally sized chunks, 10 = 5 + 5
        r1, r2 = f(torch.randn(2, 10), 5)
        self.assertTrue(r1.size() == (2, 5))
        self.assertTrue(r2.size() == (2, 5))

        # split into equally sized chunks, 12 = 4 + 4 + 4
        r1, r2, r3 = f(torch.randn(2, 12), 4)
        self.assertTrue(r1.size() == (2, 4))
        self.assertTrue(r2.size() == (2, 4))
        self.assertTrue(r3.size() == (2, 4))

        # split unevenly, 10 = 3 + 3 + 3 + 1
        r1, r2, r3, r4 = f(torch.randn(2, 10), 3)
        self.assertTrue(r1.size() == (2, 3))
        self.assertTrue(r2.size() == (2, 3))
        self.assertTrue(r3.size() == (2, 3))
        self.assertTrue(r4.size() == (2, 1))

    def test_split_failed(self):
        @torch._dynamo.optimize("inductor")
        def fn(a):
            return torch.split(a, [2, 1, 1], dim=1)

        with self.assertRaisesRegex(RuntimeError, ""):
            fn(torch.randn(1, 5))

    def test_inductor_assert(self):
        @torch._dynamo.optimize("inductor", dynamic=True)
        def fn(a):
            assert a.shape[0] >= 2 and a.shape[1] >= 4
            return a.cos()

        inp = torch.randn(2, 4, 6)
        torch._dynamo.mark_dynamic(inp, 0)
        torch._dynamo.mark_dynamic(inp, 1)
        self.assertEqual(fn(inp), inp.cos())

    def test_split(self):
        def fn(a):
            t = torch.split(a, 3, -1)
            return (t[0], t[1], t[2], t[3])

        def fn2(a):
            return fn(a + 1)

        self.common(
            fn,
            (torch.randn([2, 2, 10]),),
        )

        self.common(
            fn2,
            (torch.randn([2, 2, 10]),),
        )

    def test_to_dtype(self):
        def fn(a, b):
            return (
                aten._to_copy(a, dtype=6),
                aten._to_copy(b + 1, dtype=6),
                aten.to(b, torch.float64),
                aten.to(b, torch.bool),
            )

        self.common(
            fn,
            (
                torch.randn([2, 2, 10]),
                torch.randn([2, 2, 10], dtype=torch.float64),
            ),
        )

    @requires_gpu()
    def test_to_device(self):
        def fn(a):
            if a.device.type == "cpu":
                return aten._to_copy(
                    a, device=torch.device(GPU_TYPE), dtype=6, layout=0
                )
            else:
                return aten._to_copy(a, device=torch.device("cpu"), dtype=6, layout=0)

        self.common(
            fn,
            (torch.randn([2, 2, 10]),),
        )

    def test_to_memory_format(self):
        def fn(a, memory_format):
            return a.to(memory_format=memory_format)

        self.common(
            fn,
            (torch.randn([2, 2, 10, 10]), torch.channels_last),
        )
        self.common(
            fn,
            (
                torch.randn([2, 2, 10, 10]).to(memory_format=torch.channels_last),
                torch.contiguous_format,
            ),
        )

    @requires_gpu()
    def test_to_device_constant(self):
        def fn(a):
            d1 = a.device.type
            if d1 == "cpu":
                d2 = GPU_TYPE
            else:
                d2 = "cpu"

            const1 = torch.as_tensor(list(range(64)), device=d2)
            return (
                torch.arange(10, device=d2).to(d1) + a,
                const1.to(d1),
                (const1 + 1).to(d1),
            )

        self.common(
            fn,
            (torch.randn([10]),),
        )

    @requires_gpu()
    def test_multi_device(self):
        def fn(x):
            x = x + 1
            x = x + 2
            x = x.to(device=GPU_TYPE)
            x = x + 3
            x = x + 4
            x = x.cpu()
            x = x + 5
            x = x + 6
            x = x.to(device=GPU_TYPE)
            x = x + 7
            x = x + 8
            x = x.cpu()
            x = x + 9
            x = x + 10
            return x

        self.common(
            fn,
            (torch.randn([2, 2, 10]),),
            check_lowp=False,  # cpu doesn't understand fp16, and there are explicit .cpu() calls
        )

    @skipIfRocm
    @requires_multigpu()
    def test_multi_gpu_device(self):
        # TODO: https://github.com/pytorch/pytorch/issues/92627
        x = torch.rand([4], device=GPU_TYPE)

        def fn(x, y):
            r = torch.ops.aten.div(x, y)
            r = r.to(f"{GPU_TYPE}:1")
            return 2 * r

        self.common(fn, (torch.randn(4), torch.randn(4)), check_lowp=False)

    @requires_multigpu()
    def test_multi_gpu_recompile_on_index(self):
        torch.set_float32_matmul_precision("high")

        def gemm(x, y):
            return x @ y

        failed_guard = None

        def fail(guard):
            nonlocal failed_guard
            failed_guard = guard

        gemm_opt = torch._dynamo.optimize("inductor", guard_fail_fn=fail)(gemm)

        x0 = torch.randn(1024, 1024, device=f"{GPU_TYPE}:0")
        y0 = torch.randn(1024, 1024, device=f"{GPU_TYPE}:0")

        gemm_opt(x0, y0)

        x1 = torch.randn(1024, 1024, device=f"{GPU_TYPE}:1")
        y1 = torch.randn(1024, 1024, device=f"{GPU_TYPE}:1")

        gemm_opt(x1, y1)
        self.assertTrue(failed_guard is not None)
        self.assertTrue(
            "tensor 'L['x']' Tensor device index mismatch. Expected device index to be"
            in failed_guard.reason
        )

    def test_unbind(self):
        def fn(a):
            return torch.unbind(a), torch.unbind(a, -1)

        self.common(
            fn,
            (torch.randn([4, 4, 4]),),
        )

    @skipIfRocm
    def test_convolution1(self):
        m = torch.nn.Sequential(
            torch.nn.Conv2d(5, 6, [3, 3]),
            torch.nn.ReLU(),
            ToTuple(),
        )

        self.common(
            m,
            (torch.randn([2, 5, 16, 16]),),
            # Mismatched elements: 10 / 2352 (0.4%)
            # Greatest absolute difference: 5.7220458984375e-05 at index (0, 3, 12, 12) (up to 1e-05 allowed)
            # Greatest relative difference: 0.06512477175897748 at index (0, 4, 11, 9) (up to 0.001 allowed)
            atol=6e-5,
            rtol=0.001,
        )

    def test_convolution2(self):
        def fn(x, w, b):
            # transposed conv
            return (aten.convolution(x, w, b, [4], [0], [1], True, [0], 1),)

        self.common(
            fn,
            (
                torch.randn([2, 32, 90]),
                torch.randn([32, 16, 8]),
                torch.randn([16]),
            ),
            check_lowp=False,
        )

    @skipIfRocm
    def test_convolution3(self):
        # Test stride or padding or dilation is 1 element list.
        m = torch.nn.Sequential(
            torch.nn.Conv2d(5, 6, [3, 3], stride=[1], padding=[0], dilation=[1]),
            torch.nn.ReLU(),
            ToTuple(),
        )

        self.common(
            m,
            (torch.randn([2, 5, 16, 16]),),
            atol=6e-5,
            rtol=0.001,
        )

    @skipIfRocm
    def test_convolution4(self):
        def fn(x, w):
            x = F.conv2d(x, w, groups=w.shape[0])
            return x.sum()

        self.common(
            fn,
            (
                torch.randn([2, 3, 16, 20]),
                torch.randn([3, 1, 5, 5]),
            ),
        )

    def test_conv2d_channels_last(self):
        if self.device == GPU_TYPE:
            raise unittest.SkipTest("only support cpu conv2d channels_last")

        m = torch.nn.Sequential(
            torch.nn.Conv2d(3, 3, 1, 1),
            ToTuple(),
        )
        # only weight is channels_last
        self.common(
            m.to(memory_format=torch.channels_last),
            (torch.randn([2, 3, 16, 16]),),
            check_lowp=False,
        )
        # only activation is channels_last
        self.common(
            m,
            (torch.randn([2, 3, 16, 16]).to(memory_format=torch.channels_last),),
            check_lowp=False,
        )
        # activation and weight are all channels_last
        self.common(
            m.to(memory_format=torch.channels_last),
            (torch.randn([2, 3, 16, 16]).to(memory_format=torch.channels_last),),
            check_lowp=False,
        )

    def test_conv2d_backward_channels_last(self):
        def fn(grad_output, inp, weight):
            convolution_backward_8 = torch.ops.aten.convolution_backward.default(
                grad_output,
                inp,
                weight,
                [320],
                [1, 1],
                [0, 0],
                [1, 1],
                False,
                [0, 0],
                1,
                [True, True, True],
            )
            return convolution_backward_8

        # only weight is channels_last
        self.common(
            fn,
            (
                torch.randn([2, 320, 8, 8]),
                torch.randn([2, 2048, 8, 8]),
                torch.randn([320, 2048, 1, 1]).to(memory_format=torch.channels_last),
            ),
            check_lowp=False,
        )

    def test_conv3d_channels_last(self):
        if self.device == GPU_TYPE:
            raise unittest.SkipTest("only support cpu conv3d channels_last")

        m = torch.nn.Sequential(
            torch.nn.Conv3d(3, 3, 1, 1),
            ToTuple(),
        )
        # only weight is channels_last
        self.common(
            m.to(memory_format=torch.channels_last_3d),
            (torch.randn([2, 3, 16, 16, 16]),),
        )
        # only activation is channels_last
        self.common(
            m,
            (torch.randn([2, 3, 16, 16, 16]).to(memory_format=torch.channels_last_3d),),
        )
        # activation and weight are all channels_last
        self.common(
            m.to(memory_format=torch.channels_last_3d),
            (torch.randn([2, 3, 16, 16, 16]).to(memory_format=torch.channels_last_3d),),
        )

    def test_adaptive_avg_pool2d1(self):
        def fn(x):
            return aten._adaptive_avg_pool2d(x, (6, 6)), aten._adaptive_avg_pool2d(
                x + 1, (2, 5)
            )

        self.common(
            fn,
            (torch.randn(2, 4, 16, 16),),
            check_lowp=False,
        )

        # lowering to avg_pool2d case
        self.common(
            fn,
            (torch.randn(2, 4, 3, 3),),
        )

        # no-op case
        self.common(
            fn,
            (torch.randn(2, 4, 6, 6),),
        )

    def test_adaptive_avg_pool2d2(self):
        # Big kernel size, use fallback
        def fn(x):
            return aten._adaptive_avg_pool2d(x, (4, 4))

        torch._inductor.metrics.generated_kernel_count = 0
        self.common(
            fn,
            (torch.randn(2, 4, 21, 21),),
            check_lowp=False,
        )
        assertGeneratedKernelCountEqual(self, 0)

    def test_adaptive_max_pool2d1(self):
        def fn(x):
            return aten.adaptive_max_pool2d(x, (6, 6))

        self.common(
            fn,
            (torch.randn(2, 4, 16, 16),),
            check_lowp=False,
        )

        # lowering to max_pool2d case
        self.common(
            fn,
            (torch.randn(2, 4, 3, 3),),
        )

        # no-op case
        self.common(
            fn,
            (torch.randn(2, 4, 6, 6),),
        )

    def test_adaptive_max_pool2d2(self):
        # Big kernel size, use fallback
        def fn(x):
            return aten.adaptive_max_pool2d(x, (4, 4))

        torch._inductor.metrics.generated_kernel_count = 0
        self.common(
            fn,
            (torch.randn(2, 4, 21, 21),),
            check_lowp=False,
        )
        assertGeneratedKernelCountEqual(self, 0)

    def test_fractional_max_pool2d1(self):
        def fn(x, samples):
            return aten.fractional_max_pool2d(x, (3, 3), (2, 2), samples)

        self.common(
            fn, (torch.randn(1, 4, 16, 16), torch.rand(1, 4, 2)), check_lowp=False
        )

    def test_fractional_max_pool2d2(self):
        # fallback for larger kernel size

        def fn(x, samples):
            return aten.fractional_max_pool2d(x, (6, 5), (3, 3), samples)

        torch._inductor.metrics.generated_kernel_count = 0
        self.common(
            fn,
            (torch.randn(2, 4, 36, 36), torch.rand(2, 4, 2)),
            check_lowp=False,
        )
        assertGeneratedKernelCountEqual(self, 0)

    def test_fractional_max_pool2d3(self):
        def fn(x, samples):
            return aten.fractional_max_pool2d(x, (1, 1), (16, 16), samples)

        self.common(
            fn, (torch.randn(2, 4, 16, 16), torch.rand(2, 4, 2)), check_lowp=False
        )

    @config.patch(fallback_random=True)
    def test_fractional_max_pool2d4(self):
        random.seed(1234)
        torch.manual_seed(1234)

        # check rectangular kernel/output size

        def fn(x):
            return torch.nn.functional.fractional_max_pool2d_with_indices(
                x, (4, 3), (3, 2)
            )

        self.common(fn, (torch.randn(1, 4, 16, 16),), check_lowp=False)

    def test_multi_threading(self):
        model = torch.nn.Linear(2, 3).eval()
        inp = torch.randn(4, 2)

        num_run = 3

        def run_weights_sharing_model(m, inp):
            with torch.no_grad():
                for i in range(num_run):
                    y = m(inp)

        numb_instance = 2
        threads = []
        compiled_m = torch.compile(model)
        for i in range(1, numb_instance + 1):
            thread = threading.Thread(
                target=run_weights_sharing_model, args=(compiled_m, inp)
            )
            threads.append(thread)
            thread.start()
        for thread in threads:
            thread.join()

    @unittest.skipIf(config.is_fbcode(), "fbcode triton error, needs debugging")
    def test_adaptive_avg_pool2d_low_prec(self):
        class Model(torch.nn.Module):
            def __init__(self):
                super().__init__()
                self.avgpool = torch.nn.AdaptiveAvgPool2d((1, 1))

            def forward(self, x):
                x = self.avgpool(x)
                return x

        mod = Model()
        for dtype in [torch.half, torch.bfloat16]:
            x = torch.randn(4, 3, 7, 7).to(dtype=dtype)
            opt_mod = torch.compile(mod)
            res = opt_mod(x)
            expected = mod(x)
            self.assertTrue(torch.allclose(res, expected))

    def test_buffer_copied_in_graph(self):
        class MyModel(torch.nn.Module):
            def __init__(self):
                super().__init__()
                self.register_buffer("buf", torch.zeros(1))
                self.w1 = torch.nn.Parameter(torch.zeros(1))
                self.w2 = torch.nn.Parameter(torch.zeros(1))

            def forward(self, x):
                self.buf.add_(1)
                return (self.w1 * x * self.w2).sum() + self.buf.sum()

        model_for_eager = MyModel()
        model_for_compile = copy.deepcopy(model_for_eager)

        eager_version_counters = [
            buffer._version for _, buffer in model_for_eager.named_buffers()
        ]
        compile_version_counters = [
            buffer._version for _, buffer in model_for_compile.named_buffers()
        ]

        compiled_f = torch.compile(model_for_compile, backend="inductor")

        inp_ref = torch.ones(1, requires_grad=True)
        inp_test = torch.ones(1, requires_grad=True)

        out_ref = model_for_eager(inp_ref.clone())
        out_test = compiled_f(inp_test.clone())

        eager_version_counters_after = [
            buffer._version for _, buffer in model_for_eager.named_buffers()
        ]
        compile_version_counters_after = [
            buffer._version for _, buffer in model_for_compile.named_buffers()
        ]

        eager_delta = list(
            map(operator.sub, eager_version_counters_after, eager_version_counters)
        )
        compile_delta = list(
            map(operator.sub, compile_version_counters_after, compile_version_counters)
        )

        self.assertEqual(eager_delta, compile_delta)

    def test_buffer_copied_in_graph_with_different_shapes(self):
        class MyModel(torch.nn.Module):
            def __init__(self):
                super().__init__()
                self.register_buffer("buf", torch.ones(4, 4))
                self.w = torch.nn.Parameter(
                    torch.Tensor([[4, 5], [1, 2], [6, 7], [8, 9]])
                )

            def forward(self, x):
                self.buf.add_(1)
                return (self.w @ x).sum() + self.buf.sum()

        model_for_eager = MyModel()
        model_for_compile = copy.deepcopy(model_for_eager)

        eager_version_counters = [
            buffer._version for _, buffer in model_for_eager.named_buffers()
        ]
        compile_version_counters = [
            buffer._version for _, buffer in model_for_compile.named_buffers()
        ]

        compiled_f = torch.compile(model_for_compile, backend="inductor")

        inp_ref = torch.ones(2, 4, requires_grad=True)
        inp_test = torch.ones(2, 4, requires_grad=True)

        out_ref = model_for_eager(inp_ref.clone())
        out_test = compiled_f(inp_test.clone())

        eager_version_counters_after = [
            buffer._version for _, buffer in model_for_eager.named_buffers()
        ]
        compile_version_counters_after = [
            buffer._version for _, buffer in model_for_compile.named_buffers()
        ]

        eager_delta = list(
            map(operator.sub, eager_version_counters_after, eager_version_counters)
        )
        compile_delta = list(
            map(operator.sub, compile_version_counters_after, compile_version_counters)
        )

        self.assertEqual(eager_delta, compile_delta)

    def test_buffer_batch_norm(self):
        class MyModel(torch.nn.Module):
            def __init__(self):
                super().__init__()
                self.m = torch.nn.BatchNorm1d(100)

            def forward(self, x):
                return self.m(x)

        model_for_eager = MyModel()
        model_for_compile = copy.deepcopy(model_for_eager)

        eager_version_counters = [
            buffer._version for _, buffer in model_for_eager.named_buffers()
        ]
        compile_version_counters = [
            buffer._version for _, buffer in model_for_compile.named_buffers()
        ]

        compiled_f = torch.compile(model_for_compile, backend="inductor")

        inp_ref = torch.ones(20, 100, requires_grad=True)
        inp_test = torch.ones(20, 100, requires_grad=True)

        out_ref = model_for_eager(inp_ref.clone())
        out_test = compiled_f(inp_test.clone())

        eager_version_counters_after = [
            buffer._version for _, buffer in model_for_eager.named_buffers()
        ]
        compile_version_counters_after = [
            buffer._version for _, buffer in model_for_compile.named_buffers()
        ]

        eager_delta = list(
            map(operator.sub, eager_version_counters_after, eager_version_counters)
        )
        compile_delta = list(
            map(operator.sub, compile_version_counters_after, compile_version_counters)
        )

        self.assertEqual(eager_delta, compile_delta)

    def test_adaptive_avg_pool_with_output_size_0(self):
        m1 = nn.AdaptiveAvgPool1d(0)
        self.common(m1, (torch.randn(1, 2),))
        m2 = nn.AdaptiveAvgPool2d(0)
        self.common(m2, (torch.randn(1, 2, 3),))

    def test_max_pool2d1(self):
        def fn(x):
            return aten.max_pool2d_with_indices(x, [3, 3], [2, 2])

        self.common(
            fn,
            (torch.randn(2, 4, 16, 16),),
        )

    def test_max_pool2d2(self):
        def fn(x):
            return aten.max_pool2d_with_indices(x, [3, 3], [2, 2])

        self.common(
            fn,
            (torch.randn([16, 64, 55, 55]),),
        )

    def test_max_pool2d3(self):
        def fn(x):
            # with padding
            return (
                aten.max_pool2d_with_indices(x, [3, 3], [2, 2], [1, 1]),
                aten.max_pool2d_with_indices(
                    x,
                    [
                        3,
                    ],
                    [
                        2,
                    ],
                    [
                        1,
                    ],
                ),
            )

        self.common(
            fn,
            (-torch.arange(1 * 8 * 8, dtype=torch.float32).view(1, 1, 8, 8),),
        )

    def test_max_pool2d4(self):
        def fn(x):
            # with padding
            return aten.max_pool2d_with_indices(x, [3, 3], [2, 2], [0, 0], [1, 1], True)

        self.common(
            fn,
            (torch.randn([2, 8, 111, 111]),),
        )

    def test_max_pool2d5(self):
        def fn(x):
            return aten.max_pool2d_with_indices(x, [3, 3], [])

        self.common(
            fn,
            (torch.randn([16, 64, 55, 55]),),
        )

    def test_max_pool2d6(self):
        # Too big kernel size, use fallback
        def fn(x):
            return aten.max_pool2d_with_indices(x, [13, 13], [])

        torch._inductor.metrics.generated_kernel_count = 0
        self.common(
            fn,
            (torch.randn([16, 64, 55, 55]),),
        )
        assertGeneratedKernelCountEqual(self, 0)

    # From https://github.com/pytorch/pytorch/issues/94775
    def test_max_pool2d7(self):
        # ceil mode turns on
        def fn(x):
            return torch.nn.functional.max_pool2d(
                x, 1, stride=(2, 2), padding=0, ceil_mode=True
            )

        self.common(
            fn,
            (torch.randn([1, 1, 6, 7]),),
        )

    # From https://github.com/pytorch/pytorch/issues/93384
    def test_max_pool2d8(self):
        # dialtion is not 1, use fallback
        def fn(x):
            return aten.max_pool2d_with_indices(x, [3, 2], [2, 1], [1, 1], [1, 2])

        torch._inductor.metrics.generated_kernel_count = 0
        self.common(
            fn,
            (torch.randn([2, 2, 3, 6]),),
        )
        assertGeneratedKernelCountEqual(self, 0)

    def test_avg_pool2d1(self):
        def fn(x):
            return aten.avg_pool2d(x, [3, 3], [2, 2])

        self.common(
            fn,
            (torch.randn(2, 4, 16, 16),),
        )

    def test_avg_pool2d2(self):
        def fn(x):
            return aten.avg_pool2d(x, [3, 3], [2, 2])

        self.common(
            fn,
            (torch.randn([16, 64, 55, 55]),),
        )

    def test_avg_pool2d3(self):
        def fn(x):
            return (
                aten.avg_pool2d(x, [3, 3], [2, 2], [1, 1]),
                aten.avg_pool2d(
                    x,
                    [
                        3,
                    ],
                    [
                        2,
                    ],
                    [
                        1,
                    ],
                ),
            )

        self.common(
            fn,
            (-torch.arange(1 * 8 * 8, dtype=torch.float32).view(1, 1, 8, 8),),
        )

    def test_avg_pool2d4(self):
        def fn(x):
            return aten.avg_pool2d(x, [3, 3], [2, 2], [0, 0], True)

        self.common(
            fn,
            (torch.randn([2, 8, 111, 111]),),
        )

    def test_avg_pool2d5(self):
        def fn(x):
            return aten.avg_pool2d(x, [3, 3], [2, 2], [1, 1], count_include_pad=False)

        self.common(
            fn,
            (-torch.arange(1 * 8 * 8, dtype=torch.float32).view(1, 1, 8, 8),),
        )

    def test_avg_pool2d6(self):
        def fn(x):
            return aten.avg_pool2d(x, [3, 3], [2, 2], [1, 1], divisor_override=3)

        self.common(
            fn,
            (-torch.arange(1 * 8 * 8, dtype=torch.float32).view(1, 1, 8, 8),),
        )

    def test_avg_pool2d7(self):
        # Large kernel size, use fallback
        def fn(x):
            return aten.avg_pool2d(x, [13, 13], [1, 1], [0, 0])

        torch._inductor.metrics.generated_kernel_count = 0
        self.common(
            fn,
            (-torch.arange(1 * 24 * 24, dtype=torch.float32).view(1, 1, 24, 24),),
        )
        assertGeneratedKernelCountEqual(self, 0)

    def test_avg_pool2d8(self):
        # https://github.com/pytorch/pytorch/issues/100987
        def fn(x):
            return aten.avg_pool2d(
                x, kernel_size=3, stride=2, padding=1, ceil_mode=True
            )

        self.common(
            fn,
            (torch.randn(1, 3, 6, 6),),
        )

    def test_alexnet_prefix(self):
        def forward(arg6, arg7, arg16):
            convolution = torch.ops.aten.convolution(
                arg16, arg7, arg6, [4, 4], [2, 2], [1, 1], False, [0, 0], 1
            )
            relu = torch.ops.aten.relu(convolution)
            max_pool2d_with_indices = torch.ops.aten.max_pool2d_with_indices(
                relu, [3, 3], [2, 2]
            )
            getitem = max_pool2d_with_indices[0]
            return (getitem,)

        self.common(
            forward,
            (
                rand_strided((64,), (1,), torch.float32, "cpu"),
                rand_strided((64, 3, 11, 11), (363, 121, 11, 1), torch.float32, "cpu"),
                rand_strided(
                    (16, 3, 224, 224), (150528, 50176, 224, 1), torch.float32, "cpu"
                ),
            ),
            # Mismatched elements: 127 / 746496 (0.0%)
            # Greatest absolute difference: 0.0009765625 at index (1, 62, 7, 16) (up to 1e-05 allowed)
            # Greatest relative difference: 0.05187467899332306 at index (14, 18, 11, 0) (up to 0.001 allowed)
            atol=3e-3,
            rtol=2,
        )

    def test_elu(self):
        def fn(x):
            return aten.elu(x, 1.6732632423543772, 1.0507009873554805) + 2, aten.elu(
                x + 1, 2, 3, 4
            )

        self.common(
            fn,
            (torch.randn([16, 16]),),
        )

    def test_tan(self):
        def fn(x):
            return aten.tan(x) + 2, aten.tan(x + 1)

        self.common(
            fn,
            (torch.randn([16, 16]),),
        )

    def test_tanh(self):
        def fn(x):
            return aten.tanh(x) + 2, aten.tanh(x + 1)

        self.common(
            fn,
            (torch.randn([16, 16]),),
        )

    def test_lgamma(self):
        def fn(x):
            return aten.lgamma(x) + 2, aten.cos(x + 1)

        self.common(
            fn,
            (torch.randn([16, 16]),),
        )

    def test_cos(self):
        def fn(x):
            return aten.cos(x) + 2, aten.cos(x + 1)

        self.common(
            fn,
            (torch.randn([16, 16]),),
        )

    def test_sin(self):
        def fn(x):
            return aten.sin(x) + 2, aten.sin(x + 1)

        self.common(
            fn,
            (torch.randn([16, 16]),),
        )

    def test_repeat(self):
        def fn(x):
            return (
                x.repeat(0, 1, 1, 1),
                x.repeat(2, 2, 3, 1),
                x.repeat(8, 1, 1, 1),
                x.repeat(2, 1, 1, 1, 1, 1),
            )

        self.common(
            fn,
            (torch.randn([1, 2, 4, 8]),),
        )

    def test_repeat_interleave(self):
        def fn(x):
            return (
                x.repeat_interleave(2),
                x.repeat_interleave(3, dim=0),
                x.repeat_interleave(x.size(1), dim=1),
            )

        self.common(
            fn,
            (torch.randn([1, 2, 4, 8]),),
        )

    @config.patch(implicit_fallbacks=True)
    def test_repeat_interleave_2(self):
        def fn(x):
            return torch.ops.aten.repeat_interleave.Tensor(x, output_size=12)

        self.common(
            fn,
            (torch.tensor([2, 4, 6]),),
        )

    @config.patch(fallback_random=True)
    def test_randn_with_dtype_and_device(self):
        if self.device == GPU_TYPE:
            raise unittest.SkipTest("only support cpu randn_with_dtype_and_device test")

        def fn(vectors):
            rotations_shape = (12, vectors.shape[-1], 1, 64)
            random_rotations = torch.randn(
                rotations_shape, device=vectors.device, dtype=vectors.dtype
            )
            random_rotations += 1
            return random_rotations

        self.common(
            fn,
            (torch.randn([4, 12, 2, 64]),),
        )

    def test_embedding(self):
        m = torch.nn.Sequential(
            torch.nn.Embedding(10, 4, padding_idx=0),
            torch.nn.ReLU(),
            ToTuple(),
        )

        self.common(
            m,
            (torch.randint(10, [2, 8]),),
        )

    def test_mean(self):
        def fn(x):
            return (
                x.mean(),
                x.mean(-1),
                torch.mean(x, -2, keepdim=True),
                x.mean([0, 1]),
            )

        self.common(
            fn,
            (torch.randn([1, 2, 4, 8]),),
        )

    def test_var_mean(self):
        def fn(x):
            return (
                *torch.var_mean(x, -1),
                *torch.var_mean(x, [1, 3]),
            )

        self.common(
            fn,
            (torch.randn([1, 2, 4, 8]),),
        )

    def test_var_correction(self):
        def fn(x):
            dim = -1
            return (
                torch.var(x, dim=dim, correction=1.3),
                torch.var(x, dim=dim, correction=3),
                torch.var(x, dim=dim, correction=10),
            )

        self.common(fn, (torch.randn([2, 8]),))
        # Unrolled reduction
        self.common(fn, (torch.randn([2, 4]),))

    @config.patch(pick_loop_orders=True)
    def test_transposed_propagates(self):
        @torch._dynamo.optimize("inductor", nopython=True)
        def fn(x, y):
            return x + y

        a = torch.randn(1, 4, 4, 4, device=self.device).permute(0, 2, 3, 1)
        b = torch.randn(4, 4, 4, device=self.device).permute(1, 2, 0)
        c = fn(a, b)
        self.assertEqual(a.stride(), c.stride())
        self.assertEqual(c.stride()[2], 1)

    def test_std(self):
        def fn(x):
            return (
                torch.var(x, True),
                torch.var(x, False),
                torch.var(x, -1, True),
                torch.var(x, -1, False),
                torch.std(x, False),
                torch.std(x, [0, 1], True),
                torch.std(x, [0, 1], False),
                torch.std(x, -2, True, keepdim=True),
            )

        self.common(
            fn,
            (torch.randn([2, 4, 4, 8]),),
        )

    def test_embedding_bag(self):
        def fn(w, i, o):
            return aten._embedding_bag(w, i, o, False, 0, False, None)

        self.common(
            fn,
            (torch.randn([10, 4]), torch.randint(10, [8]), torch.tensor([0, 2, 6])),
        )

    def test_batch_norm_2d(self):
        m = torch.nn.Sequential(
            torch.nn.BatchNorm2d(10),
            torch.nn.ReLU(),
        )
        m.eval()
        self.common(m, (torch.randn([2, 10, 8, 8]),), check_lowp=False)
        self.common(
            m,
            (torch.randn([3, 10, 16, 16]),),
            check_lowp=False,  # too painful to match types of bn model
        )

    # From yolov3
    @with_tf32_off
    def test_batch_norm_2d_2(self):
        if self.device == "cpu":
            raise unittest.SkipTest(f"requires {GPU_TYPE}")

        class Repro(torch.nn.Module):
            def __init__(self):
                super().__init__()
                self.self_0 = torch.nn.Conv2d(
                    64,
                    128,
                    kernel_size=(3, 3),
                    stride=(2, 2),
                    padding=(1, 1),
                    bias=False,
                )
                self.self_1 = torch.nn.BatchNorm2d(
                    128,
                    eps=0.0001,
                    momentum=0.03,
                    affine=True,
                    track_running_stats=True,
                )
                self.self_2 = torch.nn.LeakyReLU(negative_slope=0.1, inplace=True)

            def forward(self, l_input_: torch.Tensor):
                self_0 = self.self_0(l_input_)
                self_1 = self.self_1(self_0)
                self_2 = self.self_2(self_1)
                return (self_2,)

        inp = torch.randn((4, 64, 192, 256), dtype=torch.float32, device=GPU_TYPE)
        mod = Repro().to(device=GPU_TYPE)
        o1 = mod(inp)
        o2 = torch.compile(mod)(inp)
        self.assertEqual(o1, o2)

    @patch.object(config.trace, "enabled", True)
    def test_layer_norm(self):
        m = torch.nn.Sequential(
            torch.nn.LayerNorm(32),
            torch.nn.ReLU(),
        )
        m.eval()
        with torch.no_grad():
            self.common(m, (torch.randn([16, 32]),), check_lowp=False)
        if self.device != "cpu":
            assertGeneratedKernelCountEqual(self, 1)

    def test_transpose_add(self):
        def fn(a, b):
            return a.t() + b

        self.common(
            fn, (torch.randn([16, 32]), torch.randn([32, 16])), check_lowp=False
        )
        if self.device != "cpu":
            assertGeneratedKernelCountEqual(self, 1)

    @patch.object(config.triton, "persistent_reductions", True)
    def test_softmax_one_kernel_persist(self):
        def fn(x):
            dim = 1
            x_max = torch.amax(x, dim, keepdim=True)
            unnormalized = torch.exp(x - x_max)
            result = unnormalized / torch.sum(unnormalized, dim, keepdim=True)
            return result

        self.common(fn, (torch.randn([16, 32]),), check_lowp=False)
        if self.device != "cpu":
            assertGeneratedKernelCountEqual(self, 1)

    @patch.object(config.triton, "persistent_reductions", False)
    def test_softmax_one_kernel_loop(self):
        def fn(x):
            x_max = torch.amax(x, 1, keepdim=True)
            unnormalized = torch.exp(x - x_max)
            result = unnormalized / torch.sum(unnormalized, 1, keepdim=True)
            return result

        self.common(fn, (torch.randn([16, 32]),), check_lowp=False)
        if self.device != "cpu":
            assertGeneratedKernelCountEqual(self, 1)

    def test_complex_fallback(self):
        def fn(x):
            return x * x + 10

        self.common(
            fn,
            (torch.randn([1, 2, 4, 8]).to(dtype=torch.complex64),),
        )
        assertGeneratedKernelCountEqual(self, 0)

        class ToComplex(nn.Module):
            def forward(self, x):
                return (x + x + 12).to(torch.complex64)

        self.common(ToComplex(), (torch.rand([1, 2, 4, 8]),), check_lowp=False)

        if self.device != "cpu":
            assertGeneratedKernelCountEqual(self, 1)

    def test_view_as_complex(self):
        class Repro(torch.nn.Module):
            def __init__(self):
                super().__init__()

            def forward(self, view_2):
                clone = torch.ops.aten.clone.default(
                    view_2, memory_format=torch.contiguous_format
                )
                view_2 = None
                view_as_complex = torch.ops.aten.view_as_complex.default(clone)
                clone = None
                return (view_as_complex,)

        inp = torch.empty_strided((128, 64, 12, 32, 2), (1, 98304, 8192, 256, 128)).to(
            self.device
        )
        mod = Repro()

        o1 = mod(inp)
        o2 = torch.compile(mod)(inp)

        self.assertEqual(o1, o2)

    def test_view_as_real(self):
        def fn(x):
            y = torch.view_as_real(x)
            return y + 1

        x = torch.randn(4, dtype=torch.complex64)

        self.common(fn, (x,))

    def test_cauchy(self):
        def fn(x, y):
            return torch.sum(1 / (torch.unsqueeze(x, -1) - y))

        self.common(
            fn,
            (
                torch.randn(32),
                torch.randn(32),
            ),
            # Absolute difference: 0.0003662109375 (up to 0.0001 allowed)
            # Relative difference: 1.8804297408767818e-05 (up to 1e-05 allowed)
            atol=5 * 1e-4,
            rtol=5 * 1e-5,
            check_lowp=False,
        )
        if self.device != "cpu":
            assertGeneratedKernelCountEqual(self, 1)

    def test_fusing_write_into_disjoint_read(self):
        def test_flip(a):
            return a.copy_(torch.flip(a, (0,)))

        self.common(test_flip, (torch.rand([20]),))

        assertGeneratedKernelCountEqual(self, 2)

        # issue only manifests on cuda with large tensors
        if self.device != "cpu":

            def f(a):
                a[:, 20:40] = a[:, 20:40] + 1
                a[:, 2:900025] = a[:, 1:900024] + 2

            a = torch.rand((1, 1000000), device="cuda")
            self.common(f, (a,))

    def test_gather_scatter(self):
        def fn(node_feat, edge_index):
            src_node_feat = node_feat[edge_index[0]]
            dst_node_feat = node_feat[edge_index[1]]
            edge_feat = src_node_feat - dst_node_feat + 1
            new_node_feat = torch.zeros_like(node_feat)
            new_node_feat.scatter_add_(
                0, edge_index[1].unsqueeze(-1).expand_as(edge_feat), edge_feat
            )
            return new_node_feat

        num_nodes = 16
        num_features = 32
        node_feat = torch.randn(num_nodes, num_features)
        edge_index = torch.randint(0, num_nodes, size=(2, num_nodes * 5))
        self.common(
            fn,
            (
                node_feat,
                edge_index,
            ),
            check_lowp=False,
        )
        if self.device != "cpu":
            assertGeneratedKernelCountEqual(self, 2)

    @config.patch(max_fusion_size=1)
    def test_no_mega_fusion_during_lowering(self):
        n = 50

        def fn(*args):
            x = args[0]
            for i in range(n):
                x = torch.add(x, args[i])
            return x

        self.common(
            fn,
            [torch.randn(64) for _ in range(n)],
            check_lowp=False,
        )
        print("-->", torch._inductor.metrics.generated_kernel_count)
        if self.device != "cpu":
            self.assertTrue(torch._inductor.metrics.generated_kernel_count > 1)

    def test_move_arange(self):
        def fn(x):
            return torch.arange(len(x), device="cpu").to(x.device) + x

        self.common(fn, (torch.randn([32]),), check_lowp=False)
        # if we have a copy there will be more than 1 kernel
        assertGeneratedKernelCountEqual(self, 1)

    def test_leaky_relu(self):
        def fn(x):
            return aten.leaky_relu(x, 0.2) + 2, aten.leaky_relu(x + 1)

        self.common(
            fn,
            (torch.randn([16, 16]),),
        )

    def test_gelu(self):
        def fn(x):
            return aten.gelu(x) + 2, aten.gelu(x + 1)

        self.common(
            fn,
            (torch.randn([16, 16]),),
        )

    def test_clone(self):
        def fn(x):
            return aten.clone(x) + 2, aten.clone(x + 1)

        self.common(
            fn,
            (torch.randn([16, 16]),),
        )

    def test_masked_fill(self):
        def fn(mask, value):
            return aten.masked_fill(value, mask, -10000.0) + 2, aten.masked_fill(
                value / 2.0, torch.logical_not(mask), 667
            )

        self.common(
            fn,
            (
                torch.randint(0, 1, [1, 16], dtype=torch.bool),
                torch.randn([16, 16]),
            ),
        )

    def test_masked_fill_promotion(self):
        def fn(mask, value):
            return aten.masked_fill(value, mask, torch.tensor(3.5))

        opt_fn = torch._dynamo.optimize("inductor")(fn)
        for inp in (
            torch.randn(
                [16, 16],
                dtype=torch.float16 if self.device == GPU_TYPE else torch.float32,
                device=self.device,
            ),
            torch.randint(16, (16, 16), device=self.device),
        ):
            inputs = (
                torch.randint(0, 1, [1, 16], dtype=torch.bool, device=self.device),
                inp,
            )
            self.assertEqual(fn(*inputs), opt_fn(*inputs))

    def test_masked_scatter(self):
        def fn(value, mask, source):
            return torch.masked_scatter(value, mask, source)

        value = make_tensor(10, 10, dtype=torch.float32, device=self.device)
        mask = make_tensor(10, 10, dtype=torch.bool, device=self.device)
        source = make_tensor(
            mask.count_nonzero(), dtype=torch.float32, device=self.device
        )

        self.common(fn, (value, mask, source))

    def test_fill1(self):
        def fn(x):
            tmp = torch.ones_like(x)
            return tmp, aten.fill.Scalar(tmp, 2)

        self.common(
            fn,
            (torch.randn([16, 16]),),
        )

    def test_fill2(self):
        def fn(x):
            tmp = torch.ones_like(x)
            return tmp, aten.fill.Tensor(tmp, torch.tensor(3.0))

        self.common(
            fn,
            (torch.randn([16, 16]),),
        )

    def test_pow1(self):
        def fn(x):
            return [aten.pow(x, e) for e in range(-8, 9)]

        self.common(
            fn,
            (torch.randn([16, 16]),),
        )

    def test_pow2(self):
        def fn(x):
            return aten.pow(1000, x), aten.pow(x, 1000)

        self.common(
            fn,
            (
                torch.randn(
                    [16, 16],
                    dtype=torch.float32,
                ),
            ),
            # Mismatched elements: 9 / 256 (3.5%)
            # Greatest absolute difference: 2.491354329061828e+28 at index (6, 6) (up to 1e-05 allowed)
            # Greatest relative difference: 2.9793410720160818e-05 at index (4, 5) (up to 1.3e-06 allowed)
            atol=1e-5,
            rtol=3e-05,
        )

    def test_pow3(self):
        # power of 0.5 is special-cased, arbitrary power would still produce triton codegen error
        def fn(x):
            z = torch.tensor(0.123, device=self.device)
            w = z + x
            return torch.pow(w, 0.5)

        opt = torch._dynamo.optimize("inductor")(fn)
        input = torch.rand(())
        self.assertTrue(same(opt(input), fn(input)))

    def test_pow_int(self):
        def fn(x, y):
            return torch.pow(x, 0x57), torch.pow(x, y)

        for dtype in (torch.uint8, torch.int8, torch.int16, torch.int32, torch.int64):
            intmax = torch.iinfo(dtype).max
            make_arg = functools.partial(
                make_tensor, dtype=dtype, device=self.device, requires_grad=False
            )
            self.common(
                fn,
                (
                    make_arg(16, 16),
                    make_arg(16, 16, high=intmax),
                ),
            )

    def test_glu(self):
        def fn(x):
            return aten.glu(x, -1), aten.glu(x, 1), aten.glu(x, 2)

        self.common(
            fn,
            (torch.randn([8, 16, 8, 8]),),
        )

    def test_cat(self):
        def fn(a):
            tmp = a * 2
            return (
                torch.cat((a, a[:, :4] + 1, a + 2), -1),
                torch.cat((tmp, tmp), 0),
                torch.cat((tmp, tmp.double()), 0),
            )

        self.common(
            fn,
            (torch.randn([8, 16]),),
        )
        self.common(
            fn,
            (torch.randn([1, 3, 3, 16]).to(memory_format=torch.channels_last),),
        )

    def test_cat_uint8(self):
        def fn(x):
            batch_shape = x.shape[:1]
            out = torch.cat([x.new_zeros(1).expand(batch_shape + (1,)), x], dim=-1)
            return out

        self.common(
            fn,
            (torch.randint(0, 256, size=(3, 255), dtype=torch.uint8),),
        )

    def test_cat_empty(self):
        def fn_2(*tensors):
            return torch.cat(tensors)

        self.common(
            fn_2,
            (
                torch.randn([1, 3, 3, 16]),
                torch.ones([0]),
            ),
        )
        self.common(
            fn_2,
            (
                torch.randn([1, 3, 3, 16]),
                torch.ones([0]),
                torch.randn([1, 3, 3, 16]),
            ),
        )
        self.common(
            fn_2,
            (
                torch.ones([0]),
                torch.randn([1, 3, 3, 16]),
            ),
        )

    @torch._dynamo.config.patch(capture_scalar_outputs=True)
    def test_cat_unbacked_legacy_empty(self):
        def fn(x, y):
            z = y.item()
            return torch.cat([x, x.new_ones(z)])

        self.common(
            fn,
            (
                torch.randn([2, 3]),
                torch.tensor([0]),
            ),
        )

    @torch._dynamo.config.patch(capture_scalar_outputs=True)
    def test_cat_unbacked_empty_1d(self):
        def fn(x, y):
            z = y.item()
            return torch.cat([x, x.new_ones(z)])

        self.common(
            fn,
            (
                torch.randn([2]),
                torch.tensor([0]),
            ),
        )

        self.common(
            fn,
            (
                torch.randn([2]),
                torch.tensor([3]),
            ),
        )

    @torch._dynamo.config.patch(capture_scalar_outputs=True)
    def test_cat_unbacked_2d(self):
        def fn(x, y):
            z = y.item()
            return torch.cat([x, x.new_ones(z, x.shape[1])])

        self.common(
            fn,
            (
                torch.randn([2, 3]),
                torch.tensor([0]),
            ),
        )

        self.common(
            fn,
            (
                torch.randn([2, 3]),
                torch.tensor([4]),
            ),
        )

    def test_cat_negative_dim(self):
        def fn(*tensors):
            return torch.cat(tensors, dim=-1)

        self.common(
            fn,
            (
                torch.randn([2, 3]),
                torch.randn([2, 4]),
            ),
        )

        self.common(
            fn,
            (
                torch.randn([2, 3]),
                torch.randn([0]),
                torch.randn([2, 4]),
            ),
        )

        self.common(
            fn,
            (
                torch.randn([0]),
                torch.randn([2, 3]),
                torch.randn([2, 4]),
            ),
        )

    @expectedFailureCodegenDynamic
    def test_cat_single_empty(self):
        # fails dynamic check for 'has a dynamic dimension'
        def fn_2(*tensors):
            return torch.cat(tensors)

        self.common(
            fn_2,
            (torch.ones([0]),),
        )

    def test_cat_upcasting(self):
        def fn(arg4_1, slice_7):
            cat_1 = aten.cat.default([arg4_1, slice_7], 1)
            return (cat_1,)

        self.common(
            fn,
            (
                torch.randn([8, 16], dtype=torch.float32),
                torch.randn([8, 20], dtype=torch.float16),
            ),
        )

    def test_cat_extern_kernel(self):
        def fn(x1, x2, x3, x4):
            x = torch.mm(x2, x3)
            s = torch.narrow(x, 1, 0, 100)
            x = torch.mm(s, x4)
            c = torch.cat((x, x1), 1)
            return (c,)

        self.common(
            fn,
            (
                torch.randn(256, 256),
                torch.randn(256, 1024),
                torch.randn(1024, 1600),
                torch.randn(100, 256),
            ),
            check_lowp=False,  # accuracy issues with relatively large matmuls
        )

    @skipCUDAIf(not SM80OrLater, "uses bfloat16 which requires SM >= 80")
    # Constant folding was explicitly turned off due to issue #108388
    # Turn it back on for test
    @torch._inductor.config.patch(joint_graph_constant_folding=True)
    def test_remove_no_ops(self):
        def matmul_with_op(x, y, fn):
            return fn(x @ y)

        foo_opt = torch.compile(matmul_with_op)

        # test no-op
        fns = (
            lambda x: x
            + torch.zeros(
                [256, 256], dtype=torch.float32, device=x.device
            ),  # noqa: E731
            lambda x: x
            - torch.zeros(
                [256, 256], dtype=torch.float32, device=x.device
            ),  # noqa: E731
            lambda x: x
            * torch.ones(
                [256, 256], dtype=torch.float32, device=x.device
            ),  # noqa: E731
            lambda x: x
            / torch.ones(
                [256, 256], dtype=torch.float32, device=x.device
            ),  # noqa: E731
        )

        inps = [torch.rand([256, 256], device=self.device) for _ in range(2)]

        for fn in fns:
            out, source_codes = run_and_get_code(foo_opt, inps[0], inps[1], fn)
            self.assertEqual(out, matmul_with_op(inps[0], inps[1], fn))

            if self.device == "cpu":
                FileCheck().check_not("cpp_fused").run(source_codes[0])
            else:
                FileCheck().check_not("triton.jit").run(source_codes[0])

        # test dtype conversion
        inps = [
            torch.rand([256, 256], device=self.device, dtype=torch.bfloat16)
            for _ in range(2)
        ]
        for fn in fns:
            out, source_codes = run_and_get_code(foo_opt, inps[0], inps[1], fn)
            self.assertEqual(out, matmul_with_op(inps[0], inps[1], fn))

        # test broadcasted shape bail
        fn = lambda x: x + torch.zeros(  # noqa: E731
            [256, 256, 256], dtype=torch.bfloat16, device=self.device
        )
        out, source_codes = run_and_get_code(foo_opt, inps[0], inps[1], fn)
        self.assertEqual(out, matmul_with_op(inps[0], inps[1], fn))

    def test_remove_noop_copy(self):
        def fn(x, y):
            x = x.cos()
            a = x.copy_(y)
            return a.sin()

        self.common(fn, (torch.randn(8, 8), torch.randn(8)))

        def fn2(a, b):
            abs_max = torch.abs(a).max()
            b[0] = abs_max.to(a.dtype)
            return b

        self.common(
            fn2,
            (
                torch.randn(8, 8, dtype=torch.float16),
                torch.randn(8, dtype=torch.float32),
            ),
        )

    def test_remove_noop_clone(self):
        def fn(x):
            y = x.clone().reshape(-1, 4)
            y[:, [2, 0]] = y[:, [0, 2]]
            return y + x

        self.common(fn, (torch.randn(2, 4),))

    def test_cat_of_loops_and_extern_kernel(self):
        class M(torch.nn.Module):
            def __init__(
                self,
                **kwargs,
            ):
                super().__init__()
                self.conv = torch.nn.Conv2d(
                    64,
                    5,
                    1,
                    **kwargs,
                )
                self.max_pool2d = torch.nn.MaxPool2d(2)

            def forward(self, x, y):
                x1 = self.conv(x)
                y1 = self.max_pool2d(y)
                return torch.cat([x1, y1], 1)

        mod = M()
        opt_mod = torch._dynamo.optimize("inductor")(mod)
        memory_format = torch.channels_last
        inputs = (
            torch.randn([1, 64, 16, 16]).to(memory_format=memory_format),
            torch.randn([1, 64, 32, 32]).to(memory_format=memory_format),
        )
        y = mod(*inputs)
        opt_y = opt_mod(*inputs)
        self.assertEqual(y, opt_y)
        self.assertEqual(y.stride(), opt_y.stride())

    def test_cat_inplace(self):
        def fn(x):
            rt = torch.cat([x])
            v = x.sin_()
            return rt

        # can't use self.common because input is modified inplace
        inp = torch.ones(2)
        opt_fn = torch.compile(fn)
        res = opt_fn(inp.clone())
        expected = fn(inp.clone())
        self.assertEqual(res, expected)

    def test_stack(self):
        def fn(a, b):
            return torch.stack(
                [
                    a.expand(12, 16),
                    b.expand(12, 16),
                ],
                2,
            )

        self.common(fn, (torch.randn([1, 16]), torch.randn([12, 1])))

    def test_hardtanh(self):
        def fn(x):
            return F.hardtanh(x), F.hardtanh(x + 1), F.hardtanh(x - 1)

        self.common(
            fn,
            (torch.randn([64]),),
        )

    def test_hardsigmoid(self):
        def fn(x):
            return F.hardsigmoid(x), F.hardsigmoid(x + 3), F.hardsigmoid(x - 3)

        self.common(
            fn,
            (torch.randn([64]),),
        )

    def test_hardswish(self):
        def fn(x):
            return F.hardswish(x), F.hardswish(x + 3), F.hardswish(x - 3)

        self.common(
            fn,
            (torch.randn([64]),),
        )

    def test_rsqrt(self):
        def fn(x):
            return torch.rsqrt(x), torch.rsqrt(x + 1) - 2

        self.common(
            fn,
            (torch.randn([64]),),
        )

    def test_expm1(self):
        def fn(x):
            return torch.expm1(x), torch.expm1(x) * 2

        for dtype in (torch.float16, torch.float, torch.double, torch.int, torch.int64):
            self.common(
                fn,
                (torch.randn([64]).to(dtype=dtype),),
            )
            self.common(
                fn,
                (torch.arange(-1e-5, 1e-5, 1e-7).to(dtype=dtype),),
            )

    def test_log1p(self):
        def fn(x):
            return torch.log1p(x), torch.log1p(x) * 2

        for dtype in (torch.float16, torch.float, torch.double, torch.int, torch.int64):
            self.common(
                fn,
                (torch.randn([64]).to(dtype=dtype),),
            )
            self.common(
                fn,
                (torch.arange(-1e-5, 1e-5, 1e-7).to(dtype=dtype),),
            )

    def test_flip(self):
        def fn(x):
            return torch.flip(x, (-1,)), torch.flip(x, (0, 2)) - 2

        self.common(
            fn,
            (torch.randn([1, 2, 6, 6]),),
        )

    def test_signbit(self):
        def fn(x):
            return torch.signbit(x), ~torch.signbit(-x) & 1

        self.common(
            fn,
            (torch.randn([1, 2, 6, 6]),),
        )

    def test_sign_dtype(self):
        def fn(x):
            y = torch.sign(x)
            return torch.tanh(y)

        self.common(fn, (torch.randn([1, 2, 6, 6]),))

    def test_fmod(self):
        def fn(a, b):
            return torch.fmod(a, b), torch.fmod(3.0 * a, b) - 2.0

        shape = [1, 2, 6, 6]
        self.common(fn, (torch.randn(shape), torch.randn(shape)))

    def test_fmod_zero_dim(self):
        def fn(a, b):
            return (torch.fmod(a, b),)

        self.common(
            fn,
            (
                make_tensor(10, device=self.device, dtype=torch.float32),
                make_tensor((), device=self.device, dtype=torch.float32),
            ),
        )
        self.common(
            fn,
            (
                make_tensor((), device=self.device, dtype=torch.float32),
                make_tensor(10, device=self.device, dtype=torch.float32),
            ),
        )

    def test_log2(self):
        def fn(x):
            return torch.log2(x), torch.log2(x + 1) - 2

        self.common(
            fn,
            (torch.randn([64]) + 10,),
        )

    def test_logsumexp(self):
        def fn(x):
            return torch.logsumexp(x, -1), torch.logsumexp(x, 0) - 2

        self.common(
            fn,
            (torch.randn([8, 8]) + 10,),
        )

    def test_log_fp64(self):
        def fn(x):
            return torch.log(x), torch.log2(x)

        self.common(
            fn,
            (torch.randn([1024], dtype=torch.float64) + 10,),
        )

    def test_bitwise(self):
        def fn(x, y):
            return (
                torch.bitwise_not(x),
                torch.bitwise_or(x, y),
                torch.bitwise_xor(x, y),
                torch.bitwise_and(x, y),
            )

        self.common(
            fn,
            (
                torch.randint(0, 2**30, [64], dtype=torch.int32),
                torch.randint(0, 2**30, [64], dtype=torch.int32),
            ),
        )

    def test_bitwise2(self):
        # again with bool types
        def fn(x, y):
            return (
                torch.bitwise_not(x),
                torch.bitwise_or(x, y),
                torch.bitwise_xor(x, y),
                torch.bitwise_and(x, y),
            )

        self.common(
            fn,
            (
                torch.randint(0, 2, (2, 20), dtype=torch.bool),
                torch.randint(0, 2, (2, 20), dtype=torch.bool),
            ),
        )

    def test_bitwise3(self):
        # Repro for https://github.com/pytorch/pytorch/issues/97968
        def fn(x, y):
            return (
                torch.max(torch.bitwise_and(x, y), y),
                torch.clamp_max(torch.bitwise_or(x, y), y),
                torch.clamp_min(torch.bitwise_xor(x, y), y),
            )

        self.common(
            fn,
            (
                torch.rand([5, 10, 1]).to(torch.int8),
                torch.rand([10, 1]).to(torch.int8),
            ),
        )

    def test_inf(self):
        def fn(a):
            return a + float("inf"), a + float("-inf"), a * -float("inf")

        self.common(fn, (torch.randn(8),))

    def test_remainder(self):
        def fn(a, b):
            return (
                torch.remainder(a, b),
                torch.remainder(a + 1, b - 1),
                torch.remainder(a - 1, b + 1),
            )

        self.common(fn, (torch.randn(64), torch.randn(64)))

    def test_zeros(self):
        def fn(a):
            return (
                a + 1,
                torch.zeros(
                    (1, 8, 64, 64),
                    dtype=torch.float32,
                    device=a.device,
                ),
                torch.zeros(
                    1,
                    8,
                    64,
                    64,
                    dtype=torch.float32,
                    device=a.device,
                ),
                torch.zeros(2, 3),
                a + torch.ones(8, device=a.device),
                torch.full((2, 3), 3.1416, device=a.device),
            )

        self.common(fn, (torch.randn(8),))

    def test_new_ones(self):
        def fn(a):
            return (
                aten.new_ones(
                    a, [], device=a.device, dtype=6, layout=0, pin_memory=False
                ),
                aten.new_zeros(
                    a, [], device=a.device, dtype=6, layout=0, pin_memory=False
                ),
            )

        self.common(fn, (torch.randn(8),))

    def test_full_like(self):
        def fn(a):
            return torch.full_like(a, 7.777) - 1

        self.common(fn, (torch.randn(8),))

    def test_full_truncation(self):
        def fn(a):
            return a + torch.full_like(a, 7.777)

        for dtype in all_types():
            self.common(fn, (make_tensor(8, dtype=dtype, device=self.device),))

    def test_index1(self):
        def fn(a, b, c):
            return aten.index(a, [b, c])

        self.common(
            fn,
            (
                torch.randn(8, 8, 12),
                torch.tensor([0, 0, 2, 2], dtype=torch.int64),
                torch.tensor([3, 4, 4, 3], dtype=torch.int64),
            ),
        )
        self.common(
            fn,
            (
                torch.randn(8, 8, 12),
                torch.tensor([[0, 0, 2, 2]], dtype=torch.int64),
                torch.tensor([[3], [4], [4], [3]], dtype=torch.int64),
            ),
        )

    def test_index2(self):
        def fn(a, b):
            return (
                aten.index(a, [b]),
                aten.index(a, [None, b]),
            )

        self.common(
            fn,
            (
                torch.randn(8, 8, 8),
                torch.tensor([[0, 0, 2, 2]], dtype=torch.int64),
            ),
        )

    def test_index3(self):
        def fn(x, ia, ib):
            return (x[:, ia, None, ib, 0],)

        self.common(
            fn,
            (
                torch.randn(3, 4, 4, 4, 3),
                torch.tensor([0, 2, 1], dtype=torch.int64),
                torch.tensor([0, 2, 1], dtype=torch.int64),
            ),
        )

    def test_output_strides(self):
        def fn(x):
            y = x.permute(0, 2, 3, 1).contiguous()
            torch._dynamo.graph_break()
            return y.view(-1, 4)

        inp = torch.rand([4, 4, 4, 4], device=self.device)
        fn_opt = torch._dynamo.optimize("inductor")(fn)

        self.assertEqual(fn(inp), fn_opt(inp))
        self.assertEqual(fn(inp).stride(), fn_opt(inp).stride())

        # no redundant copy
        def foo(x):
            return x[0:2:2].T[3:].squeeze(0)

        foo_opt = torch._dynamo.optimize("inductor")(foo)
        out = foo_opt(inp)
        self.assertEqual(inp.storage(), out.storage())

    def test_index_select(self):
        def fn(a, b):
            return (
                torch.index_select(a, 0, b),
                torch.index_select(a, 1, b),
                torch.index_select(torch.index_select(a, 2, b), 1, b),
            )

        for ind_dtype in (torch.int32, torch.int64):
            self.common(
                fn,
                (
                    torch.randn(8, 8, 8),
                    torch.tensor([0, 0, 2, 1], dtype=ind_dtype),
                ),
            )

    @skipCUDAIf(not TEST_CUDNN, "CUDNN not available")
    @skipIfRocm
    def test_cudnn_rnn(self):
        if self.device == "cpu":
            raise unittest.SkipTest(f"requires {GPU_TYPE}")

        def fn(
            a0,
            b0,
            b1,
            b2,
            b3,
            b4,
            b5,
            b6,
            b7,
            b8,
            b9,
            b10,
            b11,
            b12,
            b13,
            b14,
            b15,
            a3,
            a4,
            a5,
        ):
            a1 = [
                b0,
                b1,
                b2,
                b3,
                b4,
                b5,
                b6,
                b7,
                b8,
                b9,
                b10,
                b11,
                b12,
                b13,
                b14,
                b15,
            ]
            return aten._cudnn_rnn(
                a0,
                a1,
                4,
                a3,
                a4,
                a5,
                2,
                2048,
                0,
                2,
                False,
                0.0,
                False,
                True,
                [],
                None,
            )

        self.common(
            fn,
            (
                torch.randn([92, 8, 2048]),
                torch.randn([8192, 2048]),
                torch.randn([8192, 2048]),
                torch.randn([8192]),
                torch.randn([8192]),
                torch.randn([8192, 2048]),
                torch.randn([8192, 2048]),
                torch.randn([8192]),
                torch.randn([8192]),
                torch.randn([8192, 4096]),
                torch.randn([8192, 2048]),
                torch.randn([8192]),
                torch.randn([8192]),
                torch.randn([8192, 4096]),
                torch.randn([8192, 2048]),
                torch.randn([8192]),
                torch.randn([8192]),
                torch.randn([167837696]),
                torch.randn([4, 8, 2048]),
                torch.randn([4, 8, 2048]),
            ),
            check_lowp=False,  # difference in rnn is too large between half and float inputs
        )

    def test_upsample_nearest1d(self):
        def fn(a):
            return (
                aten.upsample_nearest1d(a, [74], None),
                aten.upsample_nearest1d(a, [70], None),
                aten.upsample_nearest1d(a, [45], None),
                aten.upsample_nearest1d(a, [36], None),
                aten.upsample_nearest1d(a, None, [2.0]),
            )

        self.common(fn, (torch.randn([2, 4, 37]),))

    def test_upsample_nearest2d(self):
        def fn(a):
            return (
                aten.upsample_nearest2d(a, [74, 76]),
                aten.upsample_nearest2d(a, [70, 75]),
                aten.upsample_nearest2d(a, [45, 74]),
                aten.upsample_nearest2d(a, [36, 39]),
                aten.upsample_nearest2d(a, None, [2.0, 2.0]),
            )

        self.common(fn, (torch.randn([2, 4, 37, 38]),))

    def test_upsample_nearest3d(self):
        def fn(a):
            return (
                aten.upsample_nearest3d(a, [74, 76, 78], None),
                aten.upsample_nearest3d(a, [70, 75, 80], None),
                aten.upsample_nearest3d(a, [45, 74, 103], None),
                aten.upsample_nearest3d(a, [36, 39, 40], None),
                aten.upsample_nearest3d(a, None, [2.0, 2.0, 2.0]),
            )

        self.common(fn, (torch.randn([2, 4, 37, 38, 39]),))

    def test_upsample_nearest2d_backward(self):
        func = torch.ops.aten.upsample_nearest2d_backward

        def fn(a):
            return (
                func(a, output_size=[6, 12], input_size=[3, 3, 3, 6]),
                func(a, output_size=[6, 12], input_size=[3, 3, 4, 5]),
                func(a, output_size=[6, 12], input_size=[3, 3, 2, 8]),
                func(a, output_size=[6, 12], input_size=[3, 3, 2, 8]),
                func(a, output_size=[6, 12], input_size=[3, 3, 4, 7]),
            )

        self.common(fn, (torch.randn([3, 3, 6, 12]),))

    @skip_if_x86_mac()
    def test_upsample_bilinear2d_a(self):
        def fn(a):
            return (
                aten.upsample_bilinear2d(a, [45, 45], False, None),
                aten.upsample_bilinear2d(a, None, True, [2.0, 2.0]),
            )

        self.common(fn, (torch.randn([2, 4, 37, 38]),), atol=2.5e-5, rtol=1.3e-6)

    def test_upsample_bilinear2d_b(self):
        def fn(a):
            return aten.upsample_bilinear2d(a, None, True, [2.0, 2.0])

        self.common(
            fn,
            [
                torch.randn([1, 2, 40, 59]),
            ],
            atol=2.5e-5,
            rtol=1.3e-6,
        )

    def test_reflection_pad2d(self):
        def fn(a, pad):
            return (
                aten.reflection_pad2d(a, [1, 1, 1, 1]),
                aten.reflection_pad2d(a, pad),
            )

        self.common(
            fn,
            (
                torch.randint(0, 999, size=[1, 1, 8, 8], dtype=torch.float32),
                [5, 2, 3, 4],
            ),
        )

    def test_reflection_pad2d_backward(self):
        def template(size, padding):
            def fn(grad_output, x):
                return aten.reflection_pad2d_backward(grad_output, x, padding)

            x = torch.randint(0, 999, size=size, dtype=torch.float32)
            result = aten.reflection_pad2d(x, padding)
            grad_output = torch.randn_like(result)

            self.common(fn, (grad_output, x))

        template([1, 1, 8, 8], [0, 0, 0, 0])
        template([1, 1, 8, 8], [1, 1, 1, 1])
        template([1, 1, 8, 8], [1, 2, 3, 4])
        template([1, 1, 8, 8], [0, -1, 2, 2])
        template([1, 1, 8, 8], [-1, 0, 2, 2])
        template([1, 1, 8, 8], [2, 2, 0, -1])
        template([1, 1, 8, 8], [2, 2, -1, 0])

    def test_grid_sampler_2d(self):
        def fn(a, b):
            return (
                aten.grid_sampler_2d(a, b, 0, 0, True),
                aten.grid_sampler_2d(a, b, 0, 1, False),
            )

        self.common(
            fn,
            (
                torch.randn([4, 3, 352, 352], dtype=torch.float32),
                torch.rand([4, 352, 352, 2], dtype=torch.float32) * 2 - 1,
            ),
            check_lowp=False,
            # Mismatched elements: 154697 / 1486848 (10.4%)
            # Greatest absolute difference: 0.0001976490020751953 at index (0, 0, 101, 243) (up to 1e-05 allowed)
            # Greatest relative difference: 7.332530120481928 at index (1, 1, 258, 301) (up to 1.3e-06 allowed)
            atol=0.0002,
            rtol=1.3e-06,
        )

    def test_upsample_bicubic2d(self):
        def fn(a):
            return (
                aten.upsample_bicubic2d(a, (128, 128), True),
                aten.upsample_bicubic2d(a, (128, 256), False),
            )

        # Mismatched elements: 10 / 196608 (0.0%)
        # Greatest absolute difference: 1.3869255781173706e-05 at index (2, 1, 88, 65) (up to 1e-05 allowed)
        # Greatest relative difference: 0.0033082996811011046 at index (3, 1, 88, 91) (up to 1.3e-06 allowed)
        self.common(
            fn,
            (torch.randn([4, 3, 64, 32], dtype=torch.float32),),
            atol=2e-5,
            rtol=1e-3,
        )

    def test_float_index_expression(self):
        # Test that index propagation doesn't generate bad index_expr calls like
        # ops.index_expr(0.5*x, dtype) where the expression is not integral
        def fn(x):
            return aten.upsample_bicubic2d(x, (256, 256), False)

        x = torch.randn(1, 1, 128, 128, dtype=torch.float32, device=self.device)
        _, source_codes = run_and_get_code(fn, x)

        pattern = r"0\.50*\*[ix][\d]"
        for code in source_codes:
            self.assertIsNone(
                re.search(pattern, code), msg="Found bad index_expr in code:\n" + code
            )

    def test_float_index_expression_type_promotion(self):
        # Test that float indexing expressions participate in type promotion
        def fn(x):
            return x + 1.0 / x.size(0)

        x = torch.arange(10)
        self.common(fn, (x,))

    def test_sort(self):
        def fn(a):
            return torch.sort(a)

        self.common(
            fn, (torch.randint(0, 999, size=[1, 1, 8, 8], dtype=torch.float32),)
        )

    def test_topk(self):
        def fn(a):
            return torch.topk(a, 2, -1)

        self.common(
            fn, (torch.randint(0, 999, size=[1, 1, 8, 8], dtype=torch.float32),)
        )

    def test_long_tensor(self):
        def fn(a):
            return (
                torch.LongTensor([294]).to(a.device) - a,
                torch.as_tensor([295]).to(a.device) + a,
            )

        self.common(fn, (torch.randint(0, 999, size=[8, 8]),))

    def test_constant_pad_1d(self):
        def fn(a):
            return (
                aten.constant_pad_nd(a, [0, 1], 6.0),
                aten.constant_pad_nd(a, [2, 3], 99.0),
            )

        self.common(fn, (torch.randint(0, 999, size=[2, 16, 31], dtype=torch.float32),))

    def test_constant_pad_fill_dtype(self):
        def fn(a, b):
            return (
                aten.constant_pad_nd(a, (1, 1), 1.0) & b,
                aten.constant_pad_nd(a, (1, 1), 0.0) & b,
            )

        self.common(
            fn,
            (torch.randint(2, (4,), dtype=torch.bool), torch.ones(6, dtype=torch.bool)),
        )

    def test_constant_pad_2d(self):
        def fn(a):
            return (
                aten.constant_pad_nd(a, [1, 1, 1, 1], 6.0),
                aten.constant_pad_nd(a, [1, 2, 3, 4], 99.0),
            )

        self.common(
            fn, (torch.randint(0, 999, size=[1, 1, 8, 8], dtype=torch.float32),)
        )

    def test_constant_pad_3d(self):
        def fn(a):
            return (
                aten.constant_pad_nd(a, [1, 2, 3, 4, 5, 6], 6.0),
                aten.constant_pad_nd(a, [0, 0, 3, 4, 0, 0], 6.0),
            )

        self.common(
            fn, (torch.randint(0, 999, size=[2, 4, 4, 4], dtype=torch.float32),)
        )

    def test_constant_pad_float64(self):
        # Repro for https://github.com/pytorch/pytorch/issues/93351
        def fn(input):
            v1 = torch.nn.functional.pad(input, pad=(1, 0))
            return torch.gt(v1, input)

        x = torch.rand([1, 2, 2, 1], dtype=torch.float64)
        self.common(fn, (x,))

    def test_constant_pad_nd_inplace(self):
        def fn(a):
            return aten.constant_pad_nd(a, [0, 0])

        x = torch.randn([2], device=self.device)
        fn_compiled = torch.compile(fn)
        y = fn_compiled(x)
        self.assertTrue(y is not x)

    def test_l1_loss(self):
        def fn(a, b):
            return torch.nn.functional.l1_loss(a, b), torch.nn.functional.mse_loss(a, b)

        self.common(
            fn,
            (
                torch.randn([2, 3, 16, 16]),
                torch.randn([2, 3, 16, 16]),
            ),
            check_lowp=False,
        )

    def test_triu(self):
        def fn(a):
            return aten.triu(a, 1), aten.triu(a, 0), aten.triu(a, 2)

        self.common(fn, (torch.randn([2, 10, 10]),))

    def test_no_op_reduction(self):
        def fn(a):
            return a.sum(-1), torch.amax(a + 1, 1, keepdim=True)

        self.common(fn, (torch.randn([8, 1, 1]),))

    def test_inplace_add(self):
        @torch._dynamo.optimize("inductor")
        def fn(x, y):
            return x.add_(y)

        inputs = (
            rand_strided((4, 4), (4, 1), device=self.device),
            rand_strided((4, 4), (4, 1), device=self.device),
        )
        inp_clone = inputs[0].clone()
        out = fn(*inputs)
        self.assertTrue(same(out, inp_clone + inputs[1]))
        self.assertTrue(out is inputs[0])

    # The following 2 tests are meant to check the logic that drops
    # xmask from triton load/store if xnumel = 1
    @requires_gpu()
    def test_single_elem(self):
        def fn(a):
            b = a + 1
            return (b,)

        self.common(fn, (torch.randn(1),))

    @requires_gpu()
    def test_single_elem_indirect(self):
        def fn(a, b):
            c = a[b] + 1
            return (c,)

        a = torch.randn(1)
        b = (torch.tensor([0], dtype=torch.int64),)

        self.common(fn, (a, b))

    # This test is meant to check for issues from the logic
    # that drops xmask from trito load/store if XBLOCK divides xnumel

    @requires_gpu()
    def test_xblock_divides_xnumel(self):
        def fn(a):
            b = a + 1
            return (b,)

        # assumption is that XBLOCK is always a divisor of 1024
        # so xmask will be dropped iff xnumel is multiple of 1024
        self.common(fn, (torch.randn(1024),))
        self.common(fn, (torch.randn(1025),))

    def test_inplace_mixed_dtype_ops(self):
        @torch._dynamo.optimize("inductor")
        def fn(x, y):
            z = x + y.float()
            w = z.add_(y)
            return w.mul_(y)

        inputs = (
            rand_strided((4, 4), (4, 1), device=self.device, dtype=torch.float),
            rand_strided((4, 4), (4, 1), device=self.device, dtype=torch.double),
        )
        out = fn(*inputs)
        out_eager = (inputs[0] + inputs[1].float()).add_(inputs[1]).mul_(inputs[1])
        self.assertTrue(same(out, out_eager))

    @config.patch(
        {"triton.unique_kernel_names": True, "triton.descriptive_names": False}
    )
    def test_kernel_names(self):
        @torch._dynamo.optimize("inductor")
        def fn(x):
            return 2 * x

        inputs = (rand_strided((8,), (1,), device=self.device),)
        self.assertTrue(same(fn(*inputs), 2 * inputs[0]))

    @config.patch({"triton.cudagraphs": True})
    @dynamo_config.patch(automatic_dynamic_shapes=True)
    def test_strided_inputs(self):
        @torch._dynamo.optimize("inductor")
        def fn(x, y):
            return x + y

        inputs = (
            rand_strided((8, 16), (32, 2), device=self.device),
            rand_strided((8, 16), (16, 1), device=self.device),
        )
        self.assertTrue(same(fn(*inputs), inputs[0] + inputs[1]))

    @config.patch({"triton.cudagraphs": True})
    @dynamo_config.patch(automatic_dynamic_shapes=True)
    def test_input_mutation1(self):
        def fn(a):
            b = a + 1
            a.copy_(b)
            c = a + 2
            return a * b / c

        arg1 = torch.randn(64, device=self.device)
        arg2 = arg1.clone()
        arg3 = torch.randn(64, device=self.device)
        arg4 = arg3.clone()
        correct1 = fn(arg1)
        correct2 = fn(arg3)
        opt_fn = torch._dynamo.optimize_assert(compile_fx)(fn)
        actual1 = opt_fn(arg2)
        actual2 = opt_fn(arg4)

        self.assertTrue(same(actual1, correct1))
        self.assertTrue(same(actual2, correct2))
        self.assertTrue(same(arg1, arg2))
        self.assertTrue(same(arg3, arg4))

    def test_input_mutation2(self):
        def fn(a):
            b = a + 1
            a.view(64).copy_(torch.tensor([66.0], device=a.device))
            c = a + 2
            return b, c

        # NOTE: this test fails when none of the inputs require grad.
        # That seems like an inductor bug.
        arg1 = torch.randn([1, 64], device=self.device).requires_grad_(True).add(1)
        arg2 = arg1.clone()
        correct1 = fn(arg1)
        opt_fn = torch._dynamo.optimize_assert(compile_fx)(fn)
        actual1 = opt_fn(arg2)

        self.assertTrue(same(actual1, correct1))
        self.assertTrue(same(arg1, arg2))

    def test_input_mutation3(self):
        def fn(a):
            a += 1
            a *= 2
            aten.sigmoid_(a)
            a = a.view(64)
            a += 3
            a *= 4
            aten.relu_(a)
            return a

        arg1 = torch.randn([1, 64], device=self.device)
        arg2 = arg1.clone()
        correct1 = fn(arg1)
        opt_fn = torch._dynamo.optimize_assert(compile_fx)(fn)
        actual1 = opt_fn(arg2)

        self.assertTrue(same(actual1, correct1))
        self.assertTrue(same(arg1, arg2))

    def test_input_mutation4(self):
        def fn(a):
            torch.relu_(a)
            return a

        arg1 = torch.randn([1, 64], device=self.device)
        arg2 = arg1.clone()
        correct1 = fn(arg1)
        opt_fn = torch._dynamo.optimize_assert(compile_fx)(fn)
        actual1 = opt_fn(arg2)

        self.assertTrue(same(actual1, correct1))
        self.assertTrue(same(arg1, arg2))

    def test_input_mutation5(self):
        def fn(x):
            tmp = x.ceil()
            x.add_(10)
            return tmp

        opt_fn = torch._dynamo.optimize()(fn)

        a = torch.zeros((), dtype=torch.int64, device=self.device)
        a_expect = a.clone()
        expect = fn(a_expect)

        a_actual = a.clone()
        actual = opt_fn(a_actual)

        self.assertEqual(a_expect, a_actual)
        self.assertEqual(expect, actual)

    def test_slice_mutation1(self):
        def fn(a):
            x = torch.zeros_like(a)
            b = x + 1
            x[:, 3] = 3.0
            c = torch.clone(x)
            x[4, :] = 4.0
            d = x + 1
            return x, b, c, d

        self.common(fn, (torch.randn([8, 8]),))

    def test_slice_mutation2(self):
        def fn(a):
            a[:, 20:40] = a[:, 20:40] + 1
            a[:, 2:11] = a[:, 1:10] + 2

        arg1 = torch.randn([1, 64], device=self.device)
        arg2 = arg1.clone()
        fn(arg1)
        opt_fn = torch._dynamo.optimize_assert(compile_fx)(fn)
        opt_fn(arg2)
        self.assertTrue(same(arg1, arg2))

    def test_slice_mutation3(self):
        def fn(a):
            a[:2, :2].fill_(10)

        opt_fn = torch._dynamo.optimize_assert(compile_fx)(fn)

        x1 = torch.randn(8, 8, device=self.device)
        x2 = x1.clone()
        fn(x1)
        opt_fn(x2)
        self.assertEqual(x1, x2)

    def test_tensor_index_slice(self):
        def fn(a):
            x = torch.tensor([1, 2], device=self.device)
            y = torch.tensor([2, 3], device=self.device)
            xx = torch.tensor([1, 2], device=self.device).view(1, 2)
            yy = torch.tensor([1, 2, 3], device=self.device).view(3, 1)
            return [
                a[x, y],
                a[:, x, y],
                a[:, x, y, :],
                a[x, :, y],
                a[:, x, :, y, :],
                a[xx, yy],
                a[:, xx, yy],
                a[xx, :, yy],
                a[xx, yy, :],
                a[:, xx, :, yy],
            ]

        a = torch.arange(3 * 4 * 5 * 6 * 7, device=self.device).view(3, 4, 5, 6, 7)
        refs = fn(a)
        tests = torch.compile(fn)(a)
        for ref, test in zip(refs, tests):
            torch.testing.assert_close(ref, test)

    @torch._dynamo.config.patch(cache_size_limit=10)
    def test_tensor_index_put_slice(self):
        def fn(a, version):
            x = torch.tensor([1, 2], device=self.device, dtype=torch.int32)
            y = torch.tensor([2, 3], device=self.device, dtype=torch.int32)

            xx = torch.tensor([1, 2], device=self.device).view(1, 2)
            yy = torch.tensor([1, 2, 3], device=self.device).view(3, 1)

            if version == 0:
                a[x, y] = torch.zeros_like(a[x, y])
            elif version == 1:
                a[:, x, y] = torch.zeros_like(a[:, x, y])
            elif version == 2:
                a[:, x, y, :] = torch.zeros_like(a[:, x, y, :])
            elif version == 3:
                a[x, :, y] = torch.zeros_like(a[x, :, y])
            elif version == 4:
                a[:, x, :, y, :] = torch.zeros_like(a[:, x, :, y, :])
            elif version == 5:
                a[xx, yy] = torch.zeros_like(a[xx, yy])
            elif version == 6:
                a[:, xx, yy] = torch.zeros_like(a[:, xx, yy])
            elif version == 7:
                a[xx, :, yy] = torch.zeros_like(a[xx, :, yy])
            elif version == 8:
                a[xx, yy, :] = torch.zeros_like(a[xx, yy, :])
            elif version == 9:
                a[:, xx, :, yy] = torch.zeros_like(a[:, xx, :, yy])

            return a

        a = torch.arange(3 * 4 * 5 * 6 * 7, device=self.device, dtype=torch.int32).view(
            3, 4, 5, 6, 7
        )
        for i in range(10):
            ref = fn(torch.clone(a), i)
            test = torch.compile(fn)(torch.clone(a), i)
            torch.testing.assert_close(ref, test)

    def test_indirect_load_broadcast(self):
        def fn(in_ptr0, in_ptr1, in_ptr2):
            return torch.gather(in_ptr1, 0, in_ptr2) + in_ptr0

        arg190 = rand_strided((32, 21), (1, 32), device=self.device, dtype=torch.int64)
        arg190.fill_(0)
        arg111 = rand_strided(
            (9521, 512), (512, 1), device=self.device, dtype=torch.float32
        )
        self.common(
            fn,
            (
                torch.randn(32, 1),
                arg111,
                arg190,
            ),
        )

    def test_roi_align(self):
        if not has_torchvision_roi_align():
            raise unittest.SkipTest("requires torchvision")

        def fn(a, b):
            return torch.ops.torchvision.roi_align(a, b, 0.25, 7, 7, 2, False)

        self.common(fn, (torch.zeros([4, 256, 296, 304]), torch.zeros([2292, 5])))

    def test_nll_loss_forward(self):
        def fn(a, b):
            return aten.nll_loss_forward(a, b, None, 1, -100)

        labels = (
            torch.zeros([5], dtype=torch.int64),
            torch.tensor([-100, -100, 3, -100, -100], dtype=torch.int64),
        )
        inps = (torch.randn(5, 5), torch.randn(5, 5))
        for a, b in zip(inps, labels):
            self.common(
                fn,
                (a, b),
            )

    def test_nll_loss_backward(self):
        def fn(a, b, c):
            return aten.nll_loss_backward(
                a, b, c, None, 1, -100, torch.tensor(1.0, device=self.device)
            )

        labels = (
            torch.zeros([5], dtype=torch.int64),
            torch.tensor([-100, -100, 3, -100, -100], dtype=torch.int64),
        )
        inps = (torch.randn(5, 5), torch.randn(5, 5))
        grad_outs = (torch.randn(()), torch.randn(()))
        for a, b, c in zip(grad_outs, inps, labels):
            self.common(
                fn,
                (a, b, c),
            )

    def test_isinf(self):
        def fn(x):
            return x.isinf(), x.isnan()

        self.common(
            fn, [torch.tensor([1, float("inf"), 2, float("-inf"), float("nan")])]
        )
        self.common(
            fn,
            [
                torch.tensor(
                    [1, float("inf"), 2, float("-inf"), float("nan")],
                    dtype=torch.float64,
                )
            ],
        )

    def test_isinf2(self):
        def fn(x):
            y = torch.tensor(
                [1, float("inf"), 2, float("-inf"), float("nan")], device=self.device
            )
            return x == y

        self.common(
            fn, (torch.tensor([1, float("inf"), 2, float("-inf"), float("nan")]),)
        )

    def test_any(self):
        def fn(x):
            return (
                x.any(-1),
                x.isinf().any(),
                torch.all(x.isinf(), dim=0),
                torch.all(torch.logical_not(x.isinf())),
            )

        self.common(fn, [-torch.rand(64)])
        tmp = torch.randn(16, 8)
        tmp[1, 1] = float("inf")
        self.common(fn, [tmp])

    def test_multilayer_any(self):
        def fn(x):
            return (x.isinf().any(), x.isfinite().all())

        sample = torch.rand(9, 3, 353, 353)
        self.common(fn, [sample])

        sample.view(-1)[-1] = float("inf")
        self.common(fn, [sample])

    def test_inplace_activations(self):
        def fn(x):
            a = aten.hardswish_(x + 1)
            b = aten.hardtanh_(x + 1)
            c = aten.leaky_relu_(x + 1)
            d = aten.silu_(x + 1)
            e = aten.log1p(x + 1)
            f = aten.masked_fill_(x + 1, torch.zeros_like(x, dtype=torch.bool), 99.0)
            h = aten.masked_fill_(x + 1, torch.ones_like(x, dtype=torch.bool), 99.0)
            return (a, b, c, d, e, f, h)

        self.common(fn, [torch.randn(64) * 10])

    def test_baddbmm(self):
        def fn(a, b, c, beta):
            return aten.baddbmm(a, b, c, beta=beta)

        b = torch.randn(6, 128, 64)
        c = torch.randn(6, 64, 100)
        options = itertools.product(
            [torch.randn(6, 1, 100), torch.randn(6, 1, 100).fill_(torch.nan)],
            [0.0, 1.0],
        )
        for a, beta in options:
            self.common(
                fn,
                [a, b, c, beta],
                # Mismatched elements: 1212 / 76800 (1.6%)
                # Greatest absolute difference: 0.001953125 at index (0, 0, 93) (up to 1e-05 allowed)
                # Greatest relative difference: 1.0 at index (3, 19, 4) (up to 0.001 allowed)
                atol=0.002,
                rtol=0.001,
            )

    @config.patch({"triton.max_tiles": 2})
    def test_fuse_tiled(self):
        def fn(a, b, c):
            return a + b, c + 1

        self.common(
            fn, [torch.randn(128, 1), torch.randn(1, 128), torch.randn(128, 128)]
        )

    def test_expand_as(self):
        def fn(a, b):
            return aten.expand_as(a, b), aten.expand_as(a + 1, b + 1) + 1

        self.common(
            fn,
            [
                torch.randn(6, 1, 100),
                torch.randn(6, 128, 100),
            ],
        )

    def test_index_put1(self):
        def fn(a, b, c):
            return (
                torch.index_put(a, [b], c),
                torch.index_put_(a + 1, [b + 1], c + 1) + 1,
            )

        self.common(
            fn,
            [
                torch.randn([800, 256, 7, 7]),
                torch.randperm(601),
                torch.randn([601, 256, 7, 7]),
            ],
        )
        self.common(
            fn, [torch.randn(1024, 4, 2), torch.arange(4), torch.randn(4, 1, 1)]
        )

    def test_index_put2(self):
        def fn(a, b, c):
            return torch.index_put(a, [b], c, True)

        self.common(
            fn,
            [
                torch.randn([100, 256, 7, 7]),
                torch.randint(0, 100, size=[600], dtype=torch.int64),
                torch.randn([600, 256, 7, 7]),
            ],
            # workaround for https://github.com/openai/triton/issues/558
            check_lowp=False,
        )

    def test_index_put3(self):
        def fn(a, b, c):
            torch.ops.aten.index_put_(a, (None, b, None), c)
            a1 = a + 1
            torch.ops.aten.index_put_(a1, (None, b + 1, None), c + 1)
            return (a, a1)

        self.common(
            fn,
            [
                torch.randn([1024, 4, 2]),
                torch.arange(3),
                torch.randn([1024, 1, 2]),
            ],
        )

    def test_index_put4(self):
        # a, b[0] are not broadcastable
        # https://github.com/pytorch/pytorch/issues/97104
        def fn(a, b, c):
            return torch.index_put(a, [b], c)

        self.common(
            fn,
            [
                torch.rand([8, 2]),
                torch.rand([8]) > 0.5,
                torch.rand([]),
            ],
        )

    def test_index_put_as_masked_fill(self):
        def fn(a, b, c, d):
            a = a.clone()
            torch.ops.aten.index_put_(a, [b], c, d)
            return a

        self.common(
            fn,
            (
                torch.randn([1024, 4, 2]),
                torch.randn([1024, 4, 2]) > 0,
                torch.randn([]),
                False,
            ),
        )

        self.common(
            fn,
            (
                torch.randn([1024, 4, 2]),
                torch.randn([1024, 4, 2]) > 0,
                torch.randn([]),
                True,
            ),
        )

    def test_index_put_fallback1(self):
        def fn(a, b, c, d):
            a = a.clone()
            torch.ops.aten.index_put_(a, [b], c, d)
            return a

        self.common(
            fn,
            (
                torch.randn([3]),
                torch.as_tensor([True, True, False]),
                torch.randn([2]),
                False,
            ),
        )

        self.common(
            fn,
            (
                torch.randn([3]),
                torch.as_tensor([True, True, False]),
                torch.randn([2]),
                True,
            ),
        )

    def test_index_put_fallback2(self):
        def fn(a, b, c, d, e):
            a = a.clone()
            torch.ops.aten.index_put_(a, [None, b, c], d, e)
            return a

        self.common(
            fn,
            (
                torch.randn([1, 2, 3]),
                torch.as_tensor([0, 1]),
                torch.as_tensor([True, True, False]),
                torch.randn([]),
                False,
            ),
        )
        self.common(
            fn,
            (
                torch.randn([1, 2, 3]),
                torch.as_tensor([0, 1]),
                torch.as_tensor([True, True, False]),
                torch.randn([]),
                True,
            ),
        )

    def test_index_put_deterministic_fallback(self):
        with DeterministicGuard(True):

            def fn(a, b, c):
                return torch.index_put(a, [b], c, True)

            self.common(
                fn,
                [
                    torch.randn([100, 32]),
                    torch.randint(0, 100, size=[600], dtype=torch.int64),
                    torch.randn([600, 32]),
                ],
                check_lowp=False,
            )

    def test_index_put_index(self):
        def fn(ind, x, src):
            y = torch.ops.aten.index_put.default(x, [ind], src)
            return torch.ops.aten.index.Tensor(y, [ind])

        args = [torch.tensor([1], dtype=torch.int64), torch.randn(8, 4), torch.randn(4)]
        self.common(fn, args)

    def test_index_put_reinplace(self):
        def fn(x, idx):
            src = torch.ones(idx.size(0), device=x.device)
            x.index_put_((idx,), src)
            return x.expand((2, x.shape[0]))

        a = torch.randn(1024)
        idx = torch.arange(10)
        torch._inductor.metrics.generated_kernel_count = 0
        self.common(fn, (a, idx))
        assertGeneratedKernelCountEqual(self, 1)

    def test_index_put_failed_reinplace(self):
        def fn(x, idx):
            src = torch.ones(idx.size(0), device=x.device)
            y = x.index_put((idx,), src)
            return x, y

        a = torch.randn(1024)
        idx = torch.arange(10)
        torch._inductor.metrics.generated_kernel_count = 0
        self.common(fn, (a, idx))
        assertGeneratedKernelCountEqual(self, 2)

    def test_adding_tensor_offsets(self):
        @torch.compile(fullgraph=True)
        def fn(x):
            return x[16:32]

        with torch.no_grad():
            x = torch.randn(1024, device=self.device)
            self.assertEqual(fn(x[0:]), x[16:][:16])
            self.assertEqual(fn(x[128:]), x[128 + 16 :][:16])

    # from GPT2ForSequenceClassification
    def test_index_tensor(self):
        def fn(x, y):
            ne = torch.ops.aten.ne.Scalar(x, 0)
            sum = torch.ops.aten.sum.dim_IntList(ne, [-1])
            sub = torch.ops.aten.sub.Tensor(sum, 1)
            iota = torch.ops.prims.iota.default(
                1,
                start=0,
                step=1,
                dtype=torch.int64,
                device=x.device,
                requires_grad=False,
            )
            return torch.ops.aten.index.Tensor(y, [iota, sub])

        self.common(fn, [torch.randn(1, 1024), torch.randn(1, 1024, 2)])

    @config.patch(fallback_random=True)
    def test_bernoulli1(self):
        def fn(a):
            b = torch.empty_like(a)
            return aten.bernoulli_(b), b

        self.common(
            fn,
            [
                torch.randn([100]),
            ],
        )

    def test_bernoulli2(self):
        def fn(a):
            return aten.bernoulli(a)

        self.common(
            fn,
            [torch.tensor([1.0, 1.0, 0.0, 0.0, 1.0, 0.0, 1.0, 1.0])],
        )

    def test_narrow(self):
        def fn(x):
            return (
                aten.narrow(x, 1, 10, 16),
                aten.narrow(x + 2, 0, 10, 16) + 1,
                aten.narrow_copy(x, 1, 10, 16),
            )

        self.common(fn, [torch.randn(64, 64)])

    def test_as_strided(self):
        def fn(x):
            return (
                aten.as_strided(x, (8, 8, 64), (8 * 64, 64, 1), 0),
                aten.as_strided(x + 1, (8, 8, 64), (8 * 64, 64, 1), 0) + 2,
            )

        def fn_channels_last(x):
            return (
                aten.as_strided(
                    x, (8, 384, 2, 20, 12), (153600, 1, 61440, 384, 7680), 0
                ),
                aten.as_strided(
                    x + 1, (8, 384, 2, 20, 12), (153600, 1, 61440, 384, 7680), 0
                )
                + 2,
            )

        self.common(fn, [torch.randn(64, 64)])
        self.common(
            fn_channels_last,
            [torch.randn(8, 384, 20, 20).to(memory_format=torch.channels_last)],
        )

    def test_like_channels_last(self):
        def foo():
            randn = torch.randn((4, 3, 8, 8), device=self.device, dtype=torch.float32)
            xc = randn.contiguous(memory_format=torch.channels_last)
            clone = torch.zeros_like(xc, memory_format=torch.preserve_format)
            rand_like = torch.rand_like(randn)
            return (xc, clone, rand_like)

        out = foo()
        out_comp = torch.compile()(foo)()

        for t, t_comp in zip(out, out_comp):
            self.assertEqual(t.stride(), t_comp.stride())

    def test_as_strided_scatter(self):
        def fn(a, b):
            return aten.as_strided_scatter(
                a * 8 + 10,
                b * 2 - 4,
                size=(a.shape[0], a.shape[1] // 2),
                stride=(a.shape[1], 2),
                storage_offset=0,
            )

        self.common(fn, [torch.randn(10, 1024), torch.randn(10, 512)])

    def test_select_scatter(self):
        def fn(x, a, b):
            return (
                aten.select_scatter(x, a, 1, 0),
                aten.select_scatter(x, b, 0, 1),
            )

        self.common(
            fn,
            [
                torch.randn(8, 197, 38),
                torch.randn(8, 38),
                torch.randn(197, 38),
            ],
        )

    def test_slice_scatter(self):
        def fn(x, a):
            return (
                aten.slice_scatter(x, a, 2, 10, -10),
                aten.slice_scatter(x, a[:, :, :40], 2, 10, -10, 2),
            )

        self.common(
            fn,
            [
                torch.randn(4, 8, 100),
                torch.randn(4, 8, 80),
            ],
        )

    def test_slice_scatter2(self):
        def fn(a, b):
            return aten.slice_scatter(a, b, 0, 0, 9223372036854775807)

        self.common(
            fn,
            [
                torch.randn([8, 197, 384]),
                torch.randn([8, 197, 384]),
            ],
        )

    def test_slice_scatter3(self):
        def fn(a, b):
            return aten.slice_scatter.default(a, b, 1, 1, 9223372036854775807, 2)

        self.common(
            fn,
            [
                torch.randn([1, 4]),
                torch.randn([1, 2]),
            ],
        )

    def test_slice_scatter4(self):
        def fn(a, b):
            return aten.slice_scatter.default(a, b, 1, 2, 9223372036854775807, 3)

        self.common(
            fn,
            [
                torch.randn([1, 9]),
                torch.randn([1, 3]),
            ],
        )

    def test_slice_scatter5(self):
        # empty slices that require clamping the start or end
        def fn(a, b):
            return (
                aten.slice_scatter.default(a, b, 0, 2, 0, 1),
                aten.slice_scatter.default(a, b, 0, a.shape[0], a.shape[0] + 10, 1),
                aten.slice_scatter.default(a, b, 0, -20, 0, 1),
                aten.slice_scatter.default(a, b, 0, -20, -16, 1),
            )

        a = torch.arange(10, dtype=torch.float)
        b = torch.empty(0)
        self.common(fn, [a, b])

    def test_slice_scatter_reinplace(self):
        class M(nn.Module):
            def __init__(self, device):
                super().__init__()
                self.linear1 = nn.Linear(64, 64, bias=False)
                self.cache_k = torch.zeros((56, 384, 8, 64), device=device)

            def forward(self, x, start_pos):
                bsz, seqlen, _, _ = x.shape
                xk = self.linear1(x)
                with torch.no_grad():
                    self.cache_k[:bsz, start_pos : start_pos + seqlen] = xk
                keys = self.cache_k[:bsz, : start_pos + seqlen]
                scores = torch.matmul(
                    xk.transpose(1, 2), keys.transpose(1, 2).transpose(2, 3)
                )
                return scores

        kv_cache_module = M(self.device)
        inp = torch.randn(1, 32, 8, 64)

        # Test that the cache update is reinplaced such that the cache is updated inplace
        # rather than copy-scatter-copy-back.

        torch._inductor.metrics.generated_kernel_count = 0
        with torch.no_grad():
            self.common(kv_cache_module, (inp, 1), check_lowp=False)
        assertGeneratedKernelCountEqual(self, 1)

    def test_scatter1(self):
        def fn(a, dim, index, b):
            return aten.scatter(a, dim, index, b)

        self.common(
            fn,
            [
                torch.zeros(2, 3),
                -1,
                torch.tensor([[0]]),
                torch.ones(2, 3),
            ],
        )

    def test_scatter2(self):
        if self.device == "cuda":
            raise unittest.SkipTest("unstable on sm86")

        def fn(a, dim, index, b):
            return aten.scatter.reduce(a, dim, index, b, reduce="add")

        self.common(
            fn,
            [
                torch.zeros(64, 512),
                0,
                torch.zeros((64, 512), dtype=torch.int64),
                torch.ones(64, 512),
            ],
        )

    def test_scatter3(self):
        def fn(a, dim, index, b):
            return aten.scatter(a, dim, index, b, reduce="add")

        self.common(
            fn,
            [
                torch.randn(5, 29, 13),
                2,
                torch.tensor([[[3, 5, 7, 9]]]),
                0.8,  # src can be a scalar
            ],
            # Mismatched elements: 1 / 1885 (0.1%)
            # Greatest absolute difference: 0.00018310546875 at index (0, 0, 3) (up to 1e-05 allowed)
            # Greatest relative difference: 0.0022371364653243847 at index (0, 0, 3) (up to 0.001 allowed)
            atol=2e-4,
            rtol=1e-3,
        )

    def test_scatter4(self):
        def fn(x, ind, src):
            return torch.scatter(x, 0, ind, src)

        for deterministic in [False, True]:
            with DeterministicGuard(deterministic):
                self.common(
                    fn,
                    [
                        torch.randn(196, 992),
                        torch.randint(196, (1, 992)),
                        torch.randn(1, 992),
                    ],
                )

    def test_scatter5(self):
        def fn(a, dim, index, b, reduce):
            a = a.clone()
            a.scatter_(dim, index, b, reduce=reduce)
            a1 = a + 1.0
            a1.scatter_(dim, index, b, reduce=reduce)
            return (a, a1)

        for reduce in ["add", "multiply"]:
            self.common(
                fn,
                [
                    torch.ones((4, 5)),
                    0,
                    torch.tensor([[1], [2], [3]], dtype=torch.int64),
                    torch.randn(4, 5),
                    reduce,
                ],
            )

    def test_scatter6(self):
        def fn(a, dim, index, b):
            return aten.scatter(a, dim, index, b)

        for deterministic in [False, True]:
            with DeterministicGuard(deterministic):
                self.common(
                    fn,
                    [
                        torch.randn(5, 8, 13),
                        2,
                        torch.tensor([[[3, 5, 7, 9]]]),
                        0.8,  # src can be a scalar
                    ],
                )

    @unittest.skip("Flaky test, needs debugging")
    def test_scatter_add1(self):
        def fn(a, dim, index, b):
            return aten.scatter_add(a, dim, index, b)

        self.common(
            fn,
            [
                torch.randn(2, 3),
                0,
                torch.tensor([[0]]),
                torch.randn(2, 3),
            ],
        )

    def test_scatter_add2(self):
        def fn(a, dim, index, b):
            return aten.scatter_add(a, dim, index, b)

        self.common(
            fn,
            [
                torch.randn(2, 3),
                0,
                torch.tensor([[0, 0, 0], [1, 1, 1]]),
                torch.randn(2, 3),
            ],
        )

    def test_scatter_add3(self):
        def fn(a, dim, index, b):
            return aten.scatter_add(a, dim, index, b)

        for deterministic in [False, True]:
            with DeterministicGuard(deterministic):
                self.common(
                    fn,
                    [
                        torch.randn(5, 29, 13),
                        2,
                        torch.tensor([[[3, 5, 7, 9]]]),
                        torch.randn(1, 1, 10),
                    ],
                )

    def test_scatter_reduce1(self):
        def fn(a, dim, index, b):
            return aten.scatter_reduce(a, dim, index, b, "sum")

        self.common(
            fn,
            [
                torch.randn(5, 29, 13),
                2,
                torch.tensor([[[3, 5, 7, 9]]]),
                torch.randn(1, 1, 10),
            ],
        )

    def test_scatter_reduce2(self):
        def fn(a, dim, index, b, reduce):
            return aten.scatter_reduce(a, dim, index, b, reduce, include_self=False)

        for reduce in ["sum", "amax"]:
            self.common(
                fn,
                [
                    torch.randn(2, 3),
                    0,
                    torch.zeros((2, 3), dtype=torch.int64),
                    torch.randn(2, 3),
                    reduce,
                ],
            )

    def test_scatter_reduce3(self):
        def fn(a, dim, index, b, reduce):
            a = a.clone()
            a.scatter_reduce_(dim, index, b, reduce=reduce)
            a1 = a + 1.0
            a1.scatter_reduce_(dim, index, b, reduce=reduce)
            return (a, a1)

        for reduce in ["sum", "prod"]:
            self.common(
                fn,
                [
                    torch.ones((4, 5)),
                    0,
                    torch.tensor([[1], [2], [3]], dtype=torch.int64),
                    torch.randn(4, 5),
                    reduce,
                ],
            )

    def test_dense_mask_index(self):
        r"""
        There will be a little difference for reduce order between aten and inductor
        https://github.com/pytorch/pytorch/pull/122289
        Absolute difference: 0.00067138671875 (up to 1e-05 allowed)
        Relative difference: 3.1747371732500974e-06 (up to 1.3e-06 allowed)
        """
        kwargs = {}
        if self.device == "cpu":
            kwargs["atol"] = 1e-4
            kwargs["rtol"] = 1.3e-5

        def fn(x, y):
            y = torch.ops.aten.select.int(y, 0, 2)
            z = x * y
            return z.sum()

        self.common(fn, [torch.randn(102400), torch.randn(3)], **kwargs)

    def test_empty1(self):
        def fn():
            return torch.empty((1, 128, 128))

        self.common(fn, [], assert_equal=False)

    def test_empty2(self):
        def fn():
            return aten.empty((1, 128, 128))

        self.common(fn, [], assert_equal=False)

    def test_new_empty(self):
        def fn(a):
            return aten.new_empty(a, [1, 128, 128])

        self.common(fn, [torch.randn(55)], assert_equal=False)

    def test_empty_strided(self):
        def fn():
            return aten.empty_strided([1, 128, 128], [16384, 128, 1])

        self.common(fn, [], assert_equal=False)

    def test_new_empty_strided(self):
        def fn(a):
            return aten.new_empty_strided(a, [1, 128, 128], [16384, 128, 1])

        self.common(fn, [torch.randn(55)], assert_equal=False)

    def test_dropout_trivial_0(self):
        def fn1(a):
            return torch.nn.functional.dropout(a, 0.0, True) + a

        self.common(fn1, [torch.randn(55)])

    def test_dropout_trivial_1(self):
        def fn2(a):
            return torch.nn.functional.dropout(a, 1.0, True) + a

        self.common(fn2, [torch.randn(55)])

    @config.patch({"triton.cudagraphs": True})
    @dynamo_config.patch(automatic_dynamic_shapes=True)
    def test_dropout(self):
        random.seed(1234)
        torch.manual_seed(1234)

        @torch._dynamo.optimize("inductor")
        def fn1(a):
            return torch.nn.functional.dropout(a)

        x = torch.ones(1000, device=self.device, dtype=torch.float32)
        result1 = fn1(x)
        self.assertTrue(400 < result1.nonzero().shape[0] < 600)
        self.assertTrue(0.9 < result1.mean().item() < 1.1)

        random.seed(1234)
        torch.manual_seed(1234)

        @torch._dynamo.optimize("inductor")
        def fn2(a):
            return torch.nn.functional.dropout(a, 0.5, True)

        result2 = fn2(x)
        self.assertTrue(400 < result2.nonzero().shape[0] < 600)
        self.assertTrue(0.9 < result2.mean().item() < 1.1)

    @dynamo_config.patch(automatic_dynamic_shapes=True)
    def test_dropout_deterministic(self):
        @torch._dynamo.optimize("inductor")
        def fn(a):
            return torch.nn.functional.dropout(a, 0.55, True)

        for cg in [False, True]:
            with patch.object(config.triton, "cudagraphs", cg):
                torch._dynamo.reset()

                x = torch.ones(1024, device=self.device, dtype=torch.float32)

                torch.manual_seed(1234)
                a0 = fn(x).clone()
                a1 = fn(x).clone()
                a2 = fn(x).clone()

                torch.manual_seed(1234)
                b0 = fn(x).clone()
                b1 = fn(x).clone()
                b2 = fn(x).clone()

                # same seed, same values
                self.assertTrue(torch.allclose(a0, b0))
                self.assertTrue(torch.allclose(a1, b1))
                self.assertTrue(torch.allclose(a2, b2))

                # different calls, different values
                self.assertFalse(torch.allclose(a0, a1))
                self.assertFalse(torch.allclose(a1, a2))

    def test_rand_like_deterministic(self):
        @torch._dynamo.optimize("inductor")
        def fn(a):
            return torch.rand_like(a), torch.rand_like(a)

        x = torch.ones(1024, device=self.device, dtype=torch.float32)

        torch.manual_seed(1234)
        a0 = fn(x)[0].clone()
        a1 = fn(x)[0].clone()
        a2 = fn(x)[0].clone()

        torch.manual_seed(1234)
        b0 = fn(x)[0].clone()
        b1 = fn(x)[0].clone()
        b2 = fn(x)[0].clone()

        # same seed, same values
        self.assertTrue(torch.allclose(a0, b0))
        self.assertTrue(torch.allclose(a1, b1))
        self.assertTrue(torch.allclose(a2, b2))

        # different calls, different values
        self.assertFalse(torch.allclose(a0, a1))
        self.assertFalse(torch.allclose(a1, a2))

        c, d = fn(x)
        self.assertFalse(torch.allclose(c, d))
        self.assertTrue((c >= 0).all())
        self.assertTrue((c < 1).all())
        self.assertTrue((d >= 0).all())
        self.assertTrue((d < 1).all())

    @config.patch(implicit_fallbacks=True)
    def test_fallback_mutable_op_basic(self):
        with torch.library._scoped_library("mylib", "FRAGMENT") as m:

            def impl(a, b, c, d, e=2):
                a.add_(b[0] * c * e),
                if d is not None:
                    d.add_(b[1])

            m.define(
                "inplace_(Tensor(a!) a, Tensor[] b, SymInt c, *, Tensor(b!)? d, SymInt e=2) -> ()"
            )
            m.impl("inplace_", impl, "CompositeExplicitAutograd")

            # We do some clones and copy_ to test that Inductor doesn't reorder
            # the copy_ w.r.t. inplace_.
            def f(a, b1, b2, c, d):
                a_ = a.clone()
                d_ = d if d is None else d.clone()
                torch.ops.mylib.inplace_(a_, (b1, b2), c, d=d_)
                a.copy_(a_)
                if d is not None:
                    d.copy_(d_)
                return ()

            a = torch.tensor([0.0, 1.0, 2])
            b = [torch.tensor([2.0, 3.0, 5.0]), torch.tensor([1.0, 4.0, 6.0])]
            c = 4
            d = torch.tensor([2.0, 1, 0])
            args = (a, b[0], b[1], c, d)
            cloned_args = pytree.tree_map_only(torch.Tensor, torch.clone, args)
            mod = make_fx(f)(*cloned_args)
            cloned_args = pytree.tree_map_only(torch.Tensor, torch.clone, args)
            compiled_f = compile_fx_inner(mod, cloned_args)

            cloned_args = pytree.tree_map_only(torch.Tensor, torch.clone, args)
            compiled_f(list(cloned_args))
            f(*args)
            self.assertEqual(cloned_args, args)

    @config.patch(implicit_fallbacks=True)
    def test_fallback_mutable_op_with_return(self):
        with torch.library._scoped_library("mylib", "FRAGMENT") as m:

            def impl(a, b, c, d, e=2):
                a.add_(b[0] * c * e),
                if d is not None:
                    d.add_(b[1])
                return b[0] + b[1]

            m.define(
                "inplace_(Tensor(a!) a, Tensor[] b, SymInt c, *, Tensor(b!)? d, SymInt e=2) -> Tensor"
            )
            m.impl("inplace_", impl, "CompositeExplicitAutograd")

            # We do some clones and copy_ to test that Inductor doesn't reorder
            # the copy_ w.r.t. inplace_.
            def f(a, b0, b1, c, d):
                a_ = a.clone()
                d_ = d if d is None else d.clone()
                res = torch.ops.mylib.inplace_(a_, (b0, b1), c, d=d_)
                a.copy_(a_)
                if d is not None:
                    d.copy_(d_)
                return (res,)

            a = torch.tensor([0.0, 1.0, 2])
            b = [torch.tensor([2.0, 3.0, 5.0]), torch.tensor([1.0, 4.0, 6.0])]
            c = 4
            d = torch.tensor([2.0, 1, 0])
            args = (a, b[0], b[1], c, d)

            cloned_args = pytree.tree_map_only(torch.Tensor, torch.clone, args)
            mod = make_fx(f)(*cloned_args)
            cloned_args = pytree.tree_map_only(torch.Tensor, torch.clone, args)
            compiled_f = compile_fx_inner(mod, cloned_args)

            cloned_args = pytree.tree_map_only(torch.Tensor, torch.clone, args)
            compiled_out = compiled_f(list(cloned_args))
            out = f(*args)
            self.assertEqual(cloned_args, args)
            self.assertEqual(compiled_out, out)

    @config.patch(implicit_fallbacks=True)
    def test_fallback_mutable_op_no_mutated_tensors(self):
        with torch.library._scoped_library("mylib", "FRAGMENT") as m:

            def impl(a, b):
                if b is not None:
                    b.add_(1)

            m.define("inplace_(Tensor a, Tensor(b!)? b) -> ()")
            m.impl("inplace_", impl, "CompositeExplicitAutograd")

            def f(a):
                torch.ops.mylib.inplace_(a, None)
                return ()

            a = torch.tensor([0.0, 1.0, 2])
            args = (a,)
            cloned_args = pytree.tree_map_only(torch.Tensor, torch.clone, args)
            mod = make_fx(f)(*cloned_args)
            cloned_args = pytree.tree_map_only(torch.Tensor, torch.clone, args)
            compiled_f = compile_fx_inner(mod, cloned_args)

            cloned_args = pytree.tree_map_only(torch.Tensor, torch.clone, args)
            compiled_f(list(cloned_args))
            f(*args)
            self.assertEqual(cloned_args, args)

    @config.patch(implicit_fallbacks=True)
    def test_fallback_mutable_op_list(self):
        with torch.library._scoped_library("mylib", "FRAGMENT") as m:

            def impl(a, b):
                for bi in b:
                    bi.add_(a)

            m.define("inplace_(Tensor a, Tensor(a!)[] b) -> ()")
            m.impl("inplace_", impl, "CompositeExplicitAutograd")

            def f(a, b):
                torch.ops.mylib.inplace_(a, b)
                return ()

            a = torch.tensor([0.0, 1.0, 2])
            b = [torch.tensor([2.0, 3.0, 5.0]), torch.tensor([1.0, 4.0, 6.0])]
            args = (a, b)
            cloned_args = pytree.tree_map_only(torch.Tensor, torch.clone, args)
            mod = make_fx(f)(*cloned_args)
            cloned_args = pytree.tree_map_only(torch.Tensor, torch.clone, args)

            with self.assertRaisesRegex(
                torch._inductor.exc.LoweringException,
                "NYI: Can't generate FallbackKernel",
            ):
                compiled_f = compile_fx_inner(mod, cloned_args)

    def test_functionalize_rng_wrappers(self):
        # Ideally, we would like to use torch.compile for these operators. But
        # currently the plan is to introduce these operators at the partitioner
        # level, obviating the need to support them fully through the
        # torch.compile stack. To ensure that we have good enough debugging with
        # minifiers, we have ensure that they work with make_fx. This test uses
        # make_fx to do the testing. In future, we can move on torch.compile.
        def fn():
            rng_state1, a1 = torch._prims.rng_prims.run_and_save_rng_state(
                torch.ops.aten.rand.default,
                [4, 4],
                dtype=torch.float32,
                device=self.device,
            )
            rng_state2, a2 = torch._prims.rng_prims.run_and_save_rng_state(
                torch.ops.aten.rand.default,
                [4, 4],
                dtype=torch.float32,
                device=self.device,
            )

            b1 = torch._prims.rng_prims.run_with_rng_state(
                rng_state1,
                torch.ops.aten.rand.default,
                [4, 4],
                dtype=torch.float32,
                device=self.device,
            )
            b2 = torch._prims.rng_prims.run_with_rng_state(
                rng_state2,
                torch.ops.aten.rand.default,
                [4, 4],
                dtype=torch.float32,
                device=self.device,
            )

            return (a1, a2, b1, b2)

        mod = make_fx(fn)()
        compiled_f = compile_fx_inner(mod, ())
        a1, a2, b1, b2 = compiled_f(())
        self.assertEqual(a1, b1)
        self.assertEqual(a2, b2)

    @patch.object(torch._functorch.config, "functionalize_rng_ops", True)
    def test_philox_rand(self):
        if self.device == "cpu":
            raise unittest.SkipTest(
                f"functionalization of rng ops supported only on {GPU_TYPE}"
            )

        @torch._dynamo.optimize("inductor")
        def fn(x):
            a = torch.rand_like(x) * x
            a = torch.rand_like(x) * a
            return a

        def check(x):
            torch.manual_seed(123)
            a = fn(x)

            torch.manual_seed(1234)
            b = fn(x)

            torch.manual_seed(123)
            c = fn(x)

            # same seed, same values
            self.assertTrue(torch.allclose(a, c))

            # different calls, different values
            self.assertFalse(torch.allclose(a, b))

        check(torch.ones(1024, device=self.device, dtype=torch.float32))
        # Need comment: should we add "_get_rng_state_offset" to common device interface?
        self.assertEqual(getattr(torch, self.device)._get_rng_state_offset(), 2048)
        # Check non-multiple of 4 numel
        check(torch.ones(3, device=self.device, dtype=torch.float32))
        self.assertEqual(getattr(torch, self.device)._get_rng_state_offset(), 8)

    # Already on by default, just want to make sure
    @patch.object(torch._inductor.config, "allow_buffer_reuse", True)
    def test_reuse_buffers_with_aliasing(self):
        def f(x):
            z = x + 1
            z = torch.view_as_complex(z)
            a = torch.view_as_real(z)
            out = a + 1
            return out, torch.view_as_real(z + 1)

        self.common(f, (torch.zeros((4, 2)),))

        code = run_and_get_triton_code(torch.compile(f), torch.zeros((4, 2)))
        # Make sure that we haven't added complex support and made this test
        # invalid. If we've added complex support please update the test to use
        # a different set of view ops we don't lower
        self.assertTrue("aten.view_as_real" in code)

        def f2(x):
            z = x + 1
            z = torch.view_as_complex(z)
            z = torch.view_as_real(z)
            z = torch.view_as_complex(z)
            a = torch.view_as_real(z)
            out = a + 1
            return out, torch.view_as_real(z + 1)

        self.common(f, (torch.zeros((4, 2)),))

    def test_randn_like_empty(self):
        class Model(torch.nn.Module):
            def __init__(
                self,
            ):
                super().__init__()

            def forward(self, v1: torch.Tensor):
                vx = v1.min(dim=1).values
                v2 = torch.randn_like(vx)
                return v2

        model = Model()
        x = torch.rand(10, 3, 0)

        self.common(model, (x,))

    def test_randint(self):
        @torch.compile(fullgraph=True)
        def fn(x):
            return (
                torch.randint(10, [1024], device=x.device),
                torch.randint(-4, 7, [1024], dtype=torch.int32, device=x.device),
                torch.randint_like(x, 2**50),
            )

        torch.manual_seed(12345)
        a0, b0, c0 = fn(torch.zeros([40, 40], device=self.device))
        self.assertEqual(a0.shape, [1024])
        self.assertEqual(b0.shape, [1024])
        self.assertEqual(c0.shape, [40, 40])
        torch.manual_seed(12345)
        a1, b1, c1 = fn(torch.zeros([40, 40], device=self.device))
        self.assertEqual(a0, a1)
        self.assertEqual(b0, b1)
        self.assertEqual(c0, c1)

        self.assertEqual(a0.min(), 0)
        self.assertEqual(a0.max(), 9)

        self.assertEqual(b0.min(), -4)
        self.assertEqual(b0.max(), 6)

        self.assertGreaterEqual(c0.min(), 0)
        self.assertGreater(c0.max(), 2**40)
        self.assertLess(c0.max(), 2**50)

    @config.patch(fallback_random=True)
    def test_like_rands(self):
        def fn(x):
            return torch.rand_like(x), torch.randn_like(x)

        self.common(fn, [torch.zeros([20, 20])])

    def test_like_rands2(self):
        # rand_like with kwargs `device` of str type
        d = self.device
        assert isinstance(d, str)

        @torch.compile
        def fn(x):
            return torch.rand_like(x, device=d)

        x = torch.ones(10, device=self.device, dtype=torch.float32)
        a0 = fn(x).clone()
        a1 = fn(x).clone()
        self.assertFalse(torch.allclose(a0, a1))

    @requires_gpu()
    def test_like_rands3(self):
        # rand_like with `device` which is different from `x.device`
        def test_like_rands_on_different_device(device1, device2):
            @torch.compile
            def fn(x, device):
                return torch.rand_like(x, device=device)

            x = torch.ones(10, device=device1, dtype=torch.float32)
            return fn(x, device2).clone()

        a0 = test_like_rands_on_different_device("cpu", GPU_TYPE)
        a1 = test_like_rands_on_different_device(GPU_TYPE, "cpu")
        self.assertTrue(a0.device.type == GPU_TYPE)
        self.assertTrue(a1.device.type == "cpu")

    def test_max_pool2d_with_indices_backward(self):
        def fn(a, b, c):
            return aten.max_pool2d_with_indices_backward(
                a, b, [2, 2], [2, 2], [0, 0], [1, 1], False, c
            )

        x = torch.randn([2, 4, 18, 14])
        result, indices = aten.max_pool2d_with_indices(
            x,
            [2, 2],
            [2, 2],
            [0, 0],
            [1, 1],
            False,
        )

        self.common(
            fn,
            [
                torch.randn_like(result),
                x,
                indices,
            ],
        )

    def test_max_pool2d_with_indices_backward2(self):
        def fn(a, b, c):
            return aten.max_pool2d_with_indices_backward(
                a, b, [3, 3], [2, 2], [1, 1], [1, 1], True, c
            )

        x = torch.randn([2, 4, 40, 56])
        result, indices = aten.max_pool2d_with_indices(
            x,
            [3, 3],
            [2, 2],
            [1, 1],
            [1, 1],
            True,
        )

        self.common(
            fn,
            [
                torch.randn_like(result),
                x,
                indices,
            ],
        )

    # From https://github.com/pytorch/torchdynamo/issues/1200
    def test_max_pool2d_with_indices_backward3(self):
        def fn(a, b, c):
            return aten.max_pool2d_with_indices_backward(
                a, b, [1, 1], [2, 2], [0, 0], [1, 1], False, c
            )

        x = torch.randn([32, 256, 37, 38])
        result, indices = aten.max_pool2d_with_indices(
            x,
            [1, 1],
            [2, 2],
            0,
            1,
            False,
        )
        self.common(
            fn,
            [
                torch.randn_like(result),
                x,
                indices,
            ],
        )

    # From https://github.com/pytorch/torchdynamo/issues/1352
    def test_max_pool2d_with_indices_backward4(self):
        def fn(a, b, c):
            return aten.max_pool2d_with_indices_backward(
                a, b, [5, 5], [1, 1], [2, 2], [1, 1], False, c
            )

        torch._inductor.metrics.generated_kernel_count = 0
        x = torch.randn([2, 64, 3, 4])
        result, indices = aten.max_pool2d_with_indices(
            x,
            [5, 5],
            [1, 1],
            2,
            1,
            False,
        )
        self.common(
            fn,
            [
                torch.randn_like(result),
                x,
                indices,
            ],
        )
        assertGeneratedKernelCountEqual(self, 1)

    def test_max_pool2d_with_indices_backward5(self):
        # Window size is too big. Should fallback
        def fn(a, b, c):
            return aten.max_pool2d_with_indices_backward(
                a, b, [13, 13], [1, 1], [2, 2], [1, 1], False, c
            )

        torch._inductor.metrics.generated_kernel_count = 0
        x = torch.randn([2, 64, 20, 20])
        result, indices = aten.max_pool2d_with_indices(
            x,
            [13, 13],
            [1, 1],
            2,
            1,
            False,
        )
        self.common(
            fn,
            [
                torch.randn_like(result),
                x,
                indices,
            ],
        )
        assertGeneratedKernelCountEqual(self, 0)

    # From https://github.com/pytorch/pytorch/issues/93384
    def test_max_pool2d_with_indices_backward6(self):
        # dilation is not 1. Should fallback
        def fn(a, b, c):
            return aten.max_pool2d_with_indices_backward(
                a, b, [3, 2], [2, 1], [1, 1], [1, 2], False, c
            )

        torch._inductor.metrics.generated_kernel_count = 0
        x = torch.randn([2, 2, 3, 6])
        result, indices = aten.max_pool2d_with_indices(
            x,
            [3, 2],
            [2, 1],
            [1, 1],
            [1, 2],
            False,
        )
        self.common(
            fn,
            [
                torch.randn_like(result),
                x,
                indices,
            ],
        )
        assertGeneratedKernelCountEqual(self, 0)

    def test_issue102546(self):
        def fn(x):
            return x.mean(0)

        self.common(fn, [torch.rand(())])

    def test_avg_pool2d_backward(self):
        def fn(a, b):
            return aten.avg_pool2d_backward(
                a,
                b,
                [2, 2],
                [2, 2],
                [0, 0],
                True,
                False,
                None,
            )

        self.common(
            fn,
            [
                torch.randn([2, 4, 7, 7]),
                torch.randn([2, 4, 14, 14]),
            ],
        )

    def test_avg_pool2d_backward2(self):
        def fn(a, b):
            return aten.avg_pool2d_backward(
                a,
                b,
                [3, 3],
                [1, 1],
                [1, 1],
                True,
                False,
                None,
            )

        self.common(
            fn,
            [
                torch.randn([1, 1, 20, 15]),
                torch.randn([1, 1, 20, 15]),
            ],
        )

    def test_avg_pool2d_backward3(self):
        def fn(a, b):
            return aten.avg_pool2d_backward(
                a,
                b,
                [1, 1],
                [2, 2],
                [0, 0],
                False,
                False,
                None,
            )

        torch._inductor.metrics.generated_kernel_count = 0
        self.common(
            fn,
            [
                torch.randn([1, 2016, 11, 11]),
                torch.randn([1, 2016, 21, 21]),
            ],
        )
        assertGeneratedKernelCountEqual(self, 1)

    def test_avg_pool2d_backward4(self):
        def fn(a, b):
            return aten.avg_pool2d_backward(
                a,
                b,
                [13, 13],
                [1, 1],
                [0, 0],
                True,
                False,
                None,
            )

        torch._inductor.metrics.generated_kernel_count = 0
        self.common(
            fn,
            [
                torch.randn([1, 16, 12, 12]),
                torch.randn([1, 16, 24, 24]),
            ],
            check_lowp=False,
        )
        assertGeneratedKernelCountEqual(self, 0)

    @config.patch(search_autotune_cache=False)
    def test_mm_views(self):
        def fn(a, b):
            return torch.mm(a.view(32, 32), b.view(32, 32))

        self.common(
            fn,
            (
                torch.randn([32, 32]).transpose(0, 1),
                torch.randn([1, 32, 32]).transpose(0, 1),
            ),
            check_lowp=False,
        )
        expected_kernel = 0
        # codegen mm kernel from template
        self.assertEqual(
            torch._inductor.metrics.generated_kernel_count, expected_kernel
        )

    @torch._dynamo.config.patch(assume_static_by_default=False)
    def test_dtype_sympy_expr(self):
        @torch._dynamo.optimize_assert("inductor")
        def fn(a):
            y = a[..., :-1, :].contiguous()
            return y

        result = fn(torch.randn([1, 2, 16, 4]).requires_grad_())
        result.sum().backward()

    def test_dropout2(self):
        n = 100000
        weight = torch.ones(
            n, device=self.device, dtype=torch.float32, requires_grad=True
        )
        ones = torch.ones(n, device=self.device, dtype=torch.float32)

        @torch._dynamo.optimize_assert("inductor")
        def run(x, train=True):
            return F.dropout(x * weight, 0.33, train)

        def check(r, g):
            rmean = r.mean().item()
            gmean = g.mean().item()
            rcount = len(r.nonzero())
            gcount = len(g.nonzero())

            # dropped elements should match
            self.assertTrue(same(r.nonzero(), g.nonzero()))
            self.assertEqual(rcount, gcount)

            # dropped should be close to 0.33
            self.assertGreater(rcount, 0.64 * n)
            self.assertGreater(0.68 * n, rcount)

            self.assertAlmostEqual(rmean, gmean)
            self.assertAlmostEqual(rmean, 1.0, places=2)

        r1 = run(ones, train=False)
        r1.sum().backward()
        g1 = weight.grad.clone()
        # eval mode should be all ones
        self.assertTrue(same(r1, torch.ones_like(r1)))
        self.assertTrue(same(g1, torch.ones_like(g1)))

        torch.manual_seed(1234)
        weight.grad.zero_()
        r2, (fw_code, bw_code) = run_fw_bw_and_get_code(lambda: run(ones))
        if self.device == GPU_TYPE:
            self.assertEqual(fw_code.count("tl.rand"), 1)
            self.assertEqual(bw_code.count("tl.rand"), 0)
        g2 = weight.grad.clone()
        check(r2, g2)

        torch.manual_seed(1234)
        weight.grad.zero_()
        r3 = run(ones)
        r3.sum().backward()
        g3 = weight.grad.clone()
        check(r3, g3)

        # second run is same result as first
        self.assertTrue(same(r2, r3))
        self.assertTrue(same(g2, g3))

    @config.patch(search_autotune_cache=False)
    def test_dropout3(self):
        m = torch.nn.Sequential(
            torch.nn.Linear(32, 32, bias=False),
            torch.nn.Dropout(),
            torch.nn.Linear(32, 32, bias=False),
            torch.nn.Dropout(),
        ).to(self.device)

        @torch._dynamo.optimize_assert("inductor")
        def run(x):
            return m(x)

        torch._inductor.metrics.generated_kernel_count = 0

        result, (fw_code, bw_code) = run_fw_bw_and_get_code(
            lambda: run(torch.randn([8, 32], device=self.device))
        )

        if self.device == GPU_TYPE:
            self.assertEqual(fw_code.count("tl.rand"), 2)
            self.assertEqual(bw_code.count("tl.rand"), 0)
        expected_kernel = 4

        self.assertEqual(
            torch._inductor.metrics.generated_kernel_count, expected_kernel
        )

    def test_randint_kernel_count(self):
        @torch._dynamo.optimize_assert("inductor")
        def fn1():
            random_tensor1 = torch.randint(10, [32], device=self.device)
            random_tensor2 = torch.randint(10, [32], device=self.device)
            random_tensor3 = torch.randint(10, [32], device=self.device)
            return random_tensor1, random_tensor2, random_tensor3

        _, source_codes = run_and_get_code(fn1)
        if self.device == GPU_TYPE:
            self.assertEqual(len(source_codes), 1)
            self.assertEqual(source_codes[0].count("async_compile.triton"), 2)

    def test_roll(self):
        def fn(a):
            return (
                aten.roll(a, [-3, 10], [1, 2]),
                aten.roll(a, [5]),
            )

        self.common(
            fn,
            [
                torch.randn([2, 56, 56, 16]),
            ],
        )

    def test_argmax_min_int32(self):
        # https://github.com/pytorch/pytorch/issues/94055
        def fn(a, b):
            c = a.argmax(3)
            return torch.min(b, c)

        a = torch.rand(3, 4, 2, 1).int()
        b = torch.rand(2, 2, 1, 4, 1).int()
        self.common(fn, (a, b))

    def test_argmax_argmin1(self):
        def fn(x):
            return (aten.argmax(x), aten.argmin(x))

        self.common(
            fn,
            [
                torch.randn([8, 256, 256]),
            ],
        )

    def test_argmax_argmin2(self):
        def fn(x):
            return (
                aten.argmax(x, 0),
                aten.argmin(x, 0),
                aten.argmax(x, 1),
                aten.argmin(x, 1),
            )

        self.common(fn, (torch.randn([144, 144]),))

    def test_argmax_argmin_with_duplicates(self):
        def fn(x):
            return (
                aten.argmax(x, 0),
                aten.argmin(x, 0),
                aten.argmax(x, 1),
                aten.argmin(x, 1),
            )

        # Unrolled reduction
        t1 = torch.randint(2, size=(6, 6))
        self.common(fn, (t1,))

        # Persistent reduction
        t1 = torch.randint(8, size=(32, 32))
        self.common(fn, (t1,))

        # Non-persistent reduction
        t1 = torch.randint(8, size=(1028, 1028))
        self.common(fn, (t1,))

    def test_argmax_argmin_with_nan(self):
        def fn(x):
            return (
                aten.argmax(x, 0),
                aten.argmin(x, 0),
                aten.argmax(x, 1),
                aten.argmin(x, 1),
            )

        if self.device == "cpu":
            raise unittest.SkipTest("broken on CPU")

        # Unrolled reduction
        t1 = torch.randn((6, 6))
        t1[:, 1] = float("nan")
        t1[:, 3] = float("nan")
        self.common(fn, (t1,))

        # Persistent reduction
        t1 = torch.randn((32, 32))
        t1[:, 4] = float("nan")
        t1[:, 8] = float("nan")
        self.common(fn, (t1,))

        # Non-persistent reduction
        t1 = torch.randn((1028, 1028))
        t1[:, 40] = float("nan")
        t1[:, 100] = float("nan")
        self.common(fn, (t1,))

    def test_conv_backward(self):
        def fn(rank4_inps, rank3_inps, rank5_inps):
            out1 = aten.convolution_backward(
                *rank4_inps,
                [C],
                [1, 1],
                [0, 0],
                [1, 1],
                False,
                [0, 0],
                1,
                [True, True, True],
            )
            out2 = aten.convolution_backward(
                *rank4_inps,
                [C],
                [1, 1],
                [0, 0],
                [1, 1],
                False,
                [0, 0],
                1,
                [True, False, False],
            )
            out3 = aten.convolution_backward(
                *rank3_inps,
                [C],
                [1],
                [0],
                [1],
                False,
                [0],
                1,
                [True, True, True],
            )
            out4 = aten.convolution_backward(
                *rank5_inps,
                [C],
                [1, 1, 1],
                [0, 0, 0],
                [1, 1, 1],
                False,
                [0, 0, 0],
                1,
                [True, True, True],
            )
            return (out1, out2, out3, out4)

        B = 3
        C = 4
        H = 5
        grad_out = torch.randn(B, C, H - 2, H - 2, H - 2)
        inp = torch.randn(B, C, H, H, H)
        weight = torch.randn(C, C, 3, 3, 3)

        def shrink_rank(x, rank):
            res = x
            while res.dim() > rank:
                res = torch.select(res, -1, 0)
            return res.contiguous()

        rank4_inps = [shrink_rank(x, 4) for x in [grad_out, inp, weight]]
        rank3_inps = [shrink_rank(x, 4) for x in [grad_out, inp, weight]]
        rank5_inps = [shrink_rank(x, 5) for x in [grad_out, inp, weight]]

        with torch.backends.cudnn.flags(enabled=True, allow_tf32=False):
            self.common(
                fn,
                [rank4_inps, rank3_inps, rank5_inps],
            )

    @unittest.skip(
        """
        FIXME: In the case of having equally max/min elements, our implementation returns
        the last index instead of the first one
        """
    )
    def test_argmax_argmin3(self):
        def fn(x):
            return (
                aten.argmax(x, 0),
                aten.argmin(x, 0),
                aten.argmax(x, -1),
                aten.argmin(x, -1),
            )

        self.common(
            fn,
            [torch.randint(0, 5, [10, 10])],
        )

    def test_vdd_clamp(self):
        def fn(x):
            return torch.clamp_min(x, 3)

        self.common(
            fn,
            [
                torch.randn([16], requires_grad=True) * 10,
            ],
        )

    def test_tmp_not_defined_issue1(self):
        def forward(
            primals_3,
            primals_4,
            add_tensor,
            convert_element_type_default,
            div_default,
            reciprocal_default,
        ):
            var_default = torch.ops.aten.var(
                convert_element_type_default, [2], correction=0
            )
            sub_tensor = torch.ops.aten.sub.Tensor(add_tensor, div_default)
            mul_tensor_1 = torch.ops.aten.mul.Tensor(sub_tensor, reciprocal_default)
            mul_tensor_2 = torch.ops.aten.mul.Tensor(mul_tensor_1, primals_3)
            add_tensor_2 = torch.ops.aten.add.Tensor(mul_tensor_2, primals_4)
            convert_element_type_default_1 = add_tensor_2.to(dtype=torch.float32)
            convert_element_type_default_2 = convert_element_type_default_1.to(
                dtype=torch.float32
            )
            var_default_1 = torch.ops.aten.var(
                convert_element_type_default_2, [2], correction=0
            )
            broadcast_in_dim_default_2 = var_default_1.reshape(1, 512, 1)
            sum_default_1 = convert_element_type_default_2.sum(2)
            add_tensor_3 = torch.ops.aten.add.Tensor(broadcast_in_dim_default_2, 1e-05)
            return (var_default, sum_default_1, add_tensor_3)

        inps = [
            (torch.Size([1024]), torch.float32),
            (torch.Size([1024]), torch.float32),
            (torch.Size([1, 512, 1024]), torch.float32),
            (torch.Size([1, 512, 1024]), torch.float32),
            (torch.Size([1, 512, 1]), torch.float32),
            (torch.Size([1, 512, 1]), torch.float32),
        ]
        inps = [torch.randn(shape, dtype=dtype) for (shape, dtype) in inps]
        self.common(forward, inps, atol=1e-05, rtol=2e-05)

    @unittest.skipIf(
        os.environ.get("BUILD_ENVIRONMENT", "").startswith("parallelnative"),
        "TODO: debug this with asan",
    )
    def test_tmp_not_defined_issue2(self):
        def forward(arg38_1, arg81_1, getitem_17, new_zeros_default_4):
            div_tensor_7 = torch.ops.aten.div.Tensor(getitem_17, arg81_1)
            mul_tensor_24 = torch.ops.aten.mul.Tensor(div_tensor_7, arg38_1)
            sum_default_7 = torch.ops.aten.sum.default(mul_tensor_24)
            return (new_zeros_default_4, sum_default_7)

        dtype = torch.float32
        args = [
            ((1, 88, 40, 40), (140800, 1600, 40, 1), dtype),
            ((), (), dtype),
            ((1, 88, 40, 40), (140800, 1600, 40, 1), dtype),
            ((3,), (1,), dtype),
        ]
        args = [
            rand_strided(shape, stride, dtype).requires_grad_(True).add(1)
            for shape, stride, dtype in args
        ]
        self.common(forward, args)

    @requires_gpu()
    def test_tmp_not_defined_issue3(self):
        from torch import device

        def forward(
            self,
            primals_1: "f32[1001, 6]",
            primals_2: "f32[1001]",
            primals_3: "f32[1001, 64]",
            primals_4: "f32[4190]",
            primals_5: "f32[4190]",
            primals_6: "f32[1739, 4190]",
            primals_48: "f32[6144, 4191]",
        ):
            _tensor_constant0: "i64[4190]" = self._tensor_constant0
            lift_fresh_copy: "i64[4190]" = torch.ops.aten.lift_fresh_copy.default(
                _tensor_constant0
            )

            index: "f32[6144, 4190]" = torch.ops.aten.index.Tensor(
                primals_48, [None, lift_fresh_copy]
            )

            _tensor_constant1: "i64[6]" = self._tensor_constant1
            lift_fresh_copy_1: "i64[6]" = torch.ops.aten.lift_fresh_copy.default(
                _tensor_constant1
            )
            index_1: "f32[6144, 6]" = torch.ops.aten.index.Tensor(
                primals_48, [None, lift_fresh_copy_1]
            )
            primals_48 = lift_fresh_copy_1 = None
            permute: "f32[6, 1001]" = torch.ops.aten.permute.default(primals_1, [1, 0])
            addmm: "f32[6144, 1001]" = torch.ops.aten.addmm.default(
                primals_2, index_1, permute
            )
            amax: "f32[6144, 1]" = torch.ops.aten.amax.default(addmm, [-1], True)
            sub: "f32[6144, 1001]" = torch.ops.aten.sub.Tensor(addmm, amax)
            exp: "f32[6144, 1001]" = torch.ops.aten.exp.default(sub)
            sum_1: "f32[6144, 1]" = torch.ops.aten.sum.dim_IntList(exp, [-1], True)
            div: "f32[6144, 1001]" = torch.ops.aten.div.Tensor(exp, sum_1)

            full_default: "i32[6144, 1001]" = torch.ops.aten.full.default(
                [6144, 1001],
                1,
                dtype=torch.int32,
                layout=torch.strided,
                device=device(type="cuda", index=0),
                pin_memory=False,
            )

            iota: "i32[1001]" = torch.ops.prims.iota.default(
                1001,
                start=0,
                step=1,
                dtype=torch.int32,
                device=device(type="cuda"),
                requires_grad=False,
            )

            mul: "i32[6144, 1001]" = torch.ops.aten.mul.Tensor(full_default, iota)
            iota_1: "i32[6144]" = torch.ops.prims.iota.default(
                6144,
                start=0,
                step=1001,
                dtype=torch.int32,
                device=device(type="cuda", index=0),
                requires_grad=False,
            )
            view: "i32[6150144]" = torch.ops.aten.reshape.default(mul, [-1])
            view_1: "f32[6150144]" = torch.ops.aten.reshape.default(div, [-1])
            _embedding_bag = torch.ops.aten._embedding_bag.default(
                primals_3, view, iota_1, False, 0, False, view_1
            )
            getitem: "f32[6144, 64]" = _embedding_bag[0]
            getitem_1: "i32[6150144]" = _embedding_bag[1]
            getitem_2: "i32[6144]" = _embedding_bag[2]
            getitem_3: "i32[0]" = _embedding_bag[3]
            unsqueeze: "f32[6144, 1, 64]" = torch.ops.aten.unsqueeze.default(getitem, 1)
            var_mean = torch.ops.aten.var_mean.correction(
                index, [1], correction=0, keepdim=True
            )
            getitem_4: "f32[6144, 1]" = var_mean[0]
            getitem_5: "f32[6144, 1]" = var_mean[1]
            add: "f32[6144, 1]" = torch.ops.aten.add.Tensor(getitem_4, 1e-05)
            rsqrt: "f32[6144, 1]" = torch.ops.aten.rsqrt.default(add)
            sub_1: "f32[6144, 4190]" = torch.ops.aten.sub.Tensor(index, getitem_5)
            mul_1: "f32[6144, 4190]" = torch.ops.aten.mul.Tensor(sub_1, rsqrt)
            mul_2: "f32[6144, 4190]" = torch.ops.aten.mul.Tensor(mul_1, primals_4)
            add_1: "f32[6144, 4190]" = torch.ops.aten.add.Tensor(mul_2, primals_5)
            permute_1: "f32[4190, 1739]" = torch.ops.aten.permute.default(
                primals_6, [1, 0]
            )

            return [
                index,
                index_1,
                addmm,
                amax,
                sum_1,
                iota_1,
                view,
                view_1,
                getitem_1,
                getitem_2,
                getitem_3,
                unsqueeze,
                getitem_5,
                rsqrt,
                add_1,
                permute_1,
            ]

        kwargs = aot_graph_input_parser(forward, device="cuda")
        self.common(forward, [], kwargs=kwargs)

    def test_misaligned_address_issue1(self):
        def forward(sub_tensor_1, unsqueeze_default):
            gather_default = torch.ops.aten.gather.default(
                sub_tensor_1, 1, unsqueeze_default
            )
            return gather_default

        args = [
            ((1, 1000), (1000, 1), torch.float32),
            ((1, 1), (1, 1), torch.int64),
        ]
        args = [rand_strided(shape, stride, dtype) for shape, stride, dtype in args]
        self.common(forward, args)

    def test_invalid_operand_issue1(self):
        def forward(arg0_1, arg1_1, arg3_1, squeeze, view_1, slice_1):
            slice_scatter = torch.ops.aten.slice_scatter.default(
                slice_1, arg3_1, 1, 1, 9223372036854775807
            )
            slice_scatter_1 = torch.ops.aten.slice_scatter.default(
                arg1_1, slice_scatter, 0, 0, 9223372036854775807
            )
            slice_2 = torch.ops.aten.slice.Tensor(
                slice_scatter_1, 0, 0, 9223372036854775807
            )
            select_scatter = torch.ops.aten.select_scatter.default(
                slice_2, squeeze, 1, 0
            )
            slice_scatter_2 = torch.ops.aten.slice_scatter.default(
                slice_scatter_1, select_scatter, 0, 0, 9223372036854775807
            )
            view = torch.ops.aten.view.default(slice_scatter_2, [-1, 128])
            embedding = torch.ops.aten.embedding.default(arg0_1, view, 1)
            return [embedding, view_1]

        args = [
            ((50005, 768), (768, 1), torch.float32),
            ((8, 128), (128, 1), torch.int64),
            ((8, 127), (127, 1), torch.int64),
            ((8,), (1,), torch.int64),
            ((1024,), (1,), torch.int64),
            ((8, 128), (128, 1), torch.int64),
        ]
        args = [rand_strided(shape, stride, dtype) for shape, stride, dtype in args]
        self.common(forward, args)

    def test_sizehint_issue1(self):
        def forward(x):
            return torch.nn.functional.unfold(
                x, kernel_size=[4, 4], dilation=1, padding=0, stride=[4, 4]
            )

        args = [((2, 24, 56, 56), (75264, 3136, 56, 1), torch.float32, False)]
        args = [
            rand_strided(sh, st, dt).requires_grad_(rg) for (sh, st, dt, rg) in args
        ]
        self.common(forward, args)

    def test_zero_dim_reductions(self):
        for kd in [True, False]:
            inps0 = (torch.zeros(2, 0, device=self.device, dtype=torch.float16), 1, kd)
            failed_ops = [aten.argmin, aten.argmax, aten.max, aten.min]
            for fo in failed_ops:
                with self.assertRaisesRegex(
                    IndexError, "Expected reduction dim 1 to have non-zero size"
                ):
                    mod = make_fx(fo)(*inps0)
                    _ = compile_fx_inner(mod, inps0)

            pass_ops = [
                lambda *x: fn(*x) for fn in [aten.sum, aten.prod, aten.any, aten.all]
            ]
            for po in pass_ops:
                compiled = torch._dynamo.optimize("inductor")(po)
                expected = po(*inps0)
                actual = compiled(*inps0)

            self.assertTrue(torch.allclose(actual, expected, atol=1e-3, rtol=1e-3))

    def test_unfold_zero_dimension_tensor(self):
        def forward(x):
            return torch.unfold_copy(dimension=1, input=x, size=0, step=7)

        x = torch.rand([1, 0], dtype=torch.float32)

        y = forward(x)
        compiled_y = torch.compile(forward, fullgraph=True)(x)

        self.assertEqual(y, compiled_y)

    def test_zero_element_mutation(self):
        class CustomModel(nn.Module):
            def __init__(self):
                super().__init__()
                self.layer1 = nn.LeakyReLU(negative_slope=5.2955089, inplace=True)

            def forward(self, inputs):
                return self.layer1(inputs)

        ip_size = [0]
        input_tensor = torch.randn(ip_size)

        mymodel = CustomModel()
        self.common(mymodel, (input_tensor,))

    def test_lerp(self):
        # non-contiguous inputs for lerp
        def fn0(i0, i1):
            x1 = i0.transpose(-2, -3)
            return torch.lerp(i1, x1, 70000)

        # contiguous inputs for lerp
        def fn1(i0, i1):
            return torch.lerp(i1, i0, 70000)

        self.common(fn0, [torch.rand(10, 3, 10), torch.rand(3, 10, 10)])
        self.common(fn1, [torch.rand(3, 10, 10), torch.rand(3, 10, 10)])

    def test_unspec_inputs(self):
        if self.device == "cpu":
            raise unittest.SkipTest("Testing mixed devices")

        def fn(x, y):
            return x + y, x * y, x / y

        opt = torch._dynamo.optimize("inductor")(fn)
        dtypes = [
            torch.float16,
            torch.bfloat16,
            torch.float32,
            torch.float64,
            torch.int32,
            torch.int64,
        ]

        for d in dtypes:
            inputs = (
                rand_strided((2, 3), (3, 1), dtype=torch.float32, device=GPU_TYPE),
                rand_strided((), (), dtype=d, device="cpu"),
            )
            self.assertTrue(same(opt(*inputs), fn(*inputs)))
            inputs = (inputs[1], inputs[0])
            self.assertTrue(same(opt(*inputs), fn(*inputs)))

    @dynamo_config.patch(automatic_dynamic_shapes=True)
    def test_list_clearing(self):
        if self.device == "cpu":
            contexts = [contextlib.nullcontext]
        else:
            contexts = [
                contextlib.nullcontext,
                lambda: config.patch({"triton.cudagraphs": True}),
            ]

        for context in contexts:
            with context():
                inps = [
                    torch.rand([5, 5]).to(self.device),
                    torch.rand([5, 5]).to(self.device),
                ]
                inp_refs = [weakref.ref(inp) for inp in inps]

                def fn(x, y):
                    a = x + y
                    return (a @ a,)

                fn_fx = make_fx(fn)(inps[0], inps[1])
                fn_compiled = compile_fx_inner(fn_fx, inps)

                test_self = self
                matmul_seen = False

                class TestRefMode(TorchDispatchMode):
                    def __torch_dispatch__(self, func, types, args=(), kwargs=None):
                        kwargs = kwargs if kwargs else {}

                        nonlocal inps
                        nonlocal inp_refs
                        nonlocal test_self
                        nonlocal matmul_seen

                        # by matmul, inputs should be deallocated
                        # TODO: should not be necessary, ref-cycle ?
                        gc.collect()
                        if func is aten.mm.out:
                            matmul_seen = True
                            test_self.assertEqual(len(inps), 0)
                            test_self.assertIsNone(inp_refs[0]())
                            test_self.assertIsNone(inp_refs[1]())

                        return func(*args, **kwargs)

                with TestRefMode():
                    fn_compiled(inps)

                # do an extra run to make sure we are deallocating on warmup and record
                if self.device == GPU_TYPE:
                    inps.extend(
                        [
                            torch.rand([5, 5]).to(self.device),
                            torch.rand([5, 5]).to(self.device),
                        ]
                    )
                    inp_refs.extend([weakref.ref(inp) for inp in inps])
                    matmul_seen = False

                    with TestRefMode():
                        fn_compiled(inps)

                # for some reason, TorchDispatch doesnt capture the
                # cuda mm call (even without cudagraphs)
                if self.device == "cpu":
                    self.assertTrue(matmul_seen)
                else:
                    self.assertEqual(len(inps), 0)

    def test_dtype_mismatch_issue(self):
        def fn(x):
            attn = torch.nn.functional.pad(x, [0, 1])
            return attn.softmax(dim=-1)

        x = torch.rand(128, 32, 63)
        self.common(fn, (x,))

    def test_diagonal_copy(self):
        def fn(x):
            return torch.diagonal_copy(x)

        for x in (torch.randn(2, 3), torch.randn(2, 2), torch.randn(3, 2)):
            self.common(fn, (x,))

    def test_kwargs(self):
        if self.device == GPU_TYPE:
            raise unittest.SkipTest("histogramdd only supports cpu")

        def fn(x, y):
            return torch.histogramdd(
                x,
                bins=[3, 3],
                weight=y,
            )

        self.common(
            fn,
            [torch.randn((4, 2)), torch.randn(4)],
        )

    # Shape padding causes the inputs to all get specialized, so the codegen
    # test fails
    @expectedFailureCodegenDynamic
    @requires_gpu()
    @torch._inductor.config.patch("shape_padding", True)
    def test_shape_padding(self):
        dtypes = [
            torch.float16,
            torch.float32,
        ]

        b, m, n, k = 7, 11, 13, 15

        def gen(*shape, dtype=torch.float32):
            return torch.randn(*shape, device=GPU_TYPE, dtype=dtype) / k + 1.0

        for dtype in dtypes:
            x = gen(m, k, dtype=dtype)
            y = gen(k, n, dtype=dtype)
            z = gen(n, dtype=dtype)
            self.common(lambda x, y: torch.mm(x, y), (x, y))
            self.common(lambda x, y: torch.matmul(x, y), (x, y))
            self.common(lambda x, y, z: torch.addmm(z, x, y), (x, y, z))

        for dtype in dtypes:
            x = gen(b, m, k, dtype=dtype)
            y = gen(b, k, n, dtype=dtype)
            z = gen(n, dtype=dtype)
            self.common(lambda x, y: torch.bmm(x, y), (x, y))
            self.common(lambda x, y: torch.matmul(x, y), (x, y))
            self.common(lambda x, y, z: torch.baddbmm(z, x, y), (x, y, z))

    @requires_gpu()
    @torch._inductor.config.patch("layout_optimization", True)
    def test_inductor_layout_optimization_input_mutations(self):
        # channel dim must be > 64 for inductor to do layout optimization and use NHWC
        mod = nn.Conv2d(3, 128, 1, stride=1, bias=False).to(GPU_TYPE)

        def f(x):
            x.mul_(2)
            out = mod(x)
            return out

        f_compiled = torch.compile(f)
        x_ref = torch.rand(2, 3, 128, 128, device=GPU_TYPE)
        x_test = x_ref.clone().detach()
        with torch.no_grad():
            out_ref = f(x_ref)
            out_test = f_compiled(x_test)
            self.assertEqual(out_ref, out_test)
            self.assertEqual(out_ref.shape, out_test.shape)
            # Importantly, since inductor._config.keep_output_stride is True,
            # the outputs should have matching strides here.
            self.assertEqual(out_ref.stride(), out_test.stride())
            self.assertEqual(x_ref, x_test)

    def test_int_input_dynamic_shapes(self):
        @torch.compile(dynamic=True)
        def fn(x, i):
            y = x * i
            return y

        # Constant must not get matched as constant
        self.common(fn, [torch.randn(3, 1, 1, 1, 1), 9132])

    def test_sqrt_dynamic_shapes(self):
        # TIMM convit_base model: https://github.com/pytorch/pytorch/issues/97877.
        # TODO: support cuda path.
        if self.device == GPU_TYPE:
            raise unittest.SkipTest("sqrt dynamic shapes only supports cpu")

        class Model(torch.nn.Module):
            def __init__(self):
                super().__init__()

            def forward(self, x):
                B, N, C = x.shape
                return self.get_rel_indices(N)

            def get_rel_indices(self, num_patches: int) -> torch.Tensor:
                img_size = int(num_patches**0.5)
                ind = torch.arange(img_size)
                return ind

        self.common(
            Model(),
            [
                torch.randn(8, 4, 4),
            ],
        )

    def test_rsqrt_dynamic_shapes(self):
        # From HF hf_BigBird model.
        @torch.compile(dynamic=True)
        def fn(a, b):
            r = 1 / math.sqrt(a.size(1))
            return torch.bmm(a, b) / r

        self.common(
            fn,
            [
                torch.randn(2, 4, 4),
                torch.randn(2, 4, 4),
            ],
        )

    def test_index_dynamic_shapes(self):
        # Repro from vision_maskrcnn
        def fn(arg0_1):
            unsqueeze = arg0_1.unsqueeze(0)
            sym_size = arg0_1.size(1)
            ceil = math.ceil(sym_size * 1.8735363483428955)
            iota = torch.ops.prims.iota.default(
                ceil,
                start=0,
                step=1,
                dtype=torch.int64,
                device=arg0_1.device,
                requires_grad=False,
            )
            convert_element_type_1 = iota.to(torch.float32)
            sym_size_1 = arg0_1.size(2)
            floor_1 = math.floor(sym_size_1 * 1.8735363483428955)
            ceil_1 = math.ceil(floor_1)
            iota_1 = torch.ops.prims.iota.default(
                ceil_1,
                start=0,
                step=1,
                dtype=torch.int64,
                device=arg0_1.device,
                requires_grad=False,
            )
            convert_element_type_3 = iota_1.to(torch.float32)
            sub_2 = (convert_element_type_1 + 0.5) * (sym_size / ceil) - 0.5
            clamp_min = sub_2.clamp_min(0.0)
            sub_3 = (convert_element_type_3 + 0.5) * (sym_size_1 / floor_1) - 0.5
            clamp_min_1 = sub_3.clamp_min(0.0)
            convert_element_type_4 = clamp_min.to(torch.int64)
            sub_4 = sym_size - 1
            clamp_max = clamp_min.ceil().clamp_max(sub_4)
            convert_element_type_5 = clamp_max.to(torch.int64)
            convert_element_type_6 = clamp_min_1.to(torch.int64)
            unsqueeze_2 = convert_element_type_4.unsqueeze(1)
            index = torch.ops.aten.index.Tensor(
                unsqueeze, [None, None, unsqueeze_2, convert_element_type_6]
            )
            index_1 = torch.ops.aten.index.Tensor(
                unsqueeze,
                [
                    None,
                    None,
                    convert_element_type_5.unsqueeze(1),
                    convert_element_type_6,
                ],
            )
            sub_6 = clamp_min.unsqueeze(1) - unsqueeze_2
            mul_10 = (index * (1.0 - sub_6) + index_1 * (sub_6)) * (
                1.0 - (clamp_min_1 - convert_element_type_6)
            )
            select = torch.ops.aten.select.int(mul_10, 0, 0)
            return (select,)

        x = torch.randn(15, 20, 3)
        self.common(
            fn,
            [x],
        )

    def test_setitem_with_int_parameter(self):
        x = torch.zeros(7)

        def fn(n, a):
            a[n] = -1
            return a

        cnts = CompileCounterWithBackend("inductor")
        opt_fn = torch._dynamo.optimize(cnts, nopython=True)(fn)

        for n in range(2, x.shape[0]):
            opt_fn(n, x)
            self.assertEqual(x[n], -1)

        # If assume_static_by_default is set, the calls above will trigger
        # 3 function compilation:
        #   1. assuming 'n' is static (equals 2)
        #   2. making 'n' dynamic, but with the guard 'end <= x.shape[0]'
        #      (from: torch._inductor.ir.SliceView.create)
        frame_count = 2 if torch._dynamo.config.assume_static_by_default else 1
        self.assertEqual(cnts.frame_count, frame_count)

        # Negative index triggers new compilation.
        opt_fn(-x.shape[0], x)
        self.assertEqual(x[0], -1)
        self.assertEqual(cnts.frame_count, frame_count + 1)

    @config.patch(profiler_mark_wrapper_call=True)
    def test_profiler_mark_wrapper_call(self):
        from torch.profiler import profile

        @torch._dynamo.optimize("inductor", nopython=True)
        def fn(a, b):
            return a + b

        a = torch.rand((100,))
        b = torch.rand((100,))
        with profile() as prof:
            fn(a, b)
        assert any(
            "inductor_wrapper_call" in e.name for e in prof.profiler.function_events
        )

    def test_insignificant_strides(self):
        def f(x):
            tmp = x + 1
            return tmp.view(-1, 1, 2)

        x = torch.arange(8, device=self.device, dtype=torch.float32)
        out = f(x)
        compiled_out = torch.compile(f)(x)

        self.assertEqual(out.stride(), compiled_out.stride())
        self.assertEqual(out, compiled_out)

    @unittest.skipIf(IS_X86 and not HAS_AVX2, "Requires AVX2")
    def test_pixel_shuffle_channels_last(self):
        def fn(x):
            x = torch.nn.functional.pixel_shuffle(x, 2)
            x = torch.nn.functional.relu(x)
            return x

        self.common(
            fn,
            (torch.randn(1, 16, 64, 72).to(memory_format=torch.channels_last),),
        )

    def test_where_broadcast(self):
        # https://github.com/pytorch/pytorch/issues/93374
        def fn(x, p1, p0):
            o = torch.where(x, p1, p0)
            return o

        # https://github.com/pytorch/pytorch/issues/94725
        class Repro(torch.nn.Module):
            def __init__(self):
                super().__init__()
                self.register_buffer(
                    "_tensor_constant0", torch.randn([], dtype=torch.float32)
                )

            def forward(self, arg0_1, arg1_1):
                convert_element_type = torch.ops.prims.convert_element_type.default(
                    arg1_1, torch.bool
                )
                bitwise_not = torch.ops.aten.bitwise_not.default(convert_element_type)
                _tensor_constant0 = self._tensor_constant0
                lift_fresh_copy = torch.ops.aten.lift_fresh_copy.default(
                    _tensor_constant0
                )
                where = torch.ops.aten.where.self(bitwise_not, lift_fresh_copy, arg0_1)
                return (where, bitwise_not)

        self.common(
            fn,
            (torch.tensor([[True]]), torch.rand(13, 7, 3), torch.rand(1, 1)),
        )

        args = [
            torch.randn(1, 4, 64, 64),
            torch.zeros(1, 1, 64, 64, dtype=torch.uint8),
        ]
        args[1][:, :, :32, :32] = 1
        eager_args = [x.clone() for x in args]
        eager_mod = Repro()
        mod = make_fx(eager_mod, tracing_mode="real")(*args)
        compiled = compile_fx_inner(mod, args)
        inductor_out = compiled(args)
        eager_out = eager_mod(*eager_args)
        self.assertEqual(inductor_out, eager_out)

    @skipIfRocm
    def test_require_stride_expanded(self):
        def forward(arg6, arg7, arg16):
            convolution = torch.ops.aten.convolution(
                arg16.unsqueeze(0), arg7, arg6, [4, 4], [2, 2], [1, 1], False, [0, 0], 1
            )
            return (convolution,)

        self.common(
            forward,
            (
                None,
                rand_strided(
                    (64, 3, 11, 11),
                    (363, 121, 11, 1),
                    torch.float32,
                    device=self.device,
                ).to(memory_format=torch.channels_last),
                rand_strided(
                    (1, 3, 224, 224),
                    (150528, 50176, 224, 1),
                    torch.float32,
                    device=self.device,
                )
                .to(memory_format=torch.channels_last)
                .squeeze(0),
            ),
            atol=1e-3,
            rtol=0.001,
        )

        # expanded dim should not cause copy in require_stride_order
        assertGeneratedKernelCountEqual(self, 0)

    @requires_gpu()
    @unittest.skipIf(
        not PLATFORM_SUPPORTS_FLASH_ATTENTION,
        "Does not support SDPA or pre-SM80 hardware",
    )
    @skipIfRocm
    def test_sdpa(self):
        def foo(arg0_1, arg1_1, arg2_1, arg3_1, arg4_1):
            view = torch.ops.aten.view.default(arg3_1, [23760, 128])
            arg3_1 = None
            mm = torch.ops.aten.mm.default(view, arg4_1)
            view = arg4_1 = None
            view_1 = torch.ops.aten.view.default(mm, [3, 99, 80, 8])
            mm = None
            view_2 = torch.ops.aten.view.default(view_1, [3, 99, 80, 8])
            view_1 = None
            permute = torch.ops.aten.permute.default(view_2, [0, 3, 1, 2])
            view_2 = None
            view_3 = torch.ops.aten.view.default(permute, [3, 8, 99, 80])
            permute = None

            clone = torch.ops.aten.clone.default(
                view_3, memory_format=torch.contiguous_format
            )
            view_3 = None

            expand = torch.ops.aten.expand.default(clone, [3, 8, 99, 80])
            clone = None
            _scaled_dot_product_efficient_attention = (
                torch.ops.aten._scaled_dot_product_efficient_attention.default(
                    arg0_1, arg1_1, arg2_1, expand, False
                )
            )
            arg0_1 = arg1_1 = arg2_1 = expand = None
            getitem = _scaled_dot_product_efficient_attention[0]
            _scaled_dot_product_efficient_attention = None
            return (getitem,)

        DEVICE = torch.device(f"{GPU_TYPE}:0")
        DTYPE = torch.float16
        B = 3
        H = 8
        Q = 99
        K = 80
        D = 32
        C_bias = 128

        # inputs
        query = torch.randn((B, H, Q, D), device=DEVICE, dtype=DTYPE)
        key = torch.randn((B, H, K, D), device=DEVICE, dtype=DTYPE)
        value = torch.randn((B, H, K, D), device=DEVICE, dtype=DTYPE)
        bias = torch.randn((B, Q, K, C_bias), device=DEVICE, dtype=DTYPE)
        weights = torch.randn((C_bias, H), device=DEVICE, dtype=DTYPE)

        self.common(
            foo,
            (query, key, value, bias, weights),
            atol=0.02,
            rtol=1e4,
        )

    @requires_gpu()
    @unittest.skipIf(
        not PLATFORM_SUPPORTS_MEM_EFF_ATTENTION,
        "Does not support mem_eff_attention",
    )
    @skipIfRocm
    def test_sdpa_unaligned_mask(self):
        def foo(
            arg0_1: "f32[8, 8, 16, 16]",
            arg1_1: "f32[8, 8, 15, 16]",
            arg2_1: "f32[8, 8, 15, 16]",
            arg3_1: "f32[1, 1, 16, 15]",
        ):
            constant_pad_nd: "f32[1, 1, 16, 16]" = (
                torch.ops.aten.constant_pad_nd.default(arg3_1, [0, 1], 0.0)
            )
            arg3_1 = None
            slice_1: "f32[1, 1, 16, 15]" = torch.ops.aten.slice.Tensor(
                constant_pad_nd, -1, 0, 15
            )
            constant_pad_nd = None
            expand: "f32[8, 8, 16, 15]" = torch.ops.aten.expand.default(
                slice_1, [8, 8, 16, 15]
            )
            slice_1 = None
            _scaled_dot_product_efficient_attention = (
                torch.ops.aten._scaled_dot_product_efficient_attention.default(
                    arg0_1, arg1_1, arg2_1, expand, False
                )
            )
            arg0_1 = arg1_1 = arg2_1 = expand = None
            getitem: "f32[8, 8, 16, 16]" = _scaled_dot_product_efficient_attention[0]
            _scaled_dot_product_efficient_attention = None
            return (getitem,)

        query = torch.rand(8, 8, 16, 16, device=GPU_TYPE)
        key = torch.rand(8, 8, 15, 16, device=GPU_TYPE)
        value = torch.rand(8, 8, 15, 16, device=GPU_TYPE)
        bias = torch.rand(1, 1, 16, 15, device=GPU_TYPE)
        self.common(
            foo,
            (query, key, value, bias),
            atol=0.02,
            rtol=1e4,
        )

    @requires_gpu()
    @unittest.skipIf(
        not PLATFORM_SUPPORTS_MEM_EFF_ATTENTION,
        "Does not support mem_eff_attention",
    )
    @skipIfRocm
    @config.patch(freezing=True)
    def test_sdpa_unaligned_mask_freezing(self):
        class Mod(torch.nn.Module):
            def __init__(self):
                super().__init__()
                self.arg3_1 = torch.rand(1, 1, 16, 15, device=GPU_TYPE)

            def forward(
                self,
                arg0_1: "f32[8, 8, 16, 16]",
                arg1_1: "f32[8, 8, 15, 16]",
                arg2_1: "f32[8, 8, 15, 16]",
            ):
                arg3_1 = self.arg3_1
                constant_pad_nd: "f32[1, 1, 16, 16]" = (
                    torch.ops.aten.constant_pad_nd.default(arg3_1, [0, 1], 0.0)
                )
                arg3_1 = None
                slice_1: "f32[1, 1, 16, 15]" = torch.ops.aten.slice.Tensor(
                    constant_pad_nd, -1, 0, 15
                )
                constant_pad_nd = None
                expand: "f32[8, 8, 16, 15]" = torch.ops.aten.expand.default(
                    slice_1, [8, 8, 16, 15]
                )
                slice_1 = None
                _scaled_dot_product_efficient_attention = (
                    torch.ops.aten._scaled_dot_product_efficient_attention.default(
                        arg0_1, arg1_1, arg2_1, expand, False
                    )
                )
                arg0_1 = arg1_1 = arg2_1 = expand = None
                getitem: "f32[8, 8, 16, 16]" = _scaled_dot_product_efficient_attention[
                    0
                ]
                _scaled_dot_product_efficient_attention = None
                return (getitem,)

        query = torch.rand(8, 8, 16, 16, device=GPU_TYPE)
        key = torch.rand(8, 8, 15, 16, device=GPU_TYPE)
        value = torch.rand(8, 8, 15, 16, device=GPU_TYPE)

        mod = Mod()
        out_eager = mod(query, key, value)

        with torch.no_grad():
            out_compiled = torch.compile(mod)(query, key, value)
            self.assertEqual(out_eager, out_compiled, atol=0.02, rtol=1e4)

    def test_where_with_logical_op(self):
        def fn_and(x, y):
            return torch.where(torch.logical_and(x, y), 1.0, 0.0)

        def fn_or(x, y):
            return torch.where(torch.logical_or(x, y), 1.0, 0.0)

        self.common(
            fn_and,
            (torch.randn(32), torch.randn(32)),
        )
        self.common(
            fn_or,
            (torch.randn(32), torch.randn(32)),
        )

    @skipIfRocm
    def test_conv_with_as_strided(self):
        class Model(nn.Module):
            def __init__(self):
                super().__init__()
                self.kv = torch.nn.Conv2d(
                    256, 384, kernel_size=(1, 1), stride=(1, 1), bias=False
                )

            def forward(self, x):
                convolution = self.kv(x)
                constant_pad_nd = torch.ops.aten.constant_pad_nd.default(
                    convolution, [2, 2, 2, 2], 0.0
                )
                # as_strided inputs are depend on input's size and stide.
                as_strided = torch.ops.aten.as_strided.default(
                    constant_pad_nd, [8, 384, 2, 20, 12], [153600, 400, 160, 1, 20]
                )
                as_strided_1 = torch.ops.aten.as_strided.default(
                    as_strided, [8, 384, 2, 2, 12, 12], [153600, 400, 160, 8, 20, 1]
                )
                clone = torch.ops.aten.clone.default(
                    as_strided_1, memory_format=torch.contiguous_format
                )
                return clone

        self.common(
            Model(),
            (torch.randn(8, 256, 16, 16),),
        )

    def test_inplace_where_pointwise(self):
        # https://github.com/pytorch/pytorch/issues/96446
        def fn(a, b):
            a[0] = 2
            return a * b

        self.common(fn, (torch.rand(1), torch.rand(2)))

    def test_view_on_aliased(self):
        # https://github.com/pytorch/pytorch/issues/96728
        def fn1(a, b):
            a = a.max(0).values
            c = torch.cat((a, b))
            c = c.round()
            b >= a[0]  # noqa: B015
            return c

        some_const = torch.tensor(6324)

        def fn2():
            a = torch.tensor([[0.6324]])
            ret = torch.cat((a, a), dim=0)
            some_const >= a[0]  # noqa: B015
            return ret

        self.common(fn1, (torch.tensor([[4.0]]), torch.tensor([5.0])))
        self.common(fn2, ())

    def test_argmax_to_float(self):
        # https://github.com/pytorch/pytorch/issues/97127
        def fn():
            a = torch.zeros([2, 2])
            b = a.argmax(0)
            return b.float().mean()

        self.common(fn, ())

    def test_const_int32_to_float(self):
        # https://github.com/pytorch/pytorch/issues/97124
        def fn():
            a = torch.zeros([1, 2], dtype=torch.int32)
            a = a + a
            b = a.to(dtype=torch.float32)
            return b * 0.8

        self.common(fn, ())

    def test_getitem(self):
        out_features = ["p3", "p4", "p5", "p6", "p7"]
        in_feature = "p5"

        def fn(a):
            return a[out_features.index(in_feature)]

        x = [
            torch.rand([1, 256, 100, 152], device=self.device),
            torch.rand([1, 256, 50, 76], device=self.device),
            torch.rand([1, 256, 25, 38], device=self.device),
        ]
        opt_fn = torch._dynamo.optimize("inductor")(fn)
        same(fn(x), opt_fn(x))

    def test_pad_view(self):
        def fn(a):
            y = torch.nn.functional.pad(a, (0, 0, 0, 1))
            y = y.view(*y.size()[:-2], y.size(-1), y.size(-2))
            return y

        x = torch.rand(48, 3, 512, 512)
        self.common(fn, (x,))

    def test_pad_cast(self):
        def fn(x):
            return torch.nn.functional.pad(x.to(torch.float32), (0, 3, 0, 0))

        for dtype in [torch.int32, torch.int64]:
            self.common(fn, (torch.ones(1, 1, 13, dtype=dtype),))

    @unittest.skipIf(not HAS_CPU or not RUN_CPU, "requires C++ compiler")
    def test_data_type_propagation(self):
        from torch._dynamo.utils import detect_fake_mode
        from torch._inductor.codegen.common import boolean_ops
        from torch._inductor.compile_fx import _shape_env_from_inputs
        from torch._inductor.debug import DebugContext
        from torch._inductor.graph import GraphLowering
        from torch._inductor.virtualized import V
        from torch.fx.passes.fake_tensor_prop import FakeTensorProp

        def get_data_type(node: torch.fx.Node):
            if OptimizationContext.key in node.meta:
                return node.meta[OptimizationContext.key].dtype
            else:
                return None

        def func(arg0_1):
            max_pool2d_with_indices = torch.ops.aten.max_pool2d_with_indices.default(
                arg0_1, [3, 3], [2, 2], [1, 1]
            )
            arg0_1 = None
            getitem = max_pool2d_with_indices[0]
            max_pool2d_with_indices = None
            return (getitem,)

        example_inputs = [
            torch.randn(10, 32, 20, 20, dtype=torch.bfloat16).to(
                memory_format=torch.channels_last
            )
        ]

        gm = torch.fx.symbolic_trace(func)

        shape_env = _shape_env_from_inputs(example_inputs)

        fake_mode = detect_fake_mode(example_inputs)
        if not fake_mode:
            fake_mode = torch._subclasses.FakeTensorMode(allow_non_fake_inputs=True)
            FakeTensorProp(gm, mode=fake_mode).propagate(*example_inputs)
        else:
            FakeTensorProp(gm, mode=fake_mode).propagate_dont_convert_inputs(
                *example_inputs
            )
        with V.set_fake_mode(fake_mode):
            graph = GraphLowering(
                gm,
                shape_env=shape_env,
                num_static_inputs=0,
            )
            with V.set_graph_handler(graph), V.set_debug_handler(DebugContext()):
                graph.run(*example_inputs)
                graph.compile_to_module()
                scheduler_node = graph.scheduler.nodes[0]
                DataTypePropagation.propagate_scheduler_node(scheduler_node)
                root_graph = scheduler_node._body.root_block.graph
                for node in root_graph.nodes:
                    if node.op == "placeholder":
                        self.assertEqual(get_data_type(node), None)
                    elif node.target in boolean_ops():
                        self.assertEqual(get_data_type(node), torch.bool)
                    elif node.target in (
                        "constant",
                        "to_dtype",
                        "index_expr",
                    ):
                        self.assertEqual(get_data_type(node), node.args[-1])
                    elif node.target in (
                        "get_index",
                        "index_expr",
                    ):
                        self.assertEqual(get_data_type(node), torch.int64)
                    elif node.target in (
                        "load",
                        "store",
                    ):
                        self.assertEqual(
                            get_data_type(node), V.graph.get_dtype(node.args[1])
                        )
                    elif node.target == "reduction":
                        _, _, dtype, _, _, _, _ = node.args
                        self.assertEqual(get_data_type(node), dtype)
                    elif node.target.startswith("masked_subblock"):
                        """
                        masked_subblocks:
                        opcode       name       target     args                        kwargs
                        -----------  ---------  ---------  --------------------------  --------
                        placeholder  ops        ops        ()                          {}
                        call_module  get_index  get_index  ('index2',)                 {}
                        call_method  load       load       (ops, 'arg0_1', get_index)  {}
                        call_method  to_dtype   to_dtype   (ops, load, torch.float32)  {}
                        output       output     output     (to_dtype,)                 {}
                        """
                        self.assertEqual(get_data_type(node), torch.float)
                    elif node.target == "and_":
                        """
                        and_'s input is boolean_ops:
                        -----------  ---------  ---------  --------------------------  --------
                        call_method  and__22           and_              (ops, ge_15, lt_15)
                        -----------  ---------  ---------  --------------------------  --------
                        """
                        self.assertEqual(get_data_type(node), torch.bool)
                    elif node.target == "maximum":
                        """
                        maximum's input is maximum or masked_subblock:
                        -----------  ---------  ---------  --------------------------  --------
                        call_method  maximum_6         maximum           (ops, masked_subblock8, maximum_5)
                        -----------  ---------  ---------  --------------------------  --------
                        """
                        self.assertEqual(get_data_type(node), torch.float)
                    elif node.target == "output":
                        self.assertEqual(get_data_type(node), torch.bfloat16)

    # Calling div only torch.SymInt arguments is not yet supported.
    # To support this behavior, we need to allow const-propping tensors that store symint data.
    # For now, dynamo will explicitly graph break when it encounters user code with this behavior.
    @expectedFailureCodegenDynamic
    def test_AllenaiLongformerBase_repro(self):
        def fn(query, scores, window_overlap):
            batch_size, seq_len, num_heads, _ = query.size()
            chunks_count = torch.div(seq_len, window_overlap, rounding_mode="trunc") - 1
            diagonal_attention_scores = scores.new_zeros(
                (
                    batch_size * num_heads,
                    chunks_count + 1,
                    window_overlap,
                    window_overlap * 2 + 1,
                )
            )
            diagonal_attention_scores[:, :-1, :, window_overlap:] = scores[
                :, :, :window_overlap, : window_overlap + 1
            ]
            input_tensor = diagonal_attention_scores.view(
                batch_size, num_heads, seq_len, 2 * window_overlap + 1
            ).transpose(2, 1)
            beginning_input = input_tensor[:, :window_overlap, :, : window_overlap + 1]
            input_tensor[:, :window_overlap, :, : window_overlap + 1] = torch.full_like(
                beginning_input, -float("inf")
            )
            return input_tensor

        args = [
            ((4, 1024, 12, 64), (768, 3072, 64, 1)),
            ((48, 3, 512, 513), (787968, 262656, 513, 1)),
        ]
        args = [rand_strided(sh, st) for (sh, st) in args]
        args.append(256)
        self.common(fn, args)

    def test_cumsum_pattern_matcher_issue(self):
        def fn(input_ids) -> torch.Tensor:
            input_shape = input_ids.size()
            input_ids = input_ids.view(-1, input_shape[-1])
            batch_size, seq_length = input_shape
            past_key_values_length = 0
            mask_seq_length = past_key_values_length + seq_length
            attention_mask = torch.ones(
                batch_size, mask_seq_length, device=input_ids.device
            )
            attention_mask = attention_mask.long()
            return torch.cumsum(attention_mask, dim=1)

        x = torch.randn(2, 2)
        self.common(fn, (x,), atol=0, rtol=0)

    @staticmethod
    def _check_resize_common(
        self, fn, x, size_or_y, memory_format, inplace, deterministic
    ):
        x_ref_arg = x.clone()
        x_opt_arg = x.clone()
        x_numel = x.numel()
        torch._dynamo.reset_code_caches()
        opt_fn = torch._dynamo.optimize_assert(compile_fx)(fn)
        correct = fn(x_ref_arg, size_or_y, memory_format)
        actual = opt_fn(x_opt_arg, size_or_y, memory_format)

        def get_numel(size_or_y):
            if isinstance(size_or_y, torch.Tensor):
                return size_or_y.numel()
            else:
                # assume shape
                return functools.reduce(lambda x, y: x * y, size_or_y, 1)

        if deterministic:
            nele_check = correct.numel()
        else:
            nele_check = min(x_numel, get_numel(size_or_y))

        correct_values = correct.as_strided((nele_check,), (1,))
        actual_values = actual.as_strided((nele_check,), (1,))
        self.assertTrue(same(correct_values, actual_values, equal_nan=deterministic))
        correct_strides = correct.stride()
        actual_strides = actual.stride()
        self.assertEqual(correct_strides, actual_strides)

    @staticmethod
    def _cases_resize_common():
        sizes = [
            ((2,), (1, 3, 2, 3)),
            ((100,), (1, 3, 2, 3)),
            ((1, 3, 2, 3), (1, 3, 2, 3)),
            ((2,), (1, 3, 2, 3, 1)),
            ((100,), (1, 3, 2, 3, 1)),
            ((1, 3, 2, 3, 1), (1, 3, 2, 3, 1)),
            ((2, 0, 1), (2, 2)),
        ]
        for x_size, y_size in sizes:
            memory_formats = [torch.contiguous_format]
            if len(y_size) == 4:
                memory_formats.append(torch.channels_last)
            if len(y_size) == 5:
                memory_formats.append(torch.channels_last_3d)
            for memory_format in memory_formats:
                x = torch.randn(*x_size)
                yield x, y_size, memory_format
                # check some non-contiguous tensors
                if x.numel() == 100:
                    x_strided = x[::2].reshape(25, 2).transpose(0, 1)
                    yield x_strided, y_size, memory_format

    def test_resize(self):
        def fn(x, size, memory_format):
            # NOTE: Tensor.resize() =/= aten::resize()
            return torch.ops.aten.resize(x, size, memory_format=memory_format)

        for deterministic in [True, False]:
            with DeterministicGuard(
                deterministic, fill_uninitialized_memory=deterministic
            ):
                for x, y_size, memory_format in CommonTemplate._cases_resize_common():
                    CommonTemplate._check_resize_common(
                        self,
                        fn,
                        x,
                        y_size,
                        memory_format,
                        inplace=False,
                        deterministic=deterministic,
                    )

    @staticmethod
    def _cases_resize_as_common():
        for x, y_size, memory_format in CommonTemplate._cases_resize_common():
            # each sizes /memory_format combintation tested in 2 ways:
            # 1. y is contiguous fn gets memory_format kwargs
            # 2. y has memory_format contiguity and fn gets preserve kwarg
            # 3. y has some other strides (not contiguous or channels last) and fn gets preserve
            yield x, torch.randn(*y_size), memory_format
            yield x, torch.randn(*y_size).contiguous(
                memory_format=memory_format
            ), torch.preserve_format
            yield x, torch.randn(*y_size).permute(
                tuple(reversed(range(len(y_size))))
            ), torch.preserve_format

    def test_resize_as(self):
        def fn(x, y, memory_format):
            return torch.ops.aten.resize_as(x, y, memory_format=memory_format)

        for deterministic in [True, False]:
            with DeterministicGuard(
                deterministic, fill_uninitialized_memory=deterministic
            ):
                for x, y, memory_format in CommonTemplate._cases_resize_as_common():
                    CommonTemplate._check_resize_common(
                        self,
                        fn,
                        x,
                        y,
                        memory_format,
                        inplace=False,
                        deterministic=deterministic,
                    )

    def test_inplace_resize_as(self):
        def fn(x, y):
            x.resize_as_(y)
            return x

        x = torch.randn(2, 3)
        y = torch.randn(200, 300)
        x_clone = x.clone()
        opt_fn = torch._dynamo.optimize("inductor")(fn)
        same(fn(x, y), opt_fn(x_clone, y))

    def test_erfc(self):
        def fn(x):
            return torch.erfc(x)

        self.common(fn, (torch.randn(8, 8),))

    def test_erfinv(self):
        def fn(x):
            return torch.erfinv(x)

        # domain for erfinv is (-1, 1)
        x = torch.empty(8, 8).uniform_(-1, 1)
        self.common(fn, (x,))

    def test_uint(self):
        def fn(z):
            x = torch.tensor(5, device=z.device, dtype=torch.uint8)
            y = torch.neg(x)
            return x < y

        self.common(fn, (torch.randn(26),))

    def test_scaled_dot_product_attention(self):
        if self.device == "cuda" and not PLATFORM_SUPPORTS_FLASH_ATTENTION:
            raise unittest.SkipTest("Can't run flash attention on this platform")
        if self.device == "cuda" and TEST_WITH_ROCM:
            raise unittest.SkipTest(
                "Flash attention support is incomplete on this platform"
            )

        def fn(q, k, v):
            return torch.nn.functional.scaled_dot_product_attention(
                q.transpose(1, 2).contiguous(),
                k.transpose(1, 2),
                v.transpose(1, 2),
                scale=0.125,
            )[:2]

        self.common(
            fn,
            (
                torch.randn(4, 2, 4, 2),
                torch.randn(4, 2, 4, 2),
                torch.randn(4, 2, 4, 2),
            ),
            atol=2e-4,  # to pass lowp check on GPU
            rtol=1e-2,  # to pass lowp check on GPU
        )

    @skipIfRocm
    def test_scaled_dot_product_efficient_attention(self):
        if self.device == "cpu":
            raise unittest.SkipTest(f"requires {GPU_TYPE}")

        # The first two values should be the same, attention output
        # and logsumexp since dropout is not being set
        def fn(q, k, v, attn_bias, compute_log_sumexp):
            return aten._scaled_dot_product_efficient_attention(
                q, k, v, attn_bias, compute_log_sumexp
            )[:2]

        self.common(
            fn,
            (
                torch.randn(4, 4, 36, 36),
                torch.randn(4, 4, 36, 36),
                torch.randn(4, 4, 36, 36),
                torch.randn(4, 4, 36, 36),
                False,
            ),
            check_lowp=False,
        )

    def test_fft_real_input(self):
        def fn(x):
            return torch.fft.fftn(x)

        self.common(fn, (torch.randn((16, 16, 16)),), check_lowp=False)

    def test_fft_real_input_real_output(self):
        def fn(x):
            return torch.fft.fftn(x).real

        self.common(fn, (torch.randn((16, 16, 16)),), check_lowp=False)

    def test_bucketize(self):
        def fn(input, boundaries, out_int32, right):
            return torch.bucketize(input, boundaries, out_int32=out_int32, right=right)

        input = torch.rand((64, 64)) * 2 - 1
        boundaries = torch.tensor([-0.9, -0.8, 0.1, 0.2, 0.5, 0.9])

        for out_int32 in [True, False]:
            for right in [True, False]:
                out_int32 = True
                right = False
                self.common(fn, (input, boundaries, out_int32, right), check_lowp=False)

    def test_bucketize_default_kwargs(self):
        def fn(input, offsets):
            return torch.bucketize(input, offsets)

        input = torch.tensor(
            [-1.0, -0.9, -0.8, -0.5, 0.0, 0.1, 0.2, 0.4, 0.5, 0.6, 0.9, 0.91]
        )
        offsets = torch.tensor([-0.9, -0.8, 0.1, 0.2, 0.5, 0.9])

        self.common(fn, (input, offsets), check_lowp=False)

    def test_bucketize_int(self):
        def fn(input, offsets, out_int32, right):
            return torch.bucketize(input, offsets, out_int32=out_int32, right=right)

        input = torch.randint(0, 102, (64, 64))
        offsets = torch.arange(10, dtype=torch.int32) ** 2 + 1

        for out_int32 in [True, False]:
            for right in [True, False]:
                self.common(fn, (input, offsets, out_int32, right), check_lowp=False)

    @patch.object(config.triton, "autotune_pointwise", True)
    def test_bucketize_add_autotune(self):
        # Causes a @pointwise(size_hints) where size_hints is 2D

        def fn(input, offsets, add_value):
            return torch.bucketize(input, offsets) + add_value

        input = torch.rand((16, 16, 64, 64))
        boundaries = torch.tensor([-0.9, -0.8, 0.1, 0.2, 0.5, 0.9])
        add_value = torch.randint(0, 1024, (16, 16, 64, 64)).to(
            memory_format=torch.channels_last
        )

        self.common(fn, (input, boundaries, add_value), check_lowp=False)

        assertGeneratedKernelCountEqual(self, 1)

    def test_bucketize_computed_offsets(self):
        def fn(inp, offsets):
            return torch.bucketize(inp, offsets + 0.01)

        inp = torch.tensor(
            [-1.0, -0.9, -0.8, -0.5, 0.0, 0.1, 0.2, 0.4, 0.5, 0.6, 0.9, 0.91]
        )
        offsets = torch.tensor([-0.9, -0.8, 0.1, 0.2, 0.5, 0.9]) - 0.01

        self.common(fn, (inp, offsets), check_lowp=False)

    @requires_gpu()
    @config.patch(assume_aligned_inputs=False)
    def test_config_option_dont_assume_alignment(self):
        def fn(x: torch.Tensor) -> torch.Tensor:
            return x.sin() + x.cos()

        # Inductor specializes on the (unguarded) alignment of the initial input.
        # Make sure that for different configurations, nothing breaks.
        for offset in (0, 1, 2, 3, 4):
            base = torch.randn(64 * 64 + 64, dtype=torch.float32, device=GPU_TYPE)
            inp = torch.as_strided(base, (64, 64), (64, 1), offset)
            torch._dynamo.reset()
            fn_c = torch.compile(fn)

            ref = fn(inp)
            res = fn_c(inp)
            self.assertEqual(ref, res)

            for offset2 in (0, 1, 2, 3, 4):
                base2 = torch.randn(64 * 64 + 64, dtype=torch.float32, device=GPU_TYPE)
                inp2 = torch.as_strided(base, (64, 64), (64, 1), offset2)
                ref2 = fn(inp2)
                res2 = fn_c(inp2)
                self.assertEqual(ref2, res2)

    @requires_gpu()
    @config.patch(assume_aligned_inputs=False)
    def test_config_option_dont_assume_alignment_recompiles(self):
        # Inputs:
        #  1. (32, 32) shape
        #  2. (64, 64) shape -> causes a recompile
        #  3. (64, 64) shape with different storage offset -> should NOT cause a recompile
        failed_guards = []

        def fail(guard):
            nonlocal failed_guards
            failed_guards.append(guard)

        def fn(x: torch.Tensor) -> torch.Tensor:
            return x.sin() + x.cos()

        base = torch.randn(64 * 64 + 64, dtype=torch.float32, device=GPU_TYPE)

        inp1 = torch.as_strided(base, (32, 32), (32, 1), 4)
        inp2 = torch.as_strided(base, (64, 64), (64, 1), 4)
        inp3 = torch.as_strided(base, (64, 64), (64, 1), 5)

        torch._dynamo.reset()

        fn_c = torch._dynamo.optimize("inductor", guard_fail_fn=fail)(fn)

        ref1 = fn(inp1)
        res1 = fn_c(inp1)
        self.assertEqual(ref1, res1)
        self.assertEqual(0, len(failed_guards))

        ref2 = fn(inp2)
        res2 = fn_c(inp2)
        self.assertEqual(ref2, res2)
        # if dynamic shapes isn't already turned on, we might have a guard failure as we turn
        # on dynamic shapes
        self.assertLessEqual(len(failed_guards), 1)
        failed_guard_count_iteration_2 = len(failed_guards)

        failed_guards = []
        ref3 = fn(inp3)
        res3 = fn_c(inp3)
        self.assertEqual(ref3, res3)
        # we might still have the dynamics shapes failure, but offset change shouldn't be guarded on
        # see Note: [Input Alignment handling in Inductor]
        self.assertLessEqual(len(failed_guards), failed_guard_count_iteration_2)

    @requires_gpu()
    @config.patch(assume_aligned_inputs=False)
    def test_config_option_dont_assume_alignment_cudagraphs(self):
        def fn(x):
            return x.cos() * x.sin()

        fn_c = torch.compile(fn, mode="reduce-overhead", dynamic=True)

        for size, stride, offset in (
            ((32, 32), (32, 1), 4),
            ((48, 48), (48, 1), 4),
            ((64, 64), (64, 1), 5),
        ):
            torch.manual_seed(42)
            base = torch.randn(64 * 64 + 64, dtype=torch.float32, device=GPU_TYPE)
            torch.manual_seed(42)
            base_ref = torch.randn(64 * 64 + 64, dtype=torch.float32, device=GPU_TYPE)

            inp = torch.as_strided(base, size, stride, offset)
            inp_ref = torch.as_strided(base_ref, size, stride, offset)

            inp.requires_grad_(True)
            inp_ref.requires_grad_(True)

            res = fn_c(inp)
            ref = fn(inp_ref)
            self.assertEqual(ref, res)

            res.sum().backward()
            ref.sum().backward()
            self.assertEqual(base.grad, base_ref.grad)

    @config.patch(implicit_fallbacks=True)
    def test_custom_op_1(self):
        import torch.library

        def foo_cpu(x):
            return 3 * x

        def foo_cuda(x):
            return 3 * x

        def foo_meta(x):
            return torch.empty_like(x)

        define_custom_op_for_test("foo", foo_cpu, foo_cuda, foo_meta)

        def fn(x):
            a = torch.nn.functional.relu(x)
            b = torch.ops.test.foo(a)
            c = torch.cos(b)
            return c

        self.common(fn, (torch.randn((16, 32)),), check_lowp=False)

    @config.patch(implicit_fallbacks=True)
    def test_custom_op_2(self):
        import torch.library

        def foo_cpu(x, scale: float):
            return scale * x, torch.cos(x)

        def foo_cuda(x, scale: float):
            return scale * x, torch.cos(x)

        def foo_meta(x, scale: float):
            return torch.empty_like(x), torch.empty_like(x)

        define_custom_op_2_for_test("foo2", foo_cpu, foo_cuda, foo_meta)

        def fn(x, scale: float):
            a = torch.nn.functional.relu(x)
            return torch.ops.test.foo2(a, scale)

        self.common(fn, (torch.randn((16, 32)), 2.0), check_lowp=False)

    @config.patch(implicit_fallbacks=True)
    def test_custom_op_3(self):
        import torch.library

        def foo_cpu(x):
            result = torch.zeros_like(x[0])
            for t in x:
                result += t
            return result

        def foo_cuda(x):
            result = torch.zeros_like(x[0])
            for t in x:
                result += t
            return result

        def foo_meta(x):
            return torch.empty_like(x[0])

        define_custom_op_3_for_test("foo3", foo_cpu, foo_cuda, foo_meta)

        def fn(x):
            return torch.ops.test.foo3(x)

        self.common(
            fn,
            ([torch.randn((16, 32)), torch.randn((16, 32)), torch.randn((16, 32))],),
            check_lowp=False,
        )

    @requires_gpu()
    @torch._inductor.config.patch("layout_optimization", True)
    @torch._inductor.config.patch("keep_output_stride", False)
    @config.patch(implicit_fallbacks=True)
    def test_custom_op_fixed_layout_sequential(self):
        import torch.library

        mod = nn.Conv2d(3, 128, 1, stride=1, bias=False).cuda()
        inp = torch.rand(2, 3, 128, 128, device="cuda")
        expected_stride = mod(inp).stride()

        def bar_cpu(x):
            self.assertEqual(x.stride(), expected_stride)
            return x.clone()

        def bar_cuda(x):
            self.assertEqual(x.stride(), expected_stride)
            return x.clone()

        def bar_meta(x):
            return torch.empty_like(x)

        define_custom_op_for_test(
            "bar",
            bar_cpu,
            bar_cuda,
            bar_meta,
            tags=[torch._C.Tag.needs_fixed_stride_order],
        )

        def fn(x):
            z = mod(x)
            output = torch.ops.test.bar(z)
            return output

        with torch.no_grad():
            # With keep_output_stride False, inductor would normally have different layout from eager execution
            # But because our custom op needs fixed layout, the assertions in the custom op will pass
            self.common(fn, (inp,), check_lowp=False)

    @requires_gpu()
    @config.patch(implicit_fallbacks=True)
    def test_custom_op_fixed_layout_channels_last(self):
        class Block(nn.Module):
            def __init__(
                self,
            ):
                super().__init__()

                self.in_layers = nn.Sequential(
                    nn.Dropout(p=0.1),
                )

            def helper(self, x):
                out = F.gelu(x)
                out = self.in_layers(out)
                return out

            def forward(self, x):
                out = self.helper(x)
                out = torch.ops.test.baz(out)
                return out

        model = Block()
        model = model.to("cuda").to(memory_format=torch.channels_last)
        input_t = torch.randn([1, 320, 128, 128], dtype=torch.float32, device="cuda")
        input_t = input_t.to(memory_format=torch.channels_last)
        expected_strides = model.helper(input_t).stride()

        def baz_cpu(x):
            self.assertEqual(expected_strides, x.stride())
            return x.clone()

        def baz_cuda(x):
            self.assertEqual(expected_strides, x.stride())
            return x.clone()

        def baz_meta(x):
            return torch.empty_like(x)

        define_custom_op_for_test(
            "baz",
            baz_cpu,
            baz_cuda,
            baz_meta,
            tags=[torch._C.Tag.needs_fixed_stride_order],
        )

        with torch.no_grad():
            net = torch.compile(model)
            out = net(input_t)

    def test_buffer_use_after_remove(self):
        # https://github.com/pytorch/pytorch/issues/102857

        def rotvec_to_rotmat(rotvec) -> torch.Tensor:
            """Simplified rotvec to rotmat code from RoMa
            (https://github.com/naver/roma/blob/06e4b0cdc1c802a60a012bb19c581d6600c63358/roma/mappings.py#L371)
            """
            theta = torch.norm(rotvec, dim=-1)
            axis = rotvec / theta[..., None]
            kx, ky, kz = axis[:, 0], axis[:, 1], axis[:, 2]
            sin_theta = torch.sin(theta)
            cos_theta = torch.cos(theta)
            one_minus_cos_theta = 1 - cos_theta
            xs = kx * sin_theta
            ys = ky * sin_theta
            zs = kz * sin_theta
            xyc = kx * ky * one_minus_cos_theta
            xzc = kx * kz * one_minus_cos_theta
            yzc = ky * kz * one_minus_cos_theta
            xxc = kx**2 * one_minus_cos_theta
            yyc = ky**2 * one_minus_cos_theta
            zzc = kz**2 * one_minus_cos_theta
            R_rodrigues = torch.stack(
                [
                    1 - yyc - zzc,
                    xyc - zs,
                    xzc + ys,
                    xyc + zs,
                    1 - xxc - zzc,
                    -xs + yzc,
                    xzc - ys,
                    xs + yzc,
                    1 - xxc - yyc,
                ],
                dim=-1,
            ).reshape(-1, 3, 3)
            R = R_rodrigues
            return R

        def f(coord, rot, trans):
            rot_mat = rotvec_to_rotmat(rot)
            coord = torch.einsum("...ij,...bj->...bi", rot_mat, coord) + trans
            return coord.sum()

        foo_c = torch.compile(f, dynamic=True)

        def run(fn):
            coord = torch.ones((2, 3), device=self.device)
            rot = nn.Parameter(torch.ones((2, 3), device=self.device))
            trans = nn.Parameter(torch.ones((2, 3), device=self.device))

            U = fn(coord, rot, trans)
            U.backward()

            return U, rot, trans

        U_e, rot_e, trans_e = run(f)
        U, rot, trans = run(foo_c)

        self.assertEqual(U, U_e)
        self.assertEqual(rot.grad, rot_e.grad)
        self.assertEqual(trans.grad, trans_e.grad)

    @config.patch({"fx_graph_cache": False})
    def test_inner_fn_str_and_stride(self):
        def f(x):
            x = x + 1
            x = test_operators.realize(x)
            x = x * 2
            x = test_operators.realize(x)
            return x

        x = torch.rand(3, 2, device=self.device).t()
        ref = f(x)
        called = False

        def hook_fn(scheduler, nodes):
            nonlocal called
            called = True

            if self.device != "cpu":
                self.assertEqual(len(nodes), 3)
                _, mul_buf, _ = nodes
                self.assertTrue(
                    all(
                        V.graph.sizevars.size_hints(buf.get_stride()) == (1, 2)
                        for buf in nodes
                    )
                )
                # before the fix, the wrong index expression
                # 'i1 + 3 * i0' is cached.
                self.assertTrue(
                    "i0 + 2 * i1" in mul_buf.data.inner_fn_str()
                    or "i0 + i1 * s1" in mul_buf.data.inner_fn_str()
                )

        with add_scheduler_init_hook(hook_fn):
            actual = torch.compile(f, fullgraph=True)(x)
        self.assertEqual(ref, actual)
        self.assertTrue(called)

    def test_mutations_loop_fusion(self):
        def fn(tensor, index, source):
            out = tensor.index_add(0, index, source, alpha=2.0) / 2
            return out

        device = "cpu"
        tensor = torch.rand((1,), dtype=torch.double, device=device)
        index = torch.tensor([0], dtype=torch.long, device=device)
        source = torch.rand((1,), dtype=torch.double, device=device)
        self.common(
            fn,
            (
                tensor,
                index,
                source,
            ),
        )

    @config.patch(
        "triton.autotune_pointwise", True
    )  # needed to introduce config that exceed max shared memory usage
    @serialTest()
    def test_large_block_sizes(self):
        """
        Inductor will try triton configs like x = 64 and y = 1024 which will
        result in out of shared memory if dtype is fp32.

        Currently inductor will skip such bad configs and pick the best one
        from the remaining configs.
        """
        if not _has_sufficient_memory(self.device, 3 * 2**24 * 65 * 4):
            raise unittest.SkipTest("insufficient memory")

        @torch.compile
        def fn(x, y):
            return x.t() + y

        # Use shape (2**24, 65) rather than (2**24, 128) potentially avoid OOM in
        # CI while still keep the same up-rounded size-hints.
        a = torch.randn(2**24, 65, device=self.device)
        b = torch.randn(65, 2**24, device=self.device)
        fn(a, b)

    # Skipped on ROCm until https://github.com/ROCm/triton/issues/443 resolved
    @skipIfRocm
    def test_fuse_large_params(self):
        def pt2_optimizer_step(optimizer):
            @torch.compile()
            def f():
                optimizer.step()

            f()

        params = [
            torch.rand(10, 10, dtype=torch.float32, device=self.device)
            for _ in range(194)
        ]
        for p in params:
            p.grad = torch.rand_like(p)

        o = torch.optim.AdamW(params)
        pt2_optimizer_step(o)

    def test_adaptive_avg_pool1d_argmax(self):
        # https://github.com/pytorch/pytorch/issues/113013
        def fn(x):
            x = torch.adaptive_avg_pool1d(input=x, output_size=2)
            x = torch.argmax(input=x)
            return x

        x = torch.rand([4, 4, 3], dtype=torch.float64)
        self.common(fn, (x,))

    def test_float16_to_int16(self):
        def fn(x):
            x_view = x.view(dtype=torch.int16)
            return x_view.mul(2)

        x = torch.ones(4, dtype=torch.float16, device=self.device)
        ref = fn(x)
        actual = torch.compile(fn)(x)
        self.assertEqual(ref, actual)

    @skipCUDAIf(not SM80OrLater, "uses bfloat16 which requires SM >= 80")
    def test_bfloat16_to_int16(self):
        def fn(a, b):
            x = a + b
            x_view = x.view(dtype=torch.int16)
            return x_view.mul(2)

        a = torch.ones(4, dtype=torch.bfloat16, device=self.device)
        b = torch.ones(4, dtype=torch.bfloat16, device=self.device)
        ref = fn(a, b)
        actual = torch.compile(fn)(a, b)
        self.assertEqual(ref, actual)

    def test_float32_to_int32(self):
        def fn(a, b):
            x = a + b
            x_view = x.view(dtype=torch.int32)
            return x_view.mul(2)

        a = torch.ones(4, dtype=torch.float32, device=self.device)
        b = torch.ones(4, dtype=torch.float32, device=self.device)
        ref = fn(a, b)
        actual = torch.compile(fn)(a, b)
        self.assertEqual(ref, actual)

    def test_randint_int64_mod(self):
        # This used to not compile due to a wrong return type of randint64_cpu
        # See https://github.com/pytorch/pytorch/issues/117435
        def fn(n):
            return torch.randint(low=-5, high=5, size=(n,), dtype=torch.int64) % 10

        res = torch.compile(fn)(20)
        self.assertTrue(torch.all((0 <= res) & (res < 10)).item())

    def test_should_pad_bench_for_bmm(self):
        B = 2
        M = 1024
        N = 1024
        K = 1024 + 1  # a size that requires padding

        mat1 = torch.rand(B, M, K, device=self.device)
        mat2 = torch.rand(B, K, N, device=self.device)

        def return_true(*args, **kwargs):
            return True

        # return value of is_mm_compute_bound depends on flops and membw of
        # the GPU. Mock it so the test does not becomes flaky when running
        # on different GPUs.
        patch1 = patch.object(pad_mm, "is_mm_compute_bound", return_true)
        # mock get_cached_should_pad so the test does not rely on benchmarking
        # result.
        patch2 = patch.object(pad_mm, "get_cached_should_pad", return_true)

        with patch1, patch2:
            should_pad = pad_mm.should_pad_bench(mat1, mat2, torch.ops.aten.bmm)

        if has_triton():
            self.assertTrue(should_pad)
        else:
            # should_pad_bench always returns False if has_triton returns False
            self.assertFalse(should_pad)

    @parametrize(
        "name, op",
        [
            subtest((name, getattr(torch.special, name)), name=name)
            for name in torch.special.__all__
            if name not in {"softmax", "log_softmax", "logsumexp"}
        ],
    )
    def test_pointwise(self, name, op):
        dtype = torch.float32
        check_lowp = True
        if self.device == "cuda" and name in {
            "airy_ai",
            "bessel_i0",
            "bessel_i1",
            "bessel_j0",
            "bessel_j1",
            "bessel_y0",
            "bessel_y1",
            "erfcx",
            "gammainc",
            "gammaincc",
            "i1",
            "i1e",
            "modified_bessel_i0",
            "modified_bessel_i1",
            "modified_bessel_k0",
            "modified_bessel_k1",
            "ndtri",
            "scaled_modified_bessel_k0",
            "scaled_modified_bessel_k1",
            "spherical_bessel_j0",
            "zeta",
            "chebyshev_polynomial_t",
            "chebyshev_polynomial_v",
            "chebyshev_polynomial_u",
            "chebyshev_polynomial_w",
            "legendre_polynomial_p",
            "shifted_chebyshev_polynomial_t",
            "shifted_chebyshev_polynomial_u",
            "shifted_chebyshev_polynomial_v",
            "shifted_chebyshev_polynomial_w",
            "hermite_polynomial_h",
            "hermite_polynomial_he",
            "laguerre_polynomial_l",
        }:
            # <func>_cuda not implemented for Half
            check_lowp = False

        if name in {"gammainc", "gammaincc"}:
            args = (
                torch.randn(8, 8, dtype=dtype, device=self.device),
                torch.empty(8, 8, dtype=dtype, device=self.device).uniform_(1, 2),
            )

            def fn(x, y):
                return op(x, y)

        elif name in {"xlog1py", "xlogy", "zeta"}:
            args = (
                torch.randn(8, 8, dtype=dtype, device=self.device),
                torch.empty(8, 8, dtype=dtype, device=self.device).uniform_(1, 2),
            )

            def fn(x, y):
                return op(x, y)

        elif name == "multigammaln":
            args = (
                torch.empty(8, 8, dtype=dtype, device=self.device).uniform_(1, 2),
                2,
            )

            def fn(x, p):
                return op(x, p)

        elif name == "polygamma":
            args = (
                1,
                torch.empty(8, 8, dtype=dtype, device=self.device).uniform_(1, 10),
            )

            def fn(n, x):
                return op(n, x)

        elif "_polynomial_" in name:
            args = (
                torch.randn(8, 8, dtype=dtype, device=self.device),
                2,
            )

            def fn(x, n):
                return op(x, n)

        else:
            args = (torch.randn(8, 8, dtype=dtype, device=self.device),)

            def fn(x):
                return op(x)

        self.common(fn, args, check_lowp=check_lowp)

    # codegen test fails with no dynamic for loop in dynamic shape tests
    @expectedFailureCodegenDynamic
    def test_view_uint8_through_differing_bitwidths(self):
        # https://github.com/pytorch/pytorch/issues/120998
        def fn(x, view_dtype):
            return x.view(view_dtype).view(torch.uint8)

        view_dtypes = [torch.int16, torch.int32, torch.int64]
        for dtype in view_dtypes:
            x = torch.randint(0, 2**4, [4096, 4096], dtype=torch.uint8)
            self.common(
                fn,
                (
                    x,
                    dtype,
                ),
            )

    @torch._dynamo.config.patch(capture_scalar_outputs=True)
    def test_split_with_sizes_with_unbacked_symints(self):
        @torch.compile()
        def f(sz, x):
            s0, s1 = sz.tolist()
            r0, r1 = torch.ops.aten.split_with_sizes.default(x, [s0, s1])
            return torch.ops.aten.sort.default(r1)

        N = 7312
        S0 = 420
        S1 = N - S0

        result = f(torch.tensor([S0, S1]), torch.randn(N))
        self.assertTrue(len(result) == 2)

        @torch.compile()
        def f2(x):
            y = torch.arange(x.item())
            return torch.ops.aten.split_with_sizes.default(y, [5, 5, 10])

        result = f2(torch.tensor([20]))
        self.assertTrue(len(result) == 3)

    @torch._dynamo.config.patch(capture_scalar_outputs=True)
    def test_split_with_unbacked_symints(self):
        # https://github.com/pytorch/pytorch/issues/122937
        @torch.compile()
        def f(x):
            y = torch.arange(x.item())
            return torch.split(y, [5, 5, 10])

        result = f(torch.tensor([20]))
        self.assertTrue(len(result) == 3)

    def test_complex_memory_overlap(self):
        t = rand_strided((8, 1500, 1), (1504, 1, 1), device=self.device)
        self.assertFalse(complex_memory_overlap(t))

    def test_generate_rand_fp8(self):
        """
        PyTorch can not generate fp8 tensors with a normal distribution because of
        missing needed kernels.

        We work around that in rand_strided by generating an fp16 tensor first and
        then do casting.
        """
        t = rand_strided((2, 3), (3, 1), device=self.device, dtype=torch.float8_e4m3fn)
        self.assertTrue(t.dtype is torch.float8_e4m3fn)


@dataclasses.dataclass
class TestFailure:
    suffixes: Tuple[str]
    is_skip: bool = False
    __test__: bool = False


def copy_tests(
    my_cls, other_cls, suffix, test_failures=None, xfail_prop=None
):  # noqa: B902
    for name, value in my_cls.__dict__.items():
        if name.startswith("test_"):
            # You cannot copy functions in Python, so we use closures here to
            # create objects with different ids. Otherwise, unittest.skip
            # would modify all methods sharing the same object id. Also, by
            # using a default argument, we create a copy instead of a
            # reference. Otherwise, we would lose access to the value.

            @functools.wraps(value)
            def new_test(self, value=value):
                return value(self)

            # Copy __dict__ which may contain test metadata
            new_test.__dict__ = copy.deepcopy(value.__dict__)

            if xfail_prop is not None and hasattr(value, xfail_prop):
                new_test = unittest.expectedFailure(new_test)

            tf = test_failures and test_failures.get(name)
            if tf is not None and suffix in tf.suffixes:
                skip_func = (
                    unittest.skip("Skipped!")
                    if tf.is_skip
                    else unittest.expectedFailure
                )
                new_test = skip_func(new_test)

            setattr(other_cls, f"{name}_{suffix}", new_test)


if HAS_CPU and RUN_CPU:

    class SweepInputsCpuTest(SweepInputs2, TestCase):
        gen = InputGen(10, "cpu")

    SweepInputsCpuTest.populate()

    class CpuTests(TestCase):
        common = check_model
        device = "cpu"

    copy_tests(CommonTemplate, CpuTests, "cpu")

if HAS_GPU and RUN_GPU and not TEST_WITH_ASAN:

    class SweepInputsGPUTest(SweepInputs2, TestCase):
        gen = InputGen(10, GPU_TYPE)

    SweepInputsGPUTest.populate()

    class GPUTests(TestCase):
        common = check_model_gpu
        device = GPU_TYPE

    copy_tests(CommonTemplate, GPUTests, GPU_TYPE)

    class TritonCodeGenTests(TestCase):
        from torch._inductor.runtime.triton_heuristics import CachingAutotuner

        class NoOpCompilerBackend:
            def __init__(self):
                self.example_args = None
                self.model = None

            def noop_backend(
                self,
                model_: torch.fx.GraphModule,
                example_inputs_: typing.List[torch.Tensor],
            ):
                """
                The Noop backend does not compile the fx graph it is given.
                Instead, it transforms the fx graph so that its functions are
                aten operations. It then saves this graph.
                """
                from torch._inductor.decomposition import select_decomp_table
                from torch._subclasses import FakeTensorMode
                from torch.fx import Interpreter

                fake_mode = FakeTensorMode()

                def interpret(*args, **kwargs):
                    return Interpreter(model_).run(*args[0:], **kwargs)

                fake_flat_tensor_args = [
                    fake_mode.from_tensor(x) for x in example_inputs_
                ]
                fw_module = make_fx(interpret, select_decomp_table())(
                    *fake_flat_tensor_args
                )
                self.model = fw_module
                self.example_args = fake_flat_tensor_args
                return lambda x: example_inputs_

        def get_kernels(self, fn, args) -> typing.List[CachingAutotuner]:
            from torch._inductor.debug import DebugContext
            from torch._inductor.graph import GraphLowering
            from torch._inductor.virtualized import V

            cxt = TritonCodeGenTests.NoOpCompilerBackend()
            torch._dynamo.optimize(backend=cxt.noop_backend)(fn)(*args)
            graph = GraphLowering(cxt.model)
            graph.num_static_inputs = 0
            kernels = []
            with V.set_graph_handler(graph), V.set_debug_handler(DebugContext()):
                graph.run(*(cxt.example_args))
                mod = graph.compile_to_module()

                for val in mod.__dict__.values():
                    if isinstance(
                        val, torch._inductor.runtime.triton_heuristics.CachingAutotuner
                    ):
                        kernels.append(val)

            return kernels

        def test_divisible_by_16_covers_numel_args(self):
            torch._dynamo.reset()

            def fn(a: torch.Tensor) -> torch.Tensor:
                return torch.sum(a)

            kernels = self.get_kernels(fn, [torch.randn([256, 256], device=GPU_TYPE)])
            if config.triton.multi_kernel:
                self.assertTrue(
                    len(kernels) == 4,
                    "SUM should result in four kernels when multi-kernel is enabled",
                )
            else:
                self.assertTrue(len(kernels) == 2, "SUM should result in two kernels")

            # kernel0 reduces from 256 to (xnumel=8, rnumel=8192), which means it reduces 256 by 256 into an array of
            # size 8 by accumulating 8192 elements at once note that rnumel is equal to 512 * 16, so rnumel which is
            # at slot 3 should be in the divisible by 16 descriptor
            arguments_that_are_divisible_by_16_in_kernel0 = (
                kernels[0].triton_meta["configs"][0].divisible_by_16
            )
            self.assertEqual(arguments_that_are_divisible_by_16_in_kernel0, (0, 1, 3))

            # kernel1 reduces from 8 elements to a single scalar.
            # Since multi-kernel generate 2 variants for each kernel. The second
            # persistent-reduction has index 2.
            kernel1_index = 2 if config.triton.multi_kernel else 1
            arguments_that_are_divisible_by_16_in_kernel1 = (
                kernels[kernel1_index].triton_meta["configs"][0].divisible_by_16
            )
            self.assertEqual(arguments_that_are_divisible_by_16_in_kernel1, (0, 1))
            torch._dynamo.reset()

        @config.patch(assume_aligned_inputs=False)
        def test_codegen_config_option_dont_assume_alignment(self):
            def fn(x: torch.Tensor) -> torch.Tensor:
                return x.sin() + x.cos()

            # We want code that assumes alignment if the initial input is 16-byte aligned
            for offset in (0, 1, 2, 3, 4):
                base = torch.randn(64 * 64 + 64, dtype=torch.float32, device=GPU_TYPE)
                inps = torch.as_strided(base, (64, 64), (64, 1), offset)
                torch._dynamo.reset()
                kernels = self.get_kernels(fn, [inps])
                arguments_that_are_divisible_by_16 = (
                    kernels[0].triton_meta["configs"][0].divisible_by_16
                )

                #             NO_ALIGN ALIGN     ALIGN
                # def triton_(in_ptr0, out_ptr0, xnumel, XBLOCK : tl.constexpr)

                if offset % 4 == 0:
                    expected_aligned = (0, 1, 2)
                else:
                    expected_aligned = (1, 2)
                self.assertEqual(arguments_that_are_divisible_by_16, expected_aligned)

            # If input isn't a view, storage offset != , inductor will assume alignment.
            torch._dynamo.reset()
            inp = torch.randn((64, 64), device=GPU_TYPE)
            kernels = self.get_kernels(fn, [inp])
            arguments_that_are_divisible_by_16 = (
                kernels[0].triton_meta["configs"][0].divisible_by_16
            )
            self.assertEqual(arguments_that_are_divisible_by_16, (0, 1, 2))

        def test_optimize_indexing_dtype(self):
            def fn(x: torch.Tensor) -> torch.Tensor:
                return aten.upsample_bilinear2d.vec(x, None, True, [2.0, 2.0])

            fn_opt = torch._dynamo.optimize("inductor")(fn)
            inps = [torch.randn(2, 4, 16, 16, device=GPU_TYPE)]
            code = run_and_get_triton_code(fn_opt, *inps)
            self.assertTrue("to(tl.int32)" in code)
            self.assertFalse("to(tl.int64)" in code)

            self.assertEqual(fn_opt(*inps), fn(*inps))

        def test_optimize_indexing_dtype_with_constraint(self):
            def fn1(a: torch.Tensor, b: torch.Tensor) -> torch.Tensor:
                x = torch.arange(0, b.shape[0], device=GPU_TYPE)
                y = ((x + x) / 3).int()
                return a[y.to(torch.int64)]

            def fn2(a: torch.Tensor, b: torch.Tensor) -> torch.Tensor:
                torch._constrain_as_size(b.shape[0], 2, 100)
                return fn1(a, b)

            fn1_opt = torch._dynamo.optimize("inductor")(fn1)
            fn2_opt = torch._dynamo.optimize("inductor")(fn2)

            a = torch.rand([100, 100], device=GPU_TYPE)
            b = torch.rand([100], device=GPU_TYPE)
            torch._dynamo.mark_dynamic(b, 0)
            inps = [a, b]

            code1 = run_and_get_triton_code(fn1_opt, *inps)
            code2 = run_and_get_triton_code(fn2_opt, *inps)

            # The function with the constrained tensor should be optimized, but
            # the other should not:
            self.assertTrue("to(tl.int64)" in code1)
            self.assertTrue("to(tl.int32)" in code2)
            self.assertFalse("to(tl.int64)" in code2)

            self.assertEqual(fn1_opt(*inps), fn1(*inps))
            self.assertEqual(fn2_opt(*inps), fn1(*inps))

        def test_constant_folding_deallocation(self):
            import torch._inductor

            def fn():
                li = []
                for i in range(10):
                    x = torch.full([100], i)
                    x = x + 1
                    li.append(x)

                return li

            mod = make_fx(fn)()

            live_tensors = WeakTensorKeyDictionary()
            max_live_tensors = 0

            class LiveTensors(TorchDispatchMode):
                def __torch_dispatch__(self, func, types, args=(), kwargs=None):
                    nonlocal live_tensors
                    nonlocal max_live_tensors

                    kwargs = kwargs if kwargs else {}
                    for arg in pytree.arg_tree_leaves(*args, **kwargs):
                        if isinstance(arg, torch.Tensor):
                            live_tensors[arg] = True

                    out = func(*args, **kwargs)
                    if not isinstance(out, torch.Tensor):
                        return out

                    live_tensors[out] = True
                    max_live_tensors = max(max_live_tensors, len(live_tensors))
                    return out

            mode = LiveTensors()
            from torch._inductor.fx_passes.joint_graph import UniformValueConstantFolder

            with mode:
                UniformValueConstantFolder(mod).run()

            # there are a couple extra tensors created in `insertable_tensor_check`
            self.assertTrue(max_live_tensors == 4)

        # See https://github.com/pytorch/pytorch/issues/100348
        def test_inductor_detach_view(self):
            def fn(x: torch.Tensor) -> torch.Tensor:
                a = x * 2
                return a, a.detach()

            fn_opt = torch._dynamo.optimize("inductor")(fn)
            inp = torch.ones(2, 2, requires_grad=True, device=GPU_TYPE)
            inp_ref = inp.clone().detach().requires_grad_(True)
            out_ref = fn(inp_ref)
            out = fn_opt(inp)
            out_ref[0].sum().backward()
            out[0].sum().backward()
            self.assertEqual(inp.grad, inp_ref.grad)

        @skipIfRocm  # asserts not implemented in Rocm yet
        def test_optimize_indexing_assert(self):
            def has_indirect(code, tl_fn: str):
                self.assertTrue(
                    tl_fn in code,
                    msg=f"{tl_fn} not present:\n{code}",
                )
                for line in code.split("\n"):
                    if tl_fn in line:
                        stmt = line.split(tl_fn)[-1]
                        # indirect indexing involves a `tmp` variable
                        self.assertTrue(
                            "tmp" in stmt,
                            msg=f"Indirect indexing not present in code:\n{line}",
                        )

            def has_assert(code, lower: bool, upper: bool):
                self.assertIn(
                    "device_assert", code, msg=f"No device asert found:\n{code}"
                )
                for line in code.split("\n"):
                    if "device_assert" in line:
                        self.assertTrue(
                            ("0 <= " in line) is lower,
                            msg=f"Lower bound {'' if lower else 'not '}elided:{line}",
                        )
                        self.assertTrue(
                            (" < " in line) is upper,
                            msg=f"Upper bound {'' if upper else 'not '}elided:{line}",
                        )

            def fn(x: torch.Tensor) -> torch.Tensor:
                s = 1.0 * torch.arange(x.shape[0], device=x.device)
                return x[s.long()]

            # aten.index
            for dynamic in (False, True):
                fn_opt = torch.compile(fn, dynamic=dynamic)

                x = torch.randn(8, device=GPU_TYPE)
                code = run_and_get_triton_code(fn_opt, x)
                self.assertEqual(fn_opt(x), fn(x), msg=f"{dynamic=}")

                # Check that there's indirect indexing...
                has_indirect(code, tl_fn="tl.load")
                if not dynamic:
                    # We elide the assert for static shapes
                    self.assertNotIn("device_assert", code)
                else:
                    # ...but we generate an upper bound for dynamic shapes
                    has_assert(code, lower=False, upper=True)

            def fn(a, z, b, idx0, idx1):
                idx2 = torch.arange(a.shape[-1], device=a.device)
                a.index_put_((z, idx0, idx1, idx2), b, accumulate=True)
                return a

            # aten.index_put
            for dynamic in (False, True):
                fn_opt = torch.compile(fn, dynamic=dynamic)
                a = torch.randn(1, 32, 32, 4, device=GPU_TYPE)
                z = torch.zeros((), dtype=torch.int64, device=GPU_TYPE)
                b = torch.randn(33, 1, device=GPU_TYPE)
                idx0 = torch.randint(32, (33,), device=GPU_TYPE).view(33, 1, 1)
                idx1 = torch.randint(32, (33,), device=GPU_TYPE).view(33, 1)
                inps = (a.clone(), z, b, idx0, idx1)
                code = run_and_get_triton_code(fn_opt, *inps)

                # Correctness
                out_opt = fn_opt(a.clone(), z, b, idx0, idx1)
                out = fn(a.clone(), z, b, idx0, idx1)
                self.assertEqual(out_opt, out, msg=f"{dynamic=}")

                # We have an indirect store via atomic_add
                has_indirect(code, tl_fn="tl.atomic_add")
                # We cannot elide he assert in this case
                has_assert(code, lower=True, upper=True)

        def test_not_materialize_pointwise_reduction(self):
            def fn(a, b):
                return (a - b).sum(dim=-1).amax(dim=-1)

            N = 16
            K = 7
            fn_opt = torch._dynamo.optimize("inductor")(fn)
            inps = [
                torch.randn(N, 1, K, device=GPU_TYPE),
                torch.randn(1, N, K, device=GPU_TYPE),
            ]
            code = run_and_get_triton_code(fn_opt, *inps)
            self.assertEqual(
                code.count("tl.store"), 2 if config.triton.multi_kernel else 1
            )
            self.assertTrue("out_ptr1" in code)
            self.assertFalse("out_ptr0" in code)
            self.assertEqual(fn_opt(*inps), fn(*inps))

        def test_numpy_on_gpu(self):
            x = np.arange(10, dtype=np.float32)

            @torch.compile
            def fn(x):
                return np.sin(x)

            def fn_gpu(x):
                with torch.device(GPU_TYPE):
                    return fn(x)

            r = fn_gpu(x)
            code = run_and_get_triton_code(fn_gpu, x)
            self.assertIn("tl_math.sin", code)
            self.assertEqual(type(r), np.ndarray)
            self.assertEqual(r, np.sin(x))

        def test_numpy_autograd(self):
            def my_torch(x):
                y = torch.cat([torch.sin(x) ** 2, torch.max(x)[None]])
                return y.sum()

            def my_np(x):
                y = np.concatenate([np.sin(x) ** 2, np.max(x)[None]])
                return np.sum(y)

            @torch.compile
            def wrapper(x):
                return torch.compiler.wrap_numpy(my_np)(x)

            @torch.compile
            def wrapper2(x):
                x = x.numpy()
                y = my_np(x)
                return torch.from_numpy(y)

            x_np = torch.arange(8, dtype=torch.float32, requires_grad=True)
            x = torch.arange(8, dtype=torch.float32, requires_grad=True)
            out_np = wrapper(x_np)
            out = my_torch(x)
            self.assertEqual(out, out_np)

            x2_np = torch.arange(8, dtype=torch.float32, requires_grad=True)
            out2_np = wrapper2(x2_np)
            self.assertEqual(out, out2_np)

            out_np.backward()
            out.backward()
            self.assertEqual(x.grad, x_np.grad)

            out2_np.backward()
            self.assertEqual(x.grad, x2_np.grad)

        # Disable constant propagation, so we isolate value range analysis
        @patch.object(config, "constant_and_index_propagation", False)
        @patch.object(config, "joint_graph_constant_folding", False)
        def test_cant_optimize_compute(self):
            def ones():
                return torch.ones([4], device=GPU_TYPE)

            def suffix(inp):
                return (inp.to(torch.int64) + 1).to(torch.float64)

            ten = torch.rand([4], device=GPU_TYPE)

            for foo in (
                lambda x: x + 2147483657,
                lambda x: torch.where(x < 0, ones(), ones() - 2) * (-(2 ** (40))),
                lambda x: x + ten,
                lambda x: x + ten.sum(),
            ):

                def fn():
                    return suffix(foo(ones()))

                fn_opt = torch._dynamo.optimize("inductor")(fn)
                code = run_and_get_triton_code(fn_opt)

                # this cannot be optimized away, value too large
                self.assertTrue("to(tl.int64)" in code)
                self.assertEqual(fn_opt(), fn())

        # Disable constant propagation, so we isolate value range analysis
        @patch.object(config, "constant_and_index_propagation", False)
        @patch.object(config, "joint_graph_constant_folding", False)
        def test_optimize_compute(self):
            def ones():
                return torch.ones([4], device=GPU_TYPE)

            def suffix(inp):
                return (inp.to(torch.int64) + 1).to(torch.float64)

            for foo in (
                lambda x: x + 500,
                lambda x: torch.where(x < 0, ones(), ones() - 2) * (-(2 ** (20))),
                lambda x: x / 30,
            ):

                def fn():
                    return suffix(foo(ones()))

                fn_opt = torch._dynamo.optimize("inductor")(fn)
                code = run_and_get_triton_code(fn_opt)

                # this can be optimized away, value too large
                self.assertTrue("to(tl.int64)" not in code)
                self.assertTrue("to(tl.int32)" in code)

                self.assertEqual(fn_opt(), fn())

        @config.patch("triton.use_block_ptr", False)
        def test_evict_last_non_coalesced_loads(self):
            @torch.compile
            def f(a, b):
                return (a * b).sum(dim=-1)

            N = 512
            inps = (
                torch.randn(N, N, N, device=GPU_TYPE).permute(2, 1, 0),
                torch.randn(N, N, N, device=GPU_TYPE).permute(1, 2, 0),
            )
            code = run_and_get_triton_code(f, *inps)
            lines = [line for line in code.split("\n") if "tl.load" in line]
            if config.triton.multi_kernel:
                # the first 2 lines are generated for the persistent reduction
                # variant.
                self.assertExpectedInline(
                    "\n".join(lines),
                    """\
    tmp0 = tl.load(in_ptr0 + (x1 + (512*x0) + (262144*r2)), rmask, eviction_policy='evict_last', other=0.0)
    tmp1 = tl.load(in_ptr1 + (x3 + (262144*r2)), rmask, other=0.0)
        tmp0 = tl.load(in_ptr0 + (x1 + (512*x0) + (262144*r2)), rmask, eviction_policy='evict_last', other=0.0)
        tmp1 = tl.load(in_ptr1 + (x3 + (262144*r2)), rmask, eviction_policy='evict_first', other=0.0)""",
                )
            else:
                self.assertExpectedInline(
                    "\n".join(lines),
                    """\
        tmp0 = tl.load(in_ptr0 + (x1 + (512*x0) + (262144*r2)), rmask, eviction_policy='evict_last', other=0.0)
        tmp1 = tl.load(in_ptr1 + (x3 + (262144*r2)), rmask, eviction_policy='evict_first', other=0.0)""",
                )

        @skipIfRocm
        @config.patch("triton.use_block_ptr", True)
        def test_evict_last_non_coalesced_loads_block_ptr(self):
            @torch.compile
            def f(a, b):
                return (a * b).sum(dim=-1)

            N = 512
            inps = (
                torch.randn(N, N, N, device=GPU_TYPE).permute(2, 1, 0),
                torch.randn(N, N, N, device=GPU_TYPE).permute(1, 2, 0),
            )
            code = run_and_get_triton_code(f, *inps)
            lines = [line for line in code.split("\n") if "tl.load" in line]

            if config.triton.multi_kernel:
                # the first 2 lines are generated for the persistent reduction
                # variant.
                self.assertExpectedInline(
                    "\n".join(lines),
                    """\
    tmp0 = tl.load(in_ptr0 + (x1 + (512*x0) + (262144*r2)), rmask, eviction_policy='evict_last', other=0.0)
    tmp1 = tl.load(tl.make_block_ptr(in_ptr1, shape=[262144, 512], strides=[1, 262144], block_shape=[XBLOCK, RBLOCK], order=[0, 1], offsets=[xoffset, roffset]), boundary_check=[1], padding_option='zero')
        tmp0 = tl.load(in_ptr0 + (x1 + (512*x0) + (262144*r2)), rmask, eviction_policy='evict_last', other=0.0)
        tmp1 = tl.load(block_ptr0, boundary_check=[1], padding_option='zero', eviction_policy='evict_first')""",  # noqa: B950 line too long
                )
            else:
                self.assertExpectedInline(
                    "\n".join(lines),
                    """\
        tmp0 = tl.load(in_ptr0 + (x1 + (512*x0) + (262144*r2)), rmask, eviction_policy='evict_last', other=0.0)
        tmp1 = tl.load(block_ptr0, boundary_check=[1], padding_option='zero', eviction_policy='evict_first')""",
                )

        # Disable index propagation, so the indirect indexing isn't optimized away
        @patch.object(config, "constant_and_index_propagation", False)
        def test_computed_indirect_mask(self):
            def fn(x, n):
                tmp = torch.arange(n, device=x.device)
                return x[tmp] + 1

            x = torch.randn(8, device=GPU_TYPE)
            fn_opt = torch.compile(fn)
            code = run_and_get_triton_code(fn_opt, x, 8)
            # load should be masked
            self.assertTrue("tl.load(in_ptr0 + (tmp0), xmask" in code)
            self.assertEqual(fn(x, 8), fn_opt(x, 8))

        def test_kernel_names_descriptive(self):
            @torch._dynamo.optimize("inductor")
            def fn1(x):
                return x.cos().sin()

            @torch._dynamo.optimize("inductor")
            def fn2(x):
                x = torch.mm(x, x)
                x = torch.softmax(x, dim=1)
                return x

            mod = nn.Sequential(
                nn.Linear(4, 4),
                nn.LayerNorm(4),
                nn.ReLU(),
            ).to(device=GPU_TYPE)

            @torch._dynamo.optimize("inductor")
            def fn3(x):
                return mod(x)

            func_and_kernel_aten = [
                (fn1, "triton_poi_fused_cos_sin", (torch.randn(8, device=GPU_TYPE),)),
                (
                    fn2,
                    "triton_poi_fused__softmax",
                    (torch.randn(4, 4, device=GPU_TYPE),),
                ),
                (
                    fn3,
                    "triton_poi_fused_native_layer_norm_relu",
                    (torch.randn(4, 4, device=GPU_TYPE),),
                ),
            ]
            func_and_kernel_torch = [
                (fn1, "triton_poi_fused_cos_sin", (torch.randn(8, device=GPU_TYPE),)),
                (
                    fn2,
                    "triton_poi_fused_softmax",
                    (torch.randn(4, 4, device=GPU_TYPE),),
                ),
                (
                    fn3,
                    "triton_poi_fused_LayerNorm_ReLU",
                    (torch.randn(4, 4, device=GPU_TYPE),),
                ),
            ]

            def test_funcs(func_and_kernel):
                with torch.no_grad():
                    for fn, kernel_name, inps in func_and_kernel:
                        code = run_and_get_triton_code(fn, *inps)
                        if kernel_name not in code:
                            print(code)
                        self.assertTrue(kernel_name in code)

            test_funcs(func_and_kernel_aten)
            patch.object(config.triton, "descriptive_names", "torch")(test_funcs)(
                func_and_kernel_torch
            )

        @patch.object(config, "profile_bandwidth", True)
        def test_bandwidth_profiler(self):
            @torch._dynamo.optimize("inductor")
            def fn(x):
                x = x.cos()
                x = x.cos()
                x = torch.mm(x, x)
                x = x.sin()
                x = x.relu()
                return x

            inp = torch.randn(4, 4, device=GPU_TYPE)
            code = run_and_get_triton_code(fn, inp)
            fn(inp)
            self.assertTrue("start_graph" in code)
            self.assertTrue("end_graph" in code)

        def test_split_op_with_sym(self):
            def fn(x: torch.Tensor) -> torch.Tensor:
                # split(tensor, sympy.Integer), split(tensor, sympy.Expr)
                return torch.split(x, x.shape[0]), torch.split(x, x.shape[0] // 2)

            for dynamic_shapes in [True, False]:
                with torch._dynamo.config.patch(dynamic_shapes=dynamic_shapes):
                    torch._dynamo.reset()
                    fn_opt = torch._dynamo.optimize("inductor", dynamic=dynamic_shapes)(
                        fn
                    )
                    inps = torch.randn([5, 5])
                    fn_opt(inps)

        @skipIfRocm
        @unittest.skipIf(IS_FBCODE, "fbcode system python does not provide torch")
        def test_indirect_device_assert(self):
            dir_path = os.path.dirname(os.path.realpath(__file__))
            test_path = os.path.join(dir_path, "indirect_assert_helper.py")
            fns = ("first_arg", "store", "second_arg", "same_pm_one", "same_pp_one")

            for fn, ndims, dyn_shape in itertools.product(fns, (2, 3), (True, False)):
                proc = subprocess.Popen(
                    [
                        sys.executable,
                        test_path,
                        fn,
                        str(ndims),
                        str(dyn_shape),
                        "False",
                    ],
                    stdout=subprocess.PIPE,
                    stderr=subprocess.PIPE,
                    env={**os.environ, "MKL_THREADING_LAYER": "GNU"},
                )
                stderr = proc.communicate()[1]
                self.assertTrue(
                    any(
                        "index out of bounds" in err.decode("utf-8")
                        for err in stderr.splitlines()
                    ),
                    f"{fn}, {ndims}, {dyn_shape}, False",
                )
            proc = subprocess.Popen(
                [sys.executable, test_path, "first_arg", "2", "False", "True"],
                stdout=subprocess.PIPE,
                stderr=subprocess.PIPE,
                env={**os.environ, "MKL_THREADING_LAYER": "GNU"},
            )
            stderr = proc.communicate()[1]

            self.assertTrue(
                any(
                    "index out of bounds" in err.decode("utf-8")
                    for err in stderr.splitlines()
                ),
                "first_arg 2 False True",
            )

        @patch("torch._inductor.config.comment_origin", True)
        @patch("torch._functorch.config.max_dist_from_bw", 0)
        def test_inductor_sequence_nr(self):
            class Model(torch.nn.Module):
                def __init__(self):
                    super().__init__()
                    self.conv1 = torch.nn.Conv2d(
                        in_channels=16,
                        out_channels=16,
                        kernel_size=(1, 1),
                        stride=1,
                        padding="same",
                        bias=True,
                    )
                    self.bn1 = torch.nn.BatchNorm2d(num_features=16)
                    self.relu1 = torch.nn.ReLU()
                    self.loss_fn = torch.nn.L1Loss()

                def forward(self, x, target):
                    y = x
                    x = self.conv1(x)
                    x = self.bn1(x)
                    x = self.relu1(x)
                    x = x + y
                    x = torch.flatten(x)
                    output = self.loss_fn(x, target)
                    return (output,)

            def get_triton_codegen(optimized_module, args):
                def run_with_backward():
                    result = optimized_module(*args)
                    result[0].backward()
                    return result

                res, (fwd_code, bwd_code) = run_and_get_code(run_with_backward)
                return fwd_code, bwd_code

            x = torch.rand(100, 16, 32, 32, requires_grad=True, device=GPU_TYPE)
            target = torch.rand(1, device=GPU_TYPE)
            args = [x, target]
            model = Model().to(device=GPU_TYPE)
            opt_model = torch.compile(model)
            fwd_code, bwd_code = get_triton_codegen(opt_model, args)

            bwd_seq_nr_set = set()
            fwd_seq_nr_set = set()
            for idx, code in enumerate([fwd_code, bwd_code]):
                seq_nr_set = bwd_seq_nr_set if idx > 0 else fwd_seq_nr_set
                prefix = "BWD" if idx > 0 else "FWD"
                for line in code.split("\n"):
                    if "seq_nr" in line:
                        res = re.search(r"seq_nr:(\d+)", line)
                        if res:
                            seq_nr_set.add(int(res.group(1)))
            self.assertTrue(bwd_seq_nr_set.issubset(fwd_seq_nr_set))

        @config.patch(
            {
                "coordinate_descent_tuning": True,
                "triton.unique_kernel_names": True,
                "benchmark_kernel": True,
            }
        )
        @skipIfRocm
        @unittest.skipIf(
            torch.cuda.get_device_capability() < (9, 0),
            "Triton does not support fp8 on A100",
        )
        def test_red_followed_by_transposed_pointwise(self):
            bs = 26624
            dim = 1024

            @torch.compile(dynamic=False)
            def f(in1, in2, a, b):
                out = torch.nn.functional.silu(in1) * in2
                out_row = (out / out.amax(dim=1, keepdim=True)).to(torch.float8_e4m3fn)
                out_col = (out / out.amax(dim=0, keepdim=True)).to(torch.float8_e4m3fn)

                # setup strides for _scaled_mm
                out_row = out_row.contiguous()
                out_col = out_col.t().contiguous().t()

                return (
                    torch._scaled_mm(out_row, a, out_dtype=torch.bfloat16)[0],
                    torch._scaled_mm(b, out_col, out_dtype=torch.bfloat16)[0],
                )

            in1 = torch.randn((bs, dim), dtype=torch.bfloat16, device=GPU_TYPE)
            in2 = torch.randn((bs, dim), dtype=torch.bfloat16, device=GPU_TYPE)
            a = (
                torch.randn((dim, dim), dtype=torch.bfloat16, device=GPU_TYPE)
                .t()
                .to(torch.float8_e4m3fn)
            )
            b = torch.randn((dim, bs), dtype=torch.bfloat16, device=GPU_TYPE).to(
                torch.float8_e4m3fn
            )

            # warmup
            _, (wrapper,) = run_and_get_code(f, in1, in2, a, b)

            # Previously indcutor decide reduction hint for a reduction kernel without considering
            # the pointwise nodes. That will cause the third reduction kernel in this wrapper to be a
            # persistent inner reduction and cause bad perf.
            #
            # We fix that by making the third reduction a non-persistent reduction
            # and improve the perf by 4.14x (451us -> 109us)
            self.assertEqual(3, wrapper.count("def triton_red_"))
            self.assertEqual(0, wrapper.count("def triton_per_"))

            if DO_PERF_TEST:
                with torch.profiler.profile(
                    activities=[torch.profiler.ProfilerActivity.CUDA]
                ) as p:
                    for _ in range(1000):
                        f(in1, in2, a, b)

                print(p.key_averages().table(max_name_column_width=200))

    class RNNTest(TestCase):
        class Model(torch.nn.Module):
            def __init__(self):
                super().__init__()
                self.gru = torch.nn.GRU(16, 16, batch_first=True)

            def forward(self, x):
                return self.gru(x)

        def test_rnn_compile_safe(self):
            device = torch.device(GPU_TYPE)
            model = RNNTest.Model().to(device)
            model = torch._dynamo.optimize("inductor")(model)
            x = torch.rand(1024, 20, 16).to(device)
            model(x)

    class NanCheckerTest(TestCase):
        @config.patch("nan_asserts", True)
        def test_nan_checker_pass(self):
            def f(x):
                return torch.softmax(x, dim=-1)

            x = torch.randn(2, 1024, device=GPU_TYPE)
            ref = f(x)
            actual, (code,) = run_and_get_code(torch.compile(f), x)
            self.assertTrue(torch.allclose(ref, actual))
            self.assertTrue("# make sure graph inputs are not nan/inf" in code)
            self.assertTrue(
                re.search(r"assert not .*\.isnan\(\)\.any\(\).item\(\)", code)
                is not None
            )
            self.assertTrue(
                re.search(r"assert not .*\.isinf\(\)\.any\(\).item\(\)", code)
                is not None
            )

        @config.patch("nan_asserts", True)
        def test_nan_checker_fail(self):
            def f(x):
                return torch.softmax(x, dim=-1)

            x = torch.randn(2, 1024, device=GPU_TYPE)
            x[0, 0] = float("nan")
            with self.assertRaises(AssertionError):
                torch.compile(f)(x)


if HAS_CPU and RUN_CPU:

    class TestFull(TestCase):
        def test_full_dtype(self):
            pytypes = (
                bool,
                int,
                float,
                # TODO: Triton's JITFunction._type_of has no support for complex
                # complex,
            )

            dtypes = (
                torch.bool,
                torch.int32,
                torch.int64,
                torch.float32,
                torch.float64,
                None,
                # torch.complex64,
                # torch.complex128,
            )

            def fn(pytype, dtype):
                if pytype is bool:
                    fill_value = True
                elif pytype is int:
                    fill_value = 42
                elif pytype is float:
                    fill_value = 42.0
                else:
                    raise AssertionError(f"Unexpected Python type: {pytype}")

                return torch.full(
                    (4, 6), fill_value, dtype=dtype, device=torch.device("cpu")
                )

            fn_opt = torch._dynamo.optimize("inductor")(fn)

            for pytype, dtype in itertools.product(pytypes, dtypes):
                with enable_python_dispatcher():
                    with torch.no_grad():
                        ret_opt = fn_opt(pytype, dtype)

                self.assertEqual(ret_opt, fn(pytype, dtype))


if __name__ == "__main__":
    from torch._inductor.test_case import run_tests

    if HAS_CPU or HAS_GPU:
        run_tests(needs="filelock")<|MERGE_RESOLUTION|>--- conflicted
+++ resolved
@@ -766,7 +766,6 @@
         )
 
     @skipCUDAIf(not SM80OrLater, "Requires sm80")
-<<<<<<< HEAD
     def test_eager_aoti_cache_hit(self):
         ns = "aten"
         op_name = "abs"
@@ -943,8 +942,6 @@
             self.assertEqual(ref_values, res_values)
 
     @skipCUDAIf(not SM80OrLater, "Requires sm80")
-=======
->>>>>>> 61e937f3
     def test_torch_compile_override_registration(self):
         dynamic = False
         namespace_name = "aten"
