# Owner(s): ["module: inductor"]
import atexit
import contextlib
import functools
import os
import sys
import unittest
from collections import defaultdict
from enum import Enum
from functools import partial
from unittest.mock import patch

import torch

from torch._dispatch.python import enable_python_dispatcher
from torch._inductor.test_case import run_tests, TestCase
from torch._subclasses.fake_tensor import (
    DataDependentOutputException,
    DynamicOutputShapeException,
    FakeTensorMode,
)
from torch.testing._internal.common_cuda import SM80OrLater
from torch.testing._internal.common_device_type import (
    instantiate_device_type_tests,
    onlyNativeDeviceTypes,
    OpDTypes,
    ops,
    skipCPUIf,
    skipCUDAIf,
)
from torch.testing._internal.common_methods_invocations import op_db, skipOps
from torch.testing._internal.common_utils import (
    dtype_abbrs,
    IS_MACOS,
    IS_X86,
    skipCUDAMemoryLeakCheckIf,
    skipIfCrossRef,
    skipIfTorchDynamo,
    suppress_warnings,
    TEST_MKL,
    TEST_WITH_ASAN,
    TEST_WITH_ROCM,
)
from torch.testing._internal.inductor_utils import GPU_TYPE, HAS_CPU, HAS_CUDA
from torch.utils._python_dispatch import TorchDispatchMode
from torch.utils._pytree import tree_map

try:
    try:
        from .test_torchinductor import check_model, check_model_gpu
    except ImportError:
        from test_torchinductor import check_model, check_model_gpu
except (unittest.SkipTest, ImportError) as e:
    sys.stderr.write(f"{type(e)}: {e}\n")
    if __name__ == "__main__":
        sys.exit(0)
    raise

bf16 = torch.bfloat16  # not tested
f64 = torch.float64
f32 = torch.float32
f16 = torch.float16
i8 = torch.int8  # not tested
i16 = torch.int16  # not tested
i32 = torch.int32
i64 = torch.int64
b8 = torch.bool
u8 = torch.uint8  # not tested except upsampling and interpolate ops
u16 = torch.uint16  # not tested
u32 = torch.uint32  # not tested
u64 = torch.uint64  # not tested

_ops = partial(
    ops,
    dtypes=OpDTypes.supported,
    allowed_dtypes=[f16, f32, f64, i32, i64, b8, u8, u16, u32, u64],
)

# Success forces pass; failure forces fail; skip unconditionally skips testing
ExpectedTestResult = Enum("ExpectedTestResult", ("SUCCESS", "XFAILURE", "SKIP"))

COLLECT_EXPECT = os.getenv("PYTORCH_COLLECT_EXPECT", "0") == "1"
ALL_SAMPLES = os.getenv("PYTORCH_ALL_SAMPLES", "0") == "1"
START = os.getenv("PYTORCH_TEST_RANGE_START", None)
END = os.getenv("PYTORCH_TEST_RANGE_END", None)

if START is not None or END is not None:
    assert END is not None
    assert START is not None
    START = int(START)
    END = int(END)
    assert START < END
else:
    START = 0
    END = len(op_db)

seen_failed = defaultdict(set)
failed_reasons = defaultdict(set)


def print_seen():
    expected_failures = defaultdict(list)

    def fmt_dtypes(dtypes):
        r = ", ".join(sorted(dtype_abbrs[d] for d in dtypes))
        return "{" + r + "}"

    def sort_key(kv):
        k, v = kv
        device_type, op = k
        if isinstance(op, tuple):
            return op
        else:
            return op, ""

    for (device_type, op), failed_dtypes in sorted(seen_failed.items(), key=sort_key):
        key = device_type, op
        reasons = ""
        if failed_reasons[key]:

            def maybe_truncate(x, length=80):
                x = str(x).replace("\n", " ")

                idx = x.find("\\n")
                if idx >= 0:
                    x = f"{x[:idx]}..."
                if len(x) > length:
                    return f"{x[:length - 3]}..."
                return x

            reasons = sorted(set(map(maybe_truncate, failed_reasons[key])))
            reasons = "  # " + ", ".join(reasons)

        if failed_dtypes:

            def format_op(op):
                if isinstance(op, tuple):
                    return f'("{op[0]}", "{op[1]}")'
                else:
                    return f'"{op}"'

            expected_failures[device_type].append(
                f"    {format_op(op)}: {fmt_dtypes(failed_dtypes)},{reasons}"
            )

    for device_type in ("cpu", GPU_TYPE):
        expected_failures[device_type]
        nl = "\n"
        print(
            f"""
inductor_expected_failures_single_sample[\"{device_type}\"] = {{
{nl.join(expected_failures[device_type])}
}}
"""
        )


if COLLECT_EXPECT:
    atexit.register(print_seen)

# Note, in these skip/xfail dictionaries use a string as the key
# for the default test, and a tuple of two strings for variants

inductor_skips = defaultdict(dict)


inductor_skips["cpu"] = {
    "linalg.ldl_factor": {f32, f64},  # flaky
    "nn.functional.cosine_embedding_loss": {b8},  # flaky
    ("index_reduce", "prod"): {f16},  # flaky
    ("index_reduce", "mean"): {f16},  # flaky
}

if IS_MACOS and IS_X86:
    inductor_skips["cpu"]["rsqrt"] = {b8, i32}
    inductor_skips["cpu"]["nn.functional.multi_margin_loss"] = {
        b8,
        f16,
        f32,
        f64,
        i32,
        i64,
    }

inductor_skips["cuda"] = {
    # Jiterator kernel is not expected to work with inductor
    "jiterator_2inputs_2outputs": {b8, f16, f32, f64, i32, i64},
    "jiterator_4inputs_with_extra_args": {b8, f16, f32, f64, i32, i64},
    "jiterator_binary": {b8, f16, f32, f64, i32, i64},
    "jiterator_binary_return_by_ref": {b8, f16, f32, f64, i32, i64},
    "jiterator_unary": {b8, f16, f32, f64, i32, i64},
    # flaky
    "nn.functional.cosine_embedding_loss": {b8},
    "native_batch_norm": {f16, f32, f64},
    "_native_batch_norm_legit": {f16, f32, f64},
    "_batch_norm_with_update": {f16, f32, f64},
}

if not SM80OrLater:
    inductor_skips["cuda"]["bfloat16"] = {b8, f16, f32, f64, i32, i64}

if TEST_WITH_ROCM:
    # Tensors are not alike
    inductor_skips["cuda"]["logcumsumexp"] = {f32}
    inductor_skips["cuda"]["special.modified_bessel_i1"] = {f64}

inductor_expected_failures_single_sample = defaultdict(dict)

inductor_expected_failures_single_sample["cpu"] = {
    "_softmax_backward_data": {
        f16
    },  # half_to_float is only valid for the CUDA implementation
    "_upsample_bilinear2d_aa": {f32, f64},
    "cholesky": {f32, f64},
    "complex": {f16},
    "resize_": {b8, f16, f32, f64, i32, i64},
    "resize_as_": {b8, f16, f32, f64, i32, i64},
    "histc": {f16},
    "multinomial": {f16, f32, f64},
    "nn.functional.avg_pool1d": {i64},
    "nn.functional.avg_pool2d": {i64},
    "nn.functional.avg_pool3d": {i64},
    "nn.functional.local_response_norm": {i64},
    "nn.functional.rrelu": {f32, f64},
    "nonzero_static": {b8, f16, f32, f64, i32, i64},
    ("normal", "in_place"): {f16, f32, f64},
    ("normal", "number_mean"): {f16, f32, f64},
    ("sparse.mm", "reduce"): {f32, f64},
    "sparse.sampled_addmm": {f32, f64},
    "to_sparse": {
        f32,
        f64,
    },  # NYI: could not find kernel for aten.view.default at dispatch key DispatchKey.SparseCPU
    "view_as_complex": {f16},
}


inductor_expected_failures_single_sample["cuda"] = {
    "_upsample_bilinear2d_aa": {f16, f32, f64},
    "cholesky": {f32, f64},
    "multinomial": {f16, f32, f64},
    ("normal", "in_place"): {f16, f32, f64},
    ("normal", "number_mean"): {f16, f32, f64},
    "sparse.sampled_addmm": {f32, f64},
    "torch.ops.aten._flash_attention_forward": {f16},
    "torch.ops.aten._efficient_attention_forward": {f16, f32},
    "to_sparse": {
        f16,
        f32,
        f64,
    },  # NYI: could not find kernel for aten.view.default at dispatch key DispatchKey.SparseCUDA
}


# intentionally not handled
intentionally_not_handled = {
    "resize_": {b8, f16, f32, f64, i32, i64},
    "resize_as_": {b8, f16, f32, f64, i32, i64},
}
# This is only fixed when this config is set
# We should eventually always turn it on
import torch._functorch.config as functorch_config

if not functorch_config.view_replay_for_aliased_outputs:
    intentionally_not_handled['("as_strided", "partial_views")'] = {
        b8,
        f16,
        f32,
        f64,
        i32,
        i64,
    }

inductor_expected_failures_single_sample["cuda"].update(intentionally_not_handled)


inductor_gradient_expected_failures_single_sample = defaultdict(dict)

inductor_gradient_expected_failures_single_sample["cuda"] = {}

if not TEST_MKL:
    inductor_expected_failures_single_sample["cpu"].update({})

inductor_should_fail_with_exception = defaultdict(dict)
inductor_should_fail_with_exception["cpu"] = {}
inductor_should_fail_with_exception["cuda"] = {}


def get_skips_and_xfails(from_dict, xfails=True):
    retval = set()
    for device, d in from_dict.items():
        for op, dtypes in d.items():
            if type(op) is tuple:
                op, variant_name = op
            else:
                variant_name = ""
            retval.add((op, variant_name, device, tuple(dtypes), xfails))
    return retval


# Note: if you get a "AssertionError: Couldn't find OpInfo for ..." error for an OpInfo you are sure
# exists, you might be trying to use a test variant and you need to replace, for example,
# "max.reduction_no_dim" with ("max", "reduction_no_dim") as the key of one of these dictionaries
test_skips_or_fails = (
    get_skips_and_xfails(inductor_skips, xfails=False)
    | get_skips_and_xfails(inductor_expected_failures_single_sample, xfails=True)
    | get_skips_and_xfails(
        inductor_gradient_expected_failures_single_sample, xfails=True
    )
)


def wrapper_noop_set_seed(op, *args, **kwargs):
    return op(*args, **kwargs)


torch.testing._internal.common_methods_invocations.wrapper_set_seed = (
    wrapper_noop_set_seed
)


# key can be either op_name, or (op_name, deivce_type), or (op_name, device_type, dtype)
inductor_override_kwargs = {
    # the return value of empty is undefined
    "empty": {"assert_equal": False},
    "empty_permuted": {"assert_equal": False},
    "empty_like": {"assert_equal": False},
    "new_empty": {"assert_equal": False},
    "empty_strided": {"assert_equal": False},
    "new_empty_strided": {"assert_equal": False},
    "randn": {"assert_equal": False},
    ("cross", "cuda", f16): {"reference_in_float": True},
    ("linalg.cross", "cuda", f16): {"reference_in_float": True},
    ("addr", "cuda", f16): {"reference_in_float": True},
    ("baddbmm", "cuda", f16): {"atol": 2e-3, "rtol": 0.002},  # decomp affects accuracy
    ("angle", "cuda", f64): {"reference_in_float": True},
    ("asin", "cuda", f16): {"reference_in_float": True},
    ("atanh", "cuda", f16): {"reference_in_float": True},
    ("cauchy", "cuda"): {"reference_in_float": True},
    ("cummax", "cuda", f16): {"atol": 5e-4, "rtol": 0.002},
    ("cumsum", "cuda", f16): {"reference_in_float": True},
    ("cumprod", "cuda"): {"reference_in_float": True, "atol": 7e-5, "rtol": 0.002},
    ("logcumsumexp", "cuda"): {"grad_atol": 8e-4, "grad_rtol": 0.001},
    ("exponential", "cuda"): {"reference_in_float": True},
    ("geometric", "cuda"): {"reference_in_float": True},
    ("kron", "cuda", f16): {"reference_in_float": True},
    ("log_normal", "cuda"): {"reference_in_float": True},
    ("masked.softmin", "cuda", f16): {"atol": 1e-4, "rtol": 0.01},
    ("nn.functional.batch_norm", "cuda", f16): {"reference_in_float": True},
    ("nn.functional.batch_norm.without_cudnn", "cuda", f16): {
        "reference_in_float": True
    },
    ("nn.functional.cosine_similarity", "cuda", f16): {"reference_in_float": True},
    ("nn.functional.instance_norm", "cuda", f16): {"reference_in_float": True},
    ("nn.functional.local_response_norm", "cuda", f16): {"reference_in_float": True},
    ("nn.functional.normalize", "cuda", f16): {"atol": 1e-3, "rtol": 0.05},
    ("nn.functional.rms_norm", "cuda", f16): {"reference_in_float": True},
    ("nn.functional.soft_margin_loss", "cuda", f16): {"reference_in_float": True},
    ("nn.functional.softmin", "cuda", f16): {"atol": 1e-4, "rtol": 0.01},
    ("nn.functional.softsign", "cuda", f16): {"reference_in_float": True},
    ("nn.functional.tanhshrink", "cuda", f16): {"atol": 3e-4, "rtol": 0.001},
    ("outer", "cuda", f16): {"reference_in_float": True},
    ("round.decimals_3", "cuda", f16): {"reference_in_float": True},
    ("nn.functional.triplet_margin_loss", "cuda", f16): {"atol": 1e-4, "rtol": 0.02},
    ("nn.functional.triplet_margin_with_distance_loss", "cuda", f16): {
        "atol": 1e-4,
        "rtol": 0.02,
    },
    ("sinc", "cuda", f16): {"atol": 0.008, "rtol": 0.002},
    ("softmax", "cpu", f16): {"atol": 1e-4, "rtol": 0.02},
    ("softmax", "cuda", f16): {"atol": 1e-4, "rtol": 0.02},
    ("_softmax_backward_data", "cuda", f16): {"atol": 0.008, "rtol": 0.002},
    ("special.log_ndtr", "cuda", f64): {"atol": 1e-6, "rtol": 1e-5},
    ("polygamma.polygamma_n_0", "cpu", f32): {"atol": 1e-3, "rtol": 1e-4},
    ("polygamma.polygamma_n_1", "cpu", f32): {"atol": 1e-3, "rtol": 1e-4},
    ("polygamma.polygamma_n_2", "cpu", f32): {"atol": 1e-3, "rtol": 1e-4},
    ("polygamma.polygamma_n_3", "cpu", f32): {"atol": 1e-3, "rtol": 1e-4},
    ("polygamma.polygamma_n_4", "cpu", f32): {"atol": 1e-3, "rtol": 1e-4},
    ("special.polygamma.special_polygamma_n_0", "cpu", f32): {
        "atol": 1e-3,
        "rtol": 1e-4,
    },
    ("std_mean.unbiased", "cuda", f16): {"reference_in_float": True},
    ("uniform", "cuda"): {"reference_in_float": True},
    # Following tests are failing with strict comparision but atol=1 is acceptable due roundings errors
    ("nn.functional.interpolate.bilinear", "cpu", u8): {"atol": 1, "rtol": 0},
    ("nn.functional.upsample_bilinear", "cpu", u8): {"atol": 1, "rtol": 0},
    ("nn.functional.interpolate.bicubic", "cpu", u8): {"atol": 1, "rtol": 0},
    # High atol due to precision loss
    ("nn.functional.interpolate.bilinear", "cuda", f64): {"atol": 5e-4, "rtol": 0},
    ("nn.functional.upsample_bilinear", "cuda", f64): {"atol": 5e-4, "rtol": 0},
    ("nn.functional.interpolate.bicubic", "cpu", f32): {"atol": 5e-3, "rtol": 0},
    ("nn.functional.interpolate.bicubic", "cuda", f64): {"atol": 1e-3, "rtol": 0},
    # Unreasonably high atol requirement:
    ("index_reduce.mean", "cuda", f16): {"check_gradient": False},
    ("index_reduce.mean", "cuda", f32): {"check_gradient": False},
    ("index_reduce.mean", "cuda", f64): {"check_gradient": False},
    # Gradient contains non-finite entries:
    ("index_reduce.amin", "cuda", f64): {"check_gradient": False},
    ("index_reduce.amin", "cuda", f32): {"check_gradient": False},
    ("index_reduce.amin", "cuda", f16): {"check_gradient": False},
    ("index_reduce.amax", "cuda", f64): {"check_gradient": False},
    ("index_reduce.amax", "cuda", f32): {"check_gradient": False},
    ("index_reduce.amax", "cuda", f16): {"check_gradient": False},
    ("tanh", "cuda", f16): {"atol": 1e-4, "rtol": 1e-2},
}


# Always test with all sample for following ops
inductor_all_samples = {
    "arange",
    "diagonal",
    "diagonal_copy",
    "diagonal_scatter",
    "softmax.with_dtype",
    "index_add",
    "index_copy",
    "index_reduce.prod",
    "index_reduce.mean",
    "index_reduce.amax",
    "index_reduce.amin",
    "scatter_reduce.sum",
    "select_scatter",
    "squeeze",
    "unfold",
    "unsqueeze",
    "sum",
    "amax",
    "amin",
    "all",
    "T",
    "H",
    "isinf",
    "isposinf",
    "isneginf",
    "nan_to_num",
    "mT",
    "mH",
    "rsub",
    "triu",
    "cummax",
    "cummin",
<<<<<<< HEAD
=======
    "nextafter",
    "gather",
>>>>>>> f2d7f235
    "_chunk_cat",
    "constant_pad_nd",
}


def collection_decorator(fn):
    @functools.wraps(fn)
    def inner(self, device, dtype, op):
        try:
            fn(self, device, dtype, op)
        except Exception as e:
            if COLLECT_EXPECT:
                variant = op.variant_test_name
                op_key = op.name if not variant else (op.name, variant)
                device_type = torch.device(device).type
                # failed_reasons[device_type, op_key].add(repr(e))
                seen_failed[device_type, op_key].add(dtype)
            raise e

    return inner


class TestInductorOpInfo(TestCase):
    def tearDown(self):
        torch._dynamo.reset()

    check_model = check_model
    check_model_gpu = check_model_gpu

    @onlyNativeDeviceTypes
    @suppress_warnings
    @skipCUDAMemoryLeakCheckIf(
        True
    )  # inductor kernels failing this test intermittently
    @skipCUDAIf(not HAS_CUDA, "Skipped! Triton not found")
    @skipCPUIf(not HAS_CPU, "Skipped! Supported CPU compiler not found")
    @unittest.skipIf(TEST_WITH_ASAN, "Skipped under ASAN")
    @skipIfTorchDynamo("Test uses dynamo already")
    @skipIfCrossRef
    @_ops(op_db[START:END])
    @skipOps("TestInductorOpInfo", "test_comprehensive", test_skips_or_fails)
    @patch("torch._dynamo.config.raise_on_unsafe_aot_autograd", True)
    @torch._inductor.config.patch(
        {"implicit_fallbacks": False, "triton.autotune_pointwise": False}
    )
    @collection_decorator
    def test_comprehensive(self, device, dtype, op):
        torch._dynamo.reset()
        with torch.no_grad():
            # TODO: should we move empty_cache to the common device interface
            if device == "cuda":
                torch.cuda.empty_cache()
        op_name = op.name
        if op.variant_test_name:
            op_name += f".{op.variant_test_name}"

        # Skip dtype=torch.uint8 for all ops except upsample and interpolate:
        allowed_dtypes = [f16, f32, f64, i32, i64, b8]
        if op_name not in (
            "nn.functional.interpolate.bilinear",
            "nn.functional.interpolate.bicubic",
            "nn.functional.upsample_bilinear",
            "nn.functional.upsample_nearest",
        ):
            if dtype not in allowed_dtypes:
                raise unittest.SkipTest("Skipped!")

        device_type = torch.device(device).type

        assert device_type in (GPU_TYPE, "cpu")

        # with open("test_output.txt", "a") as f:
        #     print(f"CONSIDERING OP {op_name} on {device_type} with {dtype} |
        # {inductor_skips[device_type].get(op_name, set())}", flush=True, file=f)
        #     print(f"CONSIDERING OP {op_name} on {device_type} with {dtype} |
        # {inductor_skips[device_type].get(op_name, set())}", flush=True)
        if dtype in inductor_skips[device_type].get(op_name, set()):
            test_expect = ExpectedTestResult.SKIP
            # with open("test_output.txt", "a") as f:
            #     print(f"SKIPPING OP {op_name} on {device_type}", flush=True, file=f)
            #     print(f"SKIPPING OP {op_name} on {device_type}", flush=True)
        elif dtype in inductor_expected_failures_single_sample[device_type].get(
            op_name, set()
        ) or dtype in inductor_gradient_expected_failures_single_sample[
            device_type
        ].get(
            op_name, set()
        ):
            test_expect = ExpectedTestResult.XFAILURE
        else:
            test_expect = ExpectedTestResult.SUCCESS

        overridden_kwargs = {}
        if op_name in inductor_override_kwargs:
            overridden_kwargs = inductor_override_kwargs[op_name]
        elif (op_name, device_type) in inductor_override_kwargs:
            overridden_kwargs = inductor_override_kwargs[(op_name, device_type)]
        elif (op_name, device_type, dtype) in inductor_override_kwargs:
            overridden_kwargs = inductor_override_kwargs[(op_name, device_type, dtype)]
        func = op.get_op()

        def fn(*args, **kwargs):
            return func(*args, **kwargs)

        requires_grad = (
            op.supports_autograd
            and dtype in op.supported_backward_dtypes(device_type)
            # TODO: OpInfo really ought to error out for this case, but it's
            # not exercised in test_ops_gradients atm.  The problem is not
            # complex32 per-se (which is supported by data movement only ops)
            # but that when we do backwards we expect other ops like add to work
            and not dtype == torch.complex32
        )
        samples = op.sample_inputs(device, dtype, requires_grad=requires_grad)

        if op_name not in inductor_all_samples and not ALL_SAMPLES:
            if isinstance(samples, (list, tuple)):
                samples = [samples[0]]
            else:
                samples = [next(samples)]

        class HasRngOp(TorchDispatchMode):
            def __init__(self):
                super().__init__()
                self.has_rng_op = False

            def __torch_dispatch__(self, func, types, args, kwargs=None):
                kwargs = kwargs if kwargs else {}
                if torch.Tag.nondeterministic_seeded in func.tags:
                    self.has_rng_op = True

                return func(*args, **kwargs)

        def do_nopython_and_has_rng(fn, args, kwargs):
            try:
                mode = FakeTensorMode()

                def map_to_fake(e):
                    if isinstance(e, torch.Tensor):
                        return mode.from_tensor(e)
                    else:
                        return e

                args, kwargs = tree_map(map_to_fake, (args, kwargs))
                with HasRngOp() as rng_mode, mode:
                    with enable_python_dispatcher():
                        fn(*args, **kwargs)

            except (DataDependentOutputException, DynamicOutputShapeException):
                return False, rng_mode.has_rng_op

            return True, rng_mode.has_rng_op

        def get_contexts(has_rng_op):
            if has_rng_op:
                # TODO - enable this, running into errors
                return (
                    # (
                    #     lambda: torch._inductor.config.patch(
                    #         {"fallback_random": True, "implicit_fallbacks": True}
                    #     ),
                    #     {"assert_equal": True},
                    # ),
                    (
                        contextlib.nullcontext,
                        {"assert_equal": False},
                    ),
                )
            return ((contextlib.nullcontext, {}),)

        try:

            def _get_tolerances(dtype):
                _custom_tolerances = {
                    torch.float32: (1.3e-5, 1.5e-5),
                }
                if dtype in _custom_tolerances:
                    return _custom_tolerances[dtype]
                else:
                    return None, None

            for sample_input in samples:
                args = [sample_input.input] + list(sample_input.args)
                kwargs = sample_input.kwargs
                # UNCOMMENT TO DEBUG SEGFAULTS

                # with open("test_output.txt", "a") as f:
                #     print(f"RUNNING OP {op_name} on {device_type} with {dtype}", flush=True, file=f)
                #     print(f"RUNNING OP {op_name} on {device_type} with {dtype}", flush=True)
                rtol, atol = _get_tolerances(dtype)
                if device_type == GPU_TYPE:
                    # opinfo test case have already place the input on the correct device
                    # so we don't need do additional copy by setting copy_to_gpu=False

                    no_python, has_rng_op = do_nopython_and_has_rng(fn, args, kwargs)
                    for context_fn, kwarg_overrides in get_contexts(has_rng_op):
                        with context_fn():
                            adjusted_kwargs = {
                                "check_lowp": False,
                                "nopython": no_python,
                                "copy_to_gpu": False,
                                "reference_in_float": False,
                                "check_gradient": requires_grad,
                                "check_has_compiled": no_python,
                                "output_process_fn_grad": sample_input.output_process_fn_grad,
                                "atol": atol,
                                "rtol": rtol,
                            }
                            adjusted_kwargs.update(overridden_kwargs)
                            adjusted_kwargs.update(kwarg_overrides)
                            self.check_model_gpu(
                                fn,
                                args,
                                kwargs,
                                **adjusted_kwargs,
                            )
                elif device_type == "cpu":
                    no_python, has_rng_op = do_nopython_and_has_rng(fn, args, kwargs)
                    for context_fn, kwarg_overrides in get_contexts(has_rng_op):
                        with context_fn():
                            adjusted_kwargs = {
                                "check_lowp": False,
                                "nopython": no_python,
                                "check_has_compiled": no_python,
                                # skip checking gradient on CPU for now
                                "check_gradient": False,
                                "atol": atol,
                                "rtol": rtol,
                            }
                            adjusted_kwargs.update(overridden_kwargs)
                            adjusted_kwargs.update(kwarg_overrides)

                            self.check_model(
                                fn,
                                args,
                                kwargs,
                                **adjusted_kwargs,
                            )

        except Exception as e:
            known_failure = False
            if dtype in inductor_should_fail_with_exception[device_type].get(
                op_name, set()
            ):
                failure = inductor_should_fail_with_exception[device_type][op_name][
                    dtype
                ]
                if failure in str(e):
                    known_failure = True
            if not known_failure:
                raise e

        # with open("test_output.txt", "a") as f:
        #     print(f"SUCCEEDED OP {op_name} on {device_type} with {dtype}", flush=True, file=f)


instantiate_device_type_tests(TestInductorOpInfo, globals())

if __name__ == "__main__":
    run_tests()<|MERGE_RESOLUTION|>--- conflicted
+++ resolved
@@ -440,11 +440,8 @@
     "triu",
     "cummax",
     "cummin",
-<<<<<<< HEAD
-=======
     "nextafter",
     "gather",
->>>>>>> f2d7f235
     "_chunk_cat",
     "constant_pad_nd",
 }
