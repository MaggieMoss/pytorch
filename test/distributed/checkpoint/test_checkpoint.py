--- conflicted
+++ resolved
@@ -2,11 +2,7 @@
 
 import os
 import sys
-<<<<<<< HEAD
-from typing import cast, List, Optional
-=======
 from typing import cast, List, Optional, Union
->>>>>>> 796d2703
 
 import torch
 import torch.distributed as dist
