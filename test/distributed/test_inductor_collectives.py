--- conflicted
+++ resolved
@@ -941,8 +941,6 @@
         compiled(*inputs)
 
     @run_with_both_funcol_impls
-<<<<<<< HEAD
-=======
     @parametrize(
         "source", [
             "GroupMember.WORLD",
@@ -982,7 +980,6 @@
 
 
     @run_with_both_funcol_impls
->>>>>>> eb5381da
     def test_dynamo_support_collective_op_with_async_op_False(self):
 
         def func(inp, out, *, pg):
