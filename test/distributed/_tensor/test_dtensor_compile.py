# Copyright (c) Meta Platforms, Inc. and affiliates
# Owner(s): ["oncall: distributed"]

import copy
import functools
import unittest
from unittest.mock import patch

import torch
import torch._dynamo
import torch._dynamo.testing
import torch.distributed as dist
import torch.nn as nn
from torch._C import FileCheck
from torch._inductor.utils import run_and_get_triton_code
from torch.distributed._tensor import (
    DeviceMesh,
    DTensor,
    init_device_mesh,
    Replicate,
    Shard,
)
from torch.distributed._tensor.placement_types import _Partial
from torch.distributed.algorithms._checkpoint.checkpoint_wrapper import (
    checkpoint_wrapper,
    CheckpointImpl,
)
from torch.distributed.fsdp import FullyShardedDataParallel as FSDP
from torch.distributed.tensor.parallel import (
    ColwiseParallel,
    parallelize_module,
    PrepareModuleInput,
    PrepareModuleOutput,
    RowwiseParallel,
)
from torch.testing._internal.common_distributed import (
    run_with_both_funcol_impls,
    run_with_both_funcol_impls_with_arg,
    skip_if_lt_x_gpu,
)
from torch.testing._internal.common_utils import (
    instantiate_parametrized_tests,
    parametrize,
    run_tests,
)
from torch.testing._internal.distributed._tensor.common_dtensor import (
    DTensorTestBase,
    MLPModule,
    with_comms,
)
from torch.testing._internal.distributed.fake_pg import FakeStore
from torch.utils._triton import has_triton
from torch.utils.checkpoint import checkpoint


class SimpleModel(nn.Module):
    def __init__(self, device):
        super().__init__()
        self.mlp_0 = MLPModule(device)
        self.mlp_1 = MLPModule(device)

    def forward(self, input):
        return self.mlp_1(self.mlp_0(input))


def extract_graph(fx_g, _, graph_cell):
    graph_cell[0] = fx_g
    return fx_g


# Make a custom compiler that runs aot autograd but extracts the fw graph
fw_graph_cell = [None]
bw_graph_cell = [None]
fw_compiler = functools.partial(extract_graph, graph_cell=fw_graph_cell)
bw_compiler = functools.partial(extract_graph, graph_cell=bw_graph_cell)

from functorch.compile import min_cut_rematerialization_partition
from torch._dynamo.backends.common import aot_autograd

aot_eager_graph = aot_autograd(
    fw_compiler=fw_compiler,
    bw_compiler=bw_compiler,
    partition_fn=min_cut_rematerialization_partition,
)


@instantiate_parametrized_tests
class TestDTensorCompile(torch._dynamo.test_case.TestCase):
    def setUp(self):
        super().setUp()
        fake_store = FakeStore()
        dist.init_process_group(
            "fake", store=fake_store, rank=0, world_size=self.world_size
        )

    def tearDown(self):
        super().tearDown()
        dist.destroy_process_group()

    @property
    def device_type(self) -> str:
        return "cuda" if torch.cuda.is_available() else "cpu"

    @property
    def world_size(self) -> int:
        return 2

    @run_with_both_funcol_impls
    def test_placement_compile(self):
        def fn(x):
            a = 0
            if x.is_replicate():
                a += 1
            if x.is_shard():
                a += 2
                if x.dim < 0:
                    raise RuntimeError("dim < 0")
            if x.is_shard(0):
                a += 2
            if x.is_shard(dim=0):
                a += 2
            if x.is_shard(dim=None):
                a += 2
            if x.is_partial():
                a += 3
            return a

        compiled_fn = torch.compile(backend="aot_eager", fullgraph=True)(fn)

        for x in [Shard(0), Replicate(), _Partial()]:
            opt_fn = fn(x)
            compiled_out = compiled_fn(x)
            self.assertEqual(opt_fn, compiled_out)

    @run_with_both_funcol_impls
    def test_device_mesh_compile(self):
        def fn(x):
            # test size()
            a = x.size()
            b = x.size(0)
            c = x.size(mesh_dim=0)
            size = a + b + c
            # test get_coordinate()
            coord = x.get_coordinate()
            # test get_group()
            group = x.get_group()
            return size, coord, group

        compiled_fn = torch.compile(backend="aot_eager", fullgraph=True)(fn)

        mesh = DeviceMesh(self.device_type, torch.arange(self.world_size))
        opt_fn = fn(mesh)
        compiled_out = compiled_fn(mesh)
        self.assertEqual(opt_fn, compiled_out)

    @run_with_both_funcol_impls
    def test_fakify_dtensor(self):
        mesh = DeviceMesh(self.device_type, torch.arange(self.world_size))

        # pass in DTensor as inputs/outputs to the function
        def fn(x):
            return x

        x = DTensor.from_local(torch.rand(1), mesh, [Shard(0)], run_check=False)
        ref = fn(x)

        opt_fn = torch.compile(fn, backend="aot_eager", fullgraph=True)
        res = opt_fn(x)
        self.assertEqual(res, ref)

    @run_with_both_funcol_impls
    def test_dynamo_dtensor(self):
        mesh = DeviceMesh(self.device_type, torch.arange(self.world_size))

        # test passing in DTensor as inputs/outputs and run some tensor computation
        def fn(x):
            return x * x + 2

        x = DTensor.from_local(torch.rand(1), mesh, [Shard(0)], run_check=False)
        ref = fn(x)

        opt_fn = torch.compile(fn, backend="aot_eager", fullgraph=True)
        res = opt_fn(x)
        self.assertEqual(res, ref)

    @run_with_both_funcol_impls
    def test_dtensor_attribute_access_on_intermediate(self):
        mesh = DeviceMesh(self.device_type, torch.arange(self.world_size))

        def fn(x):
            tmp = x * 2
            if tmp.placements[0].is_shard():
                return tmp._local_tensor + 2
            else:
                return tmp._local_tensor + 3

        x = DTensor.from_local(torch.ones(4), mesh, [Shard(0)], run_check=False)
        ref = fn(x)

        opt_fn = torch.compile(fn, backend="aot_eager", fullgraph=True)
        res = opt_fn(x)
        self.assertEqual(res, ref)

    def test_dtensor_constructor_w_graph_break(self):
        mesh = DeviceMesh(self.device_type, torch.arange(self.world_size))

        # test passing in DTensor as inputs/outputs and run some tensor computation
        def fn(x):
            print("graph break!")
            return DTensor(
                x,
                mesh,
                (Replicate(), Shard(0)),
                shape=[128, 32],
                dtype=x.dtype,
                requires_grad=x.requires_grad,
                stride=[32, 1],
            )

        x = torch.randn(64, 32, requires_grad=True)
        out = fn(x)
<<<<<<< HEAD
        print(type(out))
        out2 = torch.compile(fn, backend="eager")(x)
        print(type(out2))
=======
        out2 = torch.compile(fn, backend="eager")(x)

    def test_dtensor_constructor_w_dynamo_disable(self):
        mesh = DeviceMesh(self.device_type, torch.arange(self.world_size))

        @torch._dynamo.disable(recursive=False)
        def fn(x):
            print("foo")
            return DTensor(
                x,
                mesh,
                (Replicate(), Shard(0)),
                shape=[128, 32],
                dtype=x.dtype,
                requires_grad=x.requires_grad,
                stride=[32, 1],
            )

        x = torch.randn(64, 32, requires_grad=True)
        out = fn(x)
        out2 = torch.compile(fn, backend="eager")(x)
        self.assertEqual(out, out2)
>>>>>>> 3fdce741

    def test_dtensor_noncontiguous_output(self):
        mesh = DeviceMesh(self.device_type, torch.arange(self.world_size))

        # test passing in DTensor as inputs/outputs and run some tensor computation
        def fn(x, y, z):
            x_transposed = x.permute(0, 2, 1).contiguous()
            tmp = torch._C._nn.linear(x_transposed, y, z)
            return tmp.permute(0, 2, 1)

        x_inner = torch.randn(4, 16, 4, requires_grad=True)
        y_inner = torch.randn(4, 16, requires_grad=True)
        z_inner = torch.randn(4, requires_grad=True)
        x = DTensor.from_local(x_inner, mesh, [Shard(1)], run_check=False)
        y = DTensor.from_local(y_inner, mesh, [Shard(1)], run_check=False)
        z = DTensor.from_local(z_inner, mesh, [Replicate()], run_check=False)
        out = torch.compile(fn, backend="aot_eager", fullgraph=True)(x, y, z)
        out.contiguous().sum().backward()

    @run_with_both_funcol_impls
    def test_dynamo_dtensor_from_local(self):
        mesh = DeviceMesh(self.device_type, torch.arange(self.world_size))

        # create DTensor inside fn and run some compute
        def fn(x):
            dt = DTensor.from_local(x, mesh, [Replicate()], run_check=False)
            return dt.to_local() + 2

        # below is the op approach for reference
        # from torch.distributed._tensor.api import _FromTorchTensor
        # def from_local_tensor(x):
        #     return _FromTorchTensor.apply(x, mesh, [Replicate()], False)

        # _dt_lib_def = torch.library.Library("dtensor", "DEF")
        # _dt_lib_def.define("from_local(Tensor self) -> Tensor")

        # _dt_lib_impl = torch.library.Library("dtensor", "IMPL")
        # _dt_lib_impl.impl("from_local", from_local_tensor, "Autograd")

        x = torch.ones(1, requires_grad=True)
        ref = fn(x)
        cnt = torch._dynamo.testing.CompileCounterWithBackend("aot_eager")
        opt_fn = torch.compile(fn, backend=cnt, fullgraph=True)
        res = opt_fn(x)
        # backward should work as well
        res.sum().backward()

        self.assertEqual(res, ref)
        self.assertEqual(cnt.frame_count, 1)

        # test if user calls from_local with mesh/placements as kwargs and that should still work
        def from_local_kwargs_fn(x):
            dt = DTensor.from_local(
                x, device_mesh=mesh, placements=[Replicate()], run_check=False
            )
            return dt.to_local() + 2

        ref = from_local_kwargs_fn(x)
        opt_kwargs_fn = torch.compile(from_local_kwargs_fn, backend=cnt, fullgraph=True)
        res = opt_kwargs_fn(x)
        self.assertEqual(res, ref)
        self.assertEqual(cnt.frame_count, 2)

    def test_dynamo_to_local_kwargs(self):
        mesh = DeviceMesh(self.device_type, torch.arange(self.world_size))

        def fn(x):
            return dt.to_local(grad_placements=[Shard(0)]) + 2

        fn_opt = torch.compile(fn, backend="aot_eager", fullgraph=True)
        x = torch.ones(4)
        dt = DTensor.from_local(x, mesh, [Replicate()], run_check=False)

        out_ref = fn(dt)
        out_test = fn_opt(dt)
        self.assertEqual(out_ref, out_test)

    def test_dynamo_to_local_kwargs_forward_hook(self):
        mesh = DeviceMesh(self.device_type, torch.arange(self.world_size))

        def fw_hook(module, inp, out):
            tmp = out.to_local(grad_placements=out.placements) + 2
            return DTensor.from_local(tmp, mesh, out.placements, run_check=False)

        mod = torch.nn.Linear(4, 4)
        mod.register_forward_hook(fw_hook)

        mod = torch.nn.Linear(4, 4)
        mod.register_forward_hook(fw_hook)
        mod.weight = torch.nn.Parameter(
            DTensor.from_local(mod.weight, mesh, [Replicate()], run_check=False)
        )
        mod.bias = torch.nn.Parameter(
            DTensor.from_local(mod.bias, mesh, [Replicate()], run_check=False)
        )
        opt_mod = torch.compile(mod, backend="aot_eager", fullgraph=True)

        x = torch.ones(4, 4)
        dt = DTensor.from_local(x, mesh, [Replicate()], run_check=False)

        out_ref = mod(dt)
        out_test = opt_mod(dt)
        self.assertEqual(out_ref, out_test)

    @unittest.skipIf(not has_triton(), "Inductor+gpu needs triton and recent GPU arch")
    def test_dtensor_different_gradient_placement(self):
        mesh = DeviceMesh(self.device_type, torch.arange(self.world_size))

        def fn(x, y, z):
            permute = x.permute(0, 2, 1)
            permute2 = permute.contiguous()
            layer_norm = torch.nn.functional.layer_norm(permute2, (4,), y, z, 1e-05)
            out = layer_norm.permute(0, 2, 1)
            return out

        x = torch.randn(4, 2, 4, requires_grad=True, device="cuda")
        x_dt = DTensor.from_local(x, mesh, [Shard(1)], run_check=False)

        y = torch.randn(4, requires_grad=True, device="cuda")
        y_dt = DTensor.from_local(y, mesh, [Replicate()], run_check=False)

        z = torch.randn(4, requires_grad=True, device="cuda")
        z_dt = DTensor.from_local(z, mesh, [Replicate()], run_check=False)

        opt_fn = torch.compile(fn, backend="inductor", fullgraph=True)
        tmp_dt = opt_fn(x_dt, y_dt, z_dt)
        out_dt = torch.matmul(tmp_dt, x_dt).permute(0, 2, 1)
        out_dt.sum().backward()

    @run_with_both_funcol_impls
    def test_dynamo_dtensor_from_local_redistribute(self):
        mesh = DeviceMesh(self.device_type, torch.arange(self.world_size))

        # pass in tensor as inputs/outputs, create DTensor and run redistribute
        # (allgather collective) inside the fn
        def fn(x):
            dt = DTensor.from_local(x, mesh, [Shard(0)], run_check=False)
            return dt.redistribute(mesh, [Replicate()]).to_local() + 2

        x = torch.ones(1)
        ref = fn(x)
        cnt = torch._dynamo.testing.CompileCounterWithBackend("aot_eager")
        opt_fn = torch.compile(fn, backend=cnt, fullgraph=True)
        res = opt_fn(x)
        self.assertEqual(res, ref)

        def redistribute_kwargs_fn(x):
            dt = DTensor.from_local(x, mesh, [Shard(0)], run_check=False)
            return (
                dt.redistribute(device_mesh=mesh, placements=[Replicate()]).to_local()
                + 2
            )

        x = torch.ones(1)
        ref = redistribute_kwargs_fn(x)
        opt_kwargs_fn = torch.compile(
            redistribute_kwargs_fn, backend=cnt, fullgraph=True
        )
        res = opt_kwargs_fn(x)
        self.assertEqual(res, ref)

    @unittest.skipIf(not has_triton(), "Inductor+gpu needs triton and recent GPU arch")
    def test_inductor_wait_followed_by_view(self):
        mesh = DeviceMesh(self.device_type, torch.arange(self.world_size))

        def fn(x_dt):
            out = x_dt.redistribute(mesh, [Replicate()])
            return out.view(-1)

        opt_fn = torch.compile(fn, backend="inductor", fullgraph=True)

        x = torch.ones(4, 4)
        x_dt = DTensor.from_local(x, mesh, [Shard(0)], run_check=False)
        ref = fn(x_dt)
        res = opt_fn(x_dt)
        self.assertEqual(ref, res)

    def test_dtensor_dynamo_device_mesh_attrs(self):
        mesh = DeviceMesh(self.device_type, torch.arange(self.world_size))

        # pass in tensor as inputs/outputs, create DTensor and run redistribute
        # (allgather collective) inside the fn
        def fn(x_dt):
            if x_dt.device_mesh.device_type == "cuda":
                return x_dt + 1
            else:
                return x_dt + 2

        x = torch.ones(4, 4)
        x_dt = DTensor.from_local(x, mesh, [Shard(0)], run_check=False)
        ref = fn(x_dt)

        opt_fn = torch.compile(fn, backend="eager", fullgraph=True)
        res = opt_fn(x_dt)
        self.assertEqual(ref, res)

    @unittest.skipIf(not has_triton(), "Inductor+gpu needs triton and recent GPU arch")
    def test_dtensor_partial_placement_graph_output(self):
        mesh = DeviceMesh(self.device_type, torch.arange(self.world_size))

        def fn(x):
            return x + x

        x = torch.randn(4, 4, requires_grad=True)
        x_dt = DTensor.from_local(x, mesh, [_Partial()], run_check=False)

        y = torch.randn(4, 4, requires_grad=True)
        y_dt = DTensor.from_local(y, mesh, [Replicate()], run_check=False)

        opt_fn = torch.compile(fn, backend="inductor", fullgraph=True)
        tmp_dt = opt_fn(x_dt)
        out_dt = torch.matmul(tmp_dt, y_dt)
        out_dt.sum().backward()

    @unittest.skipIf(not has_triton(), "Inductor+gpu needs triton and recent GPU arch")
    @skip_if_lt_x_gpu(1)
    # TODO: somehow inductor bg compile threads are causing hangs at exit with distributed work dtor
    @patch.object(torch._inductor.config, "compile_threads", 1)
    @patch.object(torch._inductor.config, "reorder_for_compute_comm_overlap", True)
    @run_with_both_funcol_impls_with_arg
    def test_tp_compile_comm_reordering(self, use_native_funcol):
        class FakeAttention(nn.Module):
            def __init__(self):
                super().__init__()
                self.wq = nn.Linear(16, 16)
                self.wk = nn.Linear(16, 16)
                self.wv = nn.Linear(16, 16)
                self.wo = nn.Linear(16, 16)

            def forward(self, x):
                xq = self.wq(x)
                xk = self.wk(x)
                xv = self.wv(x)
                # fake attention:
                xo = xq + xk + xv
                return self.wo(xo)

        class FakeTransformerBlock(nn.Module):
            def __init__(self):
                super().__init__()
                self.attn = FakeAttention()

            def forward(self, x):
                return self.attn(x)

        class FakeTransformer(nn.Module):
            def __init__(self):
                super().__init__()
                self.block = FakeTransformerBlock()

            def forward(self, input):
                return self.block(input)

        model = FakeTransformer().to(self.device_type)

        tp_mesh = init_device_mesh("cuda", (2,), mesh_dim_names=("tp",))

        # apply sequence parallel
        parallel_plan = {
            "attn": PrepareModuleInput(
                input_layouts=Shard(0), desired_input_layouts=Replicate()
            ),
            "attn.wq": ColwiseParallel(),
            "attn.wk": ColwiseParallel(),
            "attn.wv": ColwiseParallel(),
            "attn.wo": RowwiseParallel(output_layouts=Shard(0)),
        }

        parallelize_module(
            module=model.block,
            device_mesh=tp_mesh,
            parallelize_plan=parallel_plan,
        )

        cnt = torch._dynamo.testing.CompileCounterWithBackend("inductor")
        compiled_model = torch.compile(model, backend=cnt, fullgraph=True)
        inp = torch.rand(20, 16).to(self.device_type)
        out = compiled_model(inp)
        out.sum().backward()
        self.assertEqual(cnt.frame_count, 1)

        code = run_and_get_triton_code(compiled_model, inp)
        if use_native_funcol:
            FileCheck().check(
                "buf0 = torch.ops._c10d_functional.all_gather_into_tensor.default(primal"
            ).check("buf1 = torch.ops._c10d_functional.wait_tensor.default(buf0").check(
                "extern_kernels.mm(buf0,"
            ).run(
                code
            )
        else:
            # Check that `buf2` is correctly waited on before first use.
            # fmt: off
            FileCheck() \
                .check("buf1_work = dist.all_gather_into_tensor(buf1[0]") \
                .check("buf2 = buf1[0]") \
                .check("buf2 = _wait_tensor(buf2)") \
                .check("extern_kernels.mm(buf2,") \
                .run(code)


@instantiate_parametrized_tests
class TestDTensorCompileE2E(DTensorTestBase):
    @property
    def world_size(self):
        return 4

    @with_comms
    @parametrize("is_seq_parallel", [True, False])
    @run_with_both_funcol_impls
    def test_tp_compile_fullgraph(self, is_seq_parallel):
        mesh = DeviceMesh(self.device_type, torch.arange(self.world_size))

        model = SimpleModel(self.device_type)

        colwise_style = (
            ColwiseParallel(input_layouts=Shard(0))
            if is_seq_parallel
            else ColwiseParallel()
        )
        rowwise_style = (
            RowwiseParallel(output_layouts=Shard(0))
            if is_seq_parallel
            else RowwiseParallel()
        )

        if is_seq_parallel:
            # use input preparation to test out the compile of it
            prepare_module_input = PrepareModuleInput(
                input_layouts=Shard(0),
                desired_input_layouts=Replicate(),
            )
            prepare_module_out = PrepareModuleOutput(
                output_layouts=Replicate(),
                desired_output_layouts=Shard(0),
            )
            plan = {
                "mlp_0": prepare_module_input,
                "mlp_0.net1": ColwiseParallel(),
                "mlp_0.net2": rowwise_style,
                "mlp_1.net1": colwise_style,
                "mlp_1.net2": RowwiseParallel(),
                "mlp_1": prepare_module_out,
            }
        else:
            plan = {
                "mlp_0.net1": colwise_style,
                "mlp_0.net2": rowwise_style,
                "mlp_1.net1": colwise_style,
                "mlp_1.net2": rowwise_style,
            }

        model = parallelize_module(
            model,
            mesh,
            parallelize_plan=plan,
        )
        rng_seed = self.rank if is_seq_parallel else 0
        torch.manual_seed(rng_seed)
        inp = torch.rand(20, 10, device=self.device_type)
        out = model(inp)
        cnt = torch._dynamo.testing.CompileCounterWithBackend("aot_eager")
        compiled_mod = torch.compile(model, backend=cnt, fullgraph=True)
        compiled_out = compiled_mod(inp)
        compiled_out.sum().backward()
        self.assertEqual(compiled_out, out)
        self.assertEqual(cnt.frame_count, 1)

    @with_comms
    @skip_if_lt_x_gpu(4)
    @run_with_both_funcol_impls
    def test_2d_fsdp_tp_compile(self):
        data_parallel_size = 2
        model = SimpleModel(self.device_type)
        model_copy = copy.deepcopy(model)

        # 2-D mesh is [dp, tp]
        twod_mesh = init_device_mesh(
            "cuda",
            (data_parallel_size, self.world_size // data_parallel_size),
            mesh_dim_names=["dp", "tp"],
        )

        fsdp_pg = twod_mesh.get_group(mesh_dim=0)

        inp = torch.rand(20, 10, device=self.device_type)
        parallelize_plan = {
            "mlp_0.net1": ColwiseParallel(),
            "mlp_0.net2": RowwiseParallel(),
            "mlp_1.net1": ColwiseParallel(),
            "mlp_1.net2": RowwiseParallel(),
        }
        tp_model = parallelize_module(model, twod_mesh["tp"], parallelize_plan)
        eager_2d = FSDP(
            tp_model,
            device_id=self.rank,
            use_orig_params=True,
            device_mesh=twod_mesh["dp"],
        )
        out = eager_2d(inp)
        tp_model2 = parallelize_module(
            model_copy,
            twod_mesh["tp"],
            parallelize_plan,
        )
        fsdp_2d = FSDP(
            tp_model2,
            device_id=self.rank,
            use_orig_params=True,
            device_mesh=twod_mesh["dp"],
        )

        # TODO: once aot autograd support is ready we can just use default backend
        cnt = torch._dynamo.testing.CompileCounterWithBackend("aot_eager")
        compiled_2d = torch.compile(fsdp_2d, backend=cnt)
        compiled_output = compiled_2d(inp)

        self.assertEqual(out, compiled_output)
        self.assertEqual(cnt.frame_count, 1)

    @with_comms
    @skip_if_lt_x_gpu(4)
    @run_with_both_funcol_impls
    def test_2d_fsdp_tp_ac_compile(self):
        dp_degree = 2
        tp_degree = self.world_size // dp_degree
        model = SimpleModel(self.device_type)
        model_copy = copy.deepcopy(model)

        # 2-D mesh is [dp, tp]
        mesh_2d = init_device_mesh(
            "cuda", mesh_shape=(dp_degree, tp_degree), mesh_dim_names=("dp", "tp")
        )

        inp = torch.rand(20, 10, device=self.device_type)
        parallelize_plan = {
            "mlp_0.net1": ColwiseParallel(),
            "mlp_0.net2": RowwiseParallel(),
            "mlp_1.net1": ColwiseParallel(),
            "mlp_1.net2": RowwiseParallel(),
        }
        tp_model = parallelize_module(model, mesh_2d["tp"], parallelize_plan)
        tp_model = checkpoint_wrapper(
            tp_model,
            checkpoint_impl=CheckpointImpl.NO_REENTRANT,
            checkpoint_fn=checkpoint,
            use_reentrant=False,
        )
        eager_2d = FSDP(tp_model, device_mesh=mesh_2d["dp"], use_orig_params=True)

        tp_model2 = parallelize_module(model_copy, mesh_2d["tp"], parallelize_plan)
        fsdp_2d = FSDP(
            tp_model2,
            device_mesh=mesh_2d["dp"],
            use_orig_params=True,
        )
        # TODO: once aot autograd support is ready we can just use default backend
        compiled_2d = torch.compile(fsdp_2d, backend="aot_eager")

        # forward pass
        out = eager_2d(inp)
        compiled_output = compiled_2d(inp)
        self.assertEqual(out, compiled_output)

        # backward pass
        out.sum().backward()
        compiled_output.sum().backward()

        # compare the gradients:
        for n, p in zip(fsdp_2d.parameters(), compiled_2d.parameters()):
            self.assertEqual(n.grad, p.grad)

    @with_comms
    @skip_if_lt_x_gpu(4)
    @run_with_both_funcol_impls
    def test_compile_dtensor_redistribute_backward(self):
        mesh = DeviceMesh(device_type="cuda", mesh=torch.arange(self.world_size))

        def fn(x, y):
            dt = DTensor.from_local(x.reshape(2, 4), mesh, [Shard(0)], run_check=False)
            dt2 = DTensor.from_local(y.reshape(4, 2), mesh, [Shard(1)], run_check=False)
            dt_out = torch.matmul(dt, dt2)
            dt_out_redistribute = dt_out.redistribute(mesh, [Replicate()])
            return dt_out_redistribute.to_local()

        opt_fn = torch.compile(fn, backend=aot_eager_graph, fullgraph=True)

        x_ref = torch.arange(8, requires_grad=True, dtype=torch.float32)
        y_ref = torch.arange(8, requires_grad=True, dtype=torch.float32)
        ref = fn(x_ref, y_ref)

        x = torch.arange(8, requires_grad=True, dtype=torch.float32)
        y = torch.arange(8, requires_grad=True, dtype=torch.float32)
        res = opt_fn(x, y)

        self.assertEqual(res, ref)

        # Now run and assert the backward + gradients
        ref.sum().backward()
        res.sum().backward()

        self.assertEqual(x_ref.grad, x.grad)
        self.assertEqual(y_ref.grad, y.grad)


if __name__ == "__main__":
    run_tests()<|MERGE_RESOLUTION|>--- conflicted
+++ resolved
@@ -219,34 +219,7 @@
 
         x = torch.randn(64, 32, requires_grad=True)
         out = fn(x)
-<<<<<<< HEAD
-        print(type(out))
         out2 = torch.compile(fn, backend="eager")(x)
-        print(type(out2))
-=======
-        out2 = torch.compile(fn, backend="eager")(x)
-
-    def test_dtensor_constructor_w_dynamo_disable(self):
-        mesh = DeviceMesh(self.device_type, torch.arange(self.world_size))
-
-        @torch._dynamo.disable(recursive=False)
-        def fn(x):
-            print("foo")
-            return DTensor(
-                x,
-                mesh,
-                (Replicate(), Shard(0)),
-                shape=[128, 32],
-                dtype=x.dtype,
-                requires_grad=x.requires_grad,
-                stride=[32, 1],
-            )
-
-        x = torch.randn(64, 32, requires_grad=True)
-        out = fn(x)
-        out2 = torch.compile(fn, backend="eager")(x)
-        self.assertEqual(out, out2)
->>>>>>> 3fdce741
 
     def test_dtensor_noncontiguous_output(self):
         mesh = DeviceMesh(self.device_type, torch.arange(self.world_size))
