# Owner(s): ["oncall: pt2"]

# Copyright (c) Facebook, Inc. and its affiliates.
# All rights reserved.
#
# This source code is licensed under the BSD-style license found in the
# LICENSE file in the root directory of this source tree.

import copy
import itertools
import unittest
import warnings
from contextlib import nullcontext
from functools import partial, wraps
from typing import Any, Callable, Dict, List, Optional, Union
from unittest.mock import patch

import torch
import torch._dynamo as torchdynamo
import torch.nn as nn
import torch.utils._pytree as pytree
from common_utils import decorate, decorateForModules, skip, skipOps, xfail
from functorch import grad, jacrev, make_fx, vjp, vmap
from functorch.compile import (
    aot_function,
    aot_module,
    aot_module_simplified,
    compiled_function,
    compiled_module,
    default_decompositions,
    default_partition,
    get_aot_compilation_context,
    make_boxed_compiler,
    memory_efficient_fusion,
    min_cut_rematerialization_partition,
    nnc_jit,
    nop,
)
from functorch.experimental import control_flow
from torch._decomp import decomposition_table
from torch._functorch.aot_autograd import aot_export_joint_simple, aot_export_module
from torch._higher_order_ops.out_dtype import out_dtype
from torch._subclasses.fake_tensor import DynamicOutputShapeException, FakeTensorMode
from torch.fx.experimental.proxy_tensor import is_sym_node
from torch.fx.experimental.symbolic_shapes import GuardOnDataDependentSymNode, ShapeEnv
from torch.nn.utils.rnn import PackedSequence

from torch.testing._internal.common_device_type import (
    instantiate_device_type_tests,
    ops,
    tol,
    toleranceOverride,
)
from torch.testing._internal.common_methods_invocations import op_db
from torch.testing._internal.common_modules import module_db, modules
from torch.testing._internal.common_utils import (
    compare_equal_outs_and_grads,
    instantiate_parametrized_tests,
    IS_ARM64,
    IS_MACOS,
    IS_WINDOWS,
    IS_X86,
    outs_and_grads,
    parametrize,
    run_tests,
    skipIfRocm,
    skipIfTorchDynamo,
    TestCase,
<<<<<<< HEAD
=======
    xfail_inherited_tests,
    xfailIfTorchDynamo,
>>>>>>> f2d7f235
)
from torch.testing._internal.hop_db import hop_db
from torch.testing._internal.optests import (
    _test_aot_autograd_forwards_backwards_helper,
    aot_autograd_check,
)
from torch.testing._internal.two_tensor import TwoTensor, TwoTensorMode

USE_TORCHVISION = False
try:
    import torchvision

    USE_TORCHVISION = True
except ImportError:
    warnings.warn(
        "Couldn't import torchvision. Some of our tests use it, try "
        "to install it with commands from pytorch.org, post-fixed with "
        "`--no-deps` to avoid overwriting the pytorch installation",
        UserWarning,
    )

USE_NETWORKX = False
try:
    import networkx  # noqa: F401

    USE_NETWORKX = True
except ImportError:
    warnings.warn("Some tests use networkx but it was not installed", UserWarning)

# NB: numpy is a testing dependency!


class AOTTestCase(TestCase):
    def setUp(self):
        self.prev_grad_state = torch.is_grad_enabled()
        super().setUp()

    def tearDown(self):
        torch.set_grad_enabled(self.prev_grad_state)
        super().tearDown()


class TestPythonKey(AOTTestCase):
    def test_make_fx(self, device):
        def f(x):
            return torch.sin(x)

        inp = torch.randn(3)
        fx_f = make_fx(f)(inp)

        new_inp = torch.randn(3)
        self.assertEqual(fx_f(new_inp), f(new_inp))

    def test_make_fx_grad(self, device):
        def f(x):
            return torch.sin(x).sum()

        inp = torch.randn(3)
        f = grad(f)
        fx_f = make_fx(f)(inp)

        new_inp = torch.randn(3)
        self.assertEqual(fx_f(new_inp), f(new_inp))

    def test_scalar_device(self, device):
        def f(a, b):
            return a + b

        inps = [torch.randn(3, device=device), torch.tensor(5)]
        fx_f = make_fx(f)(*inps)
        self.assertEqual(fx_f(*inps), f(*inps))

    def test_make_fx_vmap(self, device):
        def f(x):
            return torch.sin(x)

        inp = torch.randn(5, 3)
        f = vmap(f)
        fx_f = make_fx(f)(inp)
        new_inp = torch.randn(5, 3)
        self.assertEqual(fx_f(new_inp), f(new_inp))

    def test_make_fx_jacrev(self, device):
        def f(x):
            return x.sin().sum()

        inp = torch.randn(3)
        f = jacrev(jacrev(f))
        fx_f = make_fx(f)(inp)
        new_inp = torch.randn(3)
        self.assertEqual(fx_f(new_inp), f(new_inp))

    def test_make_fx_vjp(self, device):
        def f(x):
            return torch.sin(x).sum()

        primals = torch.randn(3)
        _, vjp_fn = vjp(f, primals)
        cotangent = torch.randn(())
        fx_f = make_fx(vjp_fn)(cotangent, True, True)
        new_cotangent = torch.randn(())
        self.assertEqual(fx_f(new_cotangent, True, True), vjp_fn(new_cotangent))

    def test_make_fx_functionalize(self, device):
        from functorch.experimental import functionalize

        def fn(a):
            a = a * 2
            a.relu_()
            return a

        a = torch.randn(3, device=device)
        symbolic_gm = torch.fx.symbolic_trace(fn)
        includes_method_relu_ = any(
            str(n.target) == "relu_" for n in symbolic_gm.graph.nodes
        )
        self.assertTrue(includes_method_relu_)
        # Also verifies fix for https://github.com/pytorch/pytorch/issues/84570
        gm = make_fx(functionalize(symbolic_gm))(a)
        includes_aten_relu = any(
            n.target == torch.ops.aten.relu.default for n in gm.graph.nodes
        )
        self.assertTrue(includes_aten_relu)

    def test_make_fx_no_decompose(self, device):
        # FIXME
        return self.skipTest("error: maximum recursion reached")

        def f(x):
            return torch.tanh(x).sum()

        fx_f = make_fx(grad(f))(torch.randn(5))
        ops = {i.target for i in fx_f.graph.nodes}

        self.assertEqual(torch.ops.aten.tanh_backward in ops, True)

        fx_f = make_fx(grad(f), decomposition_table)(torch.randn(5))
        ops = {i.target for i in fx_f.graph.nodes}
        self.assertEqual(torch.ops.aten.tanh_backward in ops, False)

    def test_nnc_jit(self, device):
        def f(x):
            return torch.sin(x)

        jit_f = nnc_jit(f)

        inp = torch.randn(3)
        self.assertEqual(jit_f(inp), f(inp))

    def test_nnc_scalar(self, device):
        def f(x):
            return torch.sin(x)

        jit_f = nnc_jit(f)

        inp = torch.randn(())
        self.assertEqual(jit_f(inp), f(inp))

    def test_nnc_pytrees(self, device):
        def f(x):
            return [torch.sin(x[0])]

        jit_f = nnc_jit(f)

        inp = [torch.randn(3)]
        self.assertEqual(jit_f(inp), f(inp))

    def test_external_calls(self, device):
        def f(a, b):
            return torch.mv(a, b)

        jit_f = nnc_jit(f)
        inp = [torch.randn(3, 3), torch.randn(3)]
        self.assertEqual(jit_f(*inp), f(*inp))

    def test_nnc_passthrough(self, device):
        def f(x, y):
            return x + y, y

        inp = (torch.randn(3), torch.randn(3))
        jit_f = nnc_jit(f)
        self.assertEqual(jit_f(*inp), f(*inp))

        def f(x):
            x["a"] = x["a"] * 2
            return x

        inp = ({"a": torch.randn(3), "b": torch.randn(3)},)
        jit_f = nnc_jit(f)
        self.assertEqual(jit_f(*inp), f(*inp))

    @unittest.skipIf(not USE_TORCHVISION, "test requires torchvision")
    def test_resnet18_backward_trace(self, device):
        mod = torchvision.models.resnet18()

        def f(x):
            out = mod(x)
            out.sum().backward()
            return [a.grad for a in mod.parameters()]

        inp = torch.randn(3, 3, 250, 250, requires_grad=True)
        grads = f(inp)

        mod.zero_grad()
        mod(inp).sum().backward()
        grads2 = [a.grad for a in mod.parameters()]
        self.assertEqual(grads, grads2)


def get_base(t):
    return t._base if t._is_view() else t


def is_in_base(t, maybe_tensors):
    t_base = get_base(t)
    for maybe_tensor in maybe_tensors:
        if isinstance(maybe_tensor, torch.Tensor):
            if t_base is get_base(maybe_tensor):
                return True
    return False


def skipIfDynamoInput(reason):
    """
    Skip TestAOTAutograd if running with dynamo input
    """

    def decorator(func):
        @wraps(func)
        def wrapper(self, *args, **kwargs):
            if isinstance(self, TestAOTAutogradWithDynamo):
                self.skipTest(
                    f"Skipping {self._testMethodName} in TestAOTAutogradWithDynamo because {reason}"
                )
            else:
                func(self, *args, **kwargs)

        return wrapper

    return decorator


class TestAOTAutograd(AOTTestCase):
    def run_autograd(
        self,
        f: Callable,
        fw_graph_cell: List[Optional[Callable]],
        decompositions: Optional[Dict],
        keep_input_mutations: bool,
        dynamic: bool,
    ):
        """
        Runs aot_autograd with the specified settings on f.
        """
        if isinstance(f, nn.Module):
            compiled_f = aot_module(
                f,
                fw_compiler=make_boxed_compiler(
                    partial(extract_graph, graph_cell=fw_graph_cell)
                ),
                bw_compiler=nop,
                decompositions=decompositions,
                keep_inference_input_mutations=keep_input_mutations,
                dynamic=dynamic,
            )
        else:
            compiled_f = aot_function(
                f,
                fw_compiler=make_boxed_compiler(
                    partial(extract_graph, graph_cell=fw_graph_cell)
                ),
                bw_compiler=nop,
                decompositions=decompositions,
                keep_inference_input_mutations=keep_input_mutations,
                dynamic=dynamic,
            )
        return compiled_f

    # test_mutation will:
    # - Ensure that inputs are non-leaves, so our graphs can mutate them
    # - try to mutate outputs of the graph (to ensure that autograd meta is set properly on outputs)
    @patch("functorch.compile.config.debug_assert", True)
    def verify_aot_autograd(
        self,
        f,
        inp_: Union[Callable, List[Any]],
        *,
        test_mutation: bool = False,
        keep_inp_mutations: bool = False,
        decompositions: Optional[Dict] = None,
        dynamic: bool = False,
        # Only active when inp_ is Callable.
        # TODO: probably consolidate all tests to make inp a Callable.
        make_inputs_subclasses: bool = False,
    ):
        for keep_input_mutations in [True] if keep_inp_mutations else [True, False]:
            # Some tests pass in a callable for inp, to generate the inputs
            # (useful if we want to generate complicated aliasing inputs)
            if isinstance(inp_, Callable):
                inp_callable = inp_
                # The callable should return a tuple of f_inputs, f_graph_inputs
                # (The idea is that we might want to compile a function with the graph inputs,
                # but test autograd backprop all the way through the actual inputs)
                with TwoTensorMode() if make_inputs_subclasses else nullcontext():
                    inp_copy, graph_inps_copy = inp_callable()
                    inp, graph_inps = inp_callable()
            else:
                inp_copy = []
                inp = []
                # Our input clones need to mimic when inputs are duplicates of one another
                dupes_map = {}
                for i, x in enumerate(inp_):
                    if x in dupes_map:
                        x_dupe_idx = dupes_map[x]
                        inp_copy.append(inp_copy[x_dupe_idx])
                        inp.append(inp[x_dupe_idx])
                    else:
                        dupes_map[x] = i
                        if not isinstance(x, torch.Tensor):
                            x_copy = x
                            x_copy2 = x
                        else:
                            x_copy = x.clone().detach().requires_grad_(x.requires_grad)
                            x_copy2 = x.clone().detach().requires_grad_(x.requires_grad)
                            if x.requires_grad and not x.is_leaf:
                                x_copy = x_copy.clone()
                                x_copy2 = x_copy2.clone()
                        inp_copy.append(x_copy)
                        inp.append(x_copy2)

                if test_mutation:
                    # For graphs where we mutate inputs, need our test to make sure inputs aren't leaves
                    graph_inps = [x.add(1) for x in inp]
                    graph_inps_copy = [x.add(1) for x in inp_copy]
                else:
                    graph_inps = inp
                    graph_inps_copy = inp_copy
            fw_graph_cell = [None]
            compiled_f = self.run_autograd(
                f, fw_graph_cell, decompositions, keep_input_mutations, dynamic
            )
            ref_out, ref_grad = outs_and_grads(f, graph_inps, inp)
            test_out, test_grad = outs_and_grads(compiled_f, graph_inps_copy, inp_copy)
            self.assertEqual(ref_grad, test_grad)

            if isinstance(ref_out, torch.Tensor):
                self.assertTrue(isinstance(test_out, torch.Tensor))
                ref_out, test_out = [ref_out], [test_out]
            for ref_o, test_o in zip(ref_out, test_out):
                if isinstance(ref_o, torch.Tensor):
                    self.assertEqual(ref_o.requires_grad, test_o.requires_grad)
                    self.assertEqual(ref_o.is_leaf, test_o.is_leaf)
                    ref_is_view_of_non_interm = is_in_base(
                        ref_o, graph_inps
                    ) or is_in_base(ref_o, ref_out)
                    test_is_view_of_non_interm = is_in_base(
                        test_o, graph_inps_copy
                    ) or is_in_base(test_o, test_out)
                    self.assertEqual(
                        ref_is_view_of_non_interm, test_is_view_of_non_interm
                    )
                    self.assertEqual(ref_o, test_o)
                    if test_mutation:
                        # This tests that autograd meta is set properly on the output we can
                        # mutate it.
                        ref_o.mul_(2)
                        test_o.mul_(2)
                        self.assertEqual(ref_o, test_o)
            for ref_i, test_i in zip(inp, inp_copy):
                if isinstance(ref_i, torch.Tensor):
                    self.assertEqual(ref_i.requires_grad, test_i.requires_grad)
                self.assertEqual(ref_i, test_i)
        return fw_graph_cell[0]

    def test_non_tensor_and_none_inputs(self):
        # int, None, Tensor
        def f(a, b, c):
            return a * c

        inp = [2, None, torch.ones(3, 3, dtype=torch.float32, requires_grad=True)]
        self.verify_aot_autograd(f, inp)
        inp = [2, None, torch.ones(3, 3, dtype=torch.float32, requires_grad=False)]
        self.verify_aot_autograd(f, inp)

    def test_single_output(self):
        def f(a, b):
            return a + b

        inp = [torch.randn(3, 3, requires_grad=True), torch.randn(3, 3)]
        self.verify_aot_autograd(f, inp)
        inp = [torch.randn(3, 3, requires_grad=False), torch.randn(3, 3)]
        self.verify_aot_autograd(f, inp)

    def test_multi_output(self):
        def f(a, b):
            return a + b, a - b

        inp = [torch.randn(3, 3, requires_grad=True), torch.randn(3, 3)]
        self.verify_aot_autograd(f, inp)
        inp = [torch.randn(3, 3, requires_grad=False), torch.randn(3, 3)]
        self.verify_aot_autograd(f, inp)

    def test_multi_output_list(self):
        def f(a, b):
            return [a + b, a - b]

        inp = [torch.randn(3, 3, requires_grad=True), torch.randn(3, 3)]
        self.verify_aot_autograd(f, inp)
        inp = [torch.randn(3, 3, requires_grad=False), torch.randn(3, 3)]
        self.verify_aot_autograd(f, inp)

    # Test for bug occurring at the intersection of fake tensors & functionalization.
    def test_squeeze_mutation(self):
        def f(a):
            b = a.clone().squeeze(-1)
            b.add_(1.0)
            return a + b

        inp = [torch.randn(3, 1, requires_grad=True)]
        self.verify_aot_autograd(f, inp, dynamic=True)
        inp = [torch.randn(3, 1, requires_grad=False)]
        self.verify_aot_autograd(f, inp, dynamic=True)

    def test_complex_linear(self):
        # https://github.com/pytorch/pytorch/issues/93424
        inp = [torch.randn(1, 10, 10, dtype=torch.complex64)]

        class F(torch.nn.Module):
            def __init__(self):
                super().__init__()
                self.linear = nn.Linear(10, 10, dtype=torch.complex64)

            def forward(self, x):
                return self.linear(x).sum().abs()

        self.verify_aot_autograd(F(), inp)

    def test_embedding_bag_view_dynamic(self):
        # Backwards pass tries to wrap a sparse tensor in a FunctionalTensorWrapper;
        # test that this works even though the sparse tensor has no storage.

        class F(torch.nn.Module):
            def __init__(self):
                super().__init__()
                self.emb = torch.nn.EmbeddingBag(100, 8, sparse=True)

            def forward(self, x, y):
                return self.emb(x, y).view(-1)

        x = torch.arange(3)
        y = torch.arange(3)
        self.verify_aot_autograd(F(), [x, y], dynamic=False)
        self.verify_aot_autograd(F(), [x, y], dynamic=True)

    def test_input_mutation_simple(self):
        def f(a):
            a.mul_(2)
            return a * 3

        inp = [torch.ones(3, 3, requires_grad=True)]
        fw_graph = self.verify_aot_autograd(f, inp, test_mutation=True)
        inp = [torch.ones(3, 3, requires_grad=False)]
        self.verify_aot_autograd(f, inp, test_mutation=True)
        # Things to note:
        # - the extra clone is because we need to pass the pre-mutated input to grad(),
        #   but autograd operates above functionalization so we need to manually clone.
        #   Hopefully backends can optimize this easily.
        # - The extra return arg is because the compiled forward returns (mutated inputs + outputs)
        self.assertExpectedInline(
            fw_graph.code.strip(),
            """\
def forward(self, primals_1):
    clone = torch.ops.aten.clone.default(primals_1);  primals_1 = None
    mul = torch.ops.aten.mul.Tensor(clone, 2);  clone = None
    mul_1 = torch.ops.aten.mul.Tensor(mul, 3)
    return [mul, mul_1]""",
        )

    def test_input_mutation_set__input_mutation(self):
        def f(a):
            b = torch.arange(9, dtype=a.dtype).reshape(3, 3)
            with torch.no_grad():
                a.set_(b)
            return a * b

        inp = [torch.ones(3, 3, requires_grad=True)]
        self.verify_aot_autograd(f, inp, test_mutation=True, keep_inp_mutations=True)
        inp = [torch.ones(3, 3, requires_grad=False)]
        self.verify_aot_autograd(f, inp, test_mutation=True, keep_inp_mutations=True)

    def test_set__steals_view_chain(self):
        def f(a, b):
            a_ = a.mul(2)
            b_ = b.mul(2)
            b_slice = b_[1].view(3, 3)
            # a_clone should inherit the view chain from b_slice
            a_.set_(b_slice)
            # Also mutates b_,
            a_.view(-1).mul_(2)
            return a_ * b_slice

        inp = [
            torch.ones(3, 3, requires_grad=False),
            torch.zeros(3, 9, requires_grad=False),
        ]
        self.verify_aot_autograd(f, inp, keep_inp_mutations=True)

    @skipIfDynamoInput(
        "Test doesn't make sense with dynamo, which changes order of mutations"
    )
    def test_set__and_data_mutation_good(self):
        def f(a, b):
            # The data mutation happens *after* the set_(). This is ok (see the graph below)
            with torch.no_grad():
                a.set_(b)
                b.mul_(2)
            return a + b

        inp = [
            torch.ones(3, 3, requires_grad=True),
            torch.ones(3, 3, requires_grad=True),
        ]
        fw_graph = self.verify_aot_autograd(
            f, inp, test_mutation=True, keep_inp_mutations=True
        )
        inp = [
            torch.ones(3, 3, requires_grad=False),
            torch.zeros(3, 3, requires_grad=False),
        ]
        self.verify_aot_autograd(f, inp, test_mutation=True, keep_inp_mutations=True)
        # Important things to note:
        # - "return a.set_(b)" desugars into "return b"
        # - Both a and b are recorded as experiencing mutations,
        #   which is why we see "b_updated" (output of the mul) twice in the graph outputs.
        #   a is recorded as both a data mutation and a metadata mutation (due to set_ swapping its storage).
        # - the runtime epilogue for a is "a.set_(mul)"
        # - the runtime epilogue for b is "b.copy_(mul)"
        self.assertExpectedInline(
            fw_graph.code.strip(),
            """\
def forward(self, primals_1, primals_2):
    mul = torch.ops.aten.mul.Tensor(primals_2, 2)
    add = torch.ops.aten.add.Tensor(mul, mul)
    set_ = torch.ops.aten.set_.source_Tensor(primals_1, mul);  primals_1 = None
    copy_ = torch.ops.aten.copy_.default(primals_2, mul);  primals_2 = mul = None
    return [add]""",
        )

    # This is a (hopefully) extremely rare case that is difficult to handle,
    # so we ban it.
    def test_set__and_data_mutation_bad(self):
        def f(a):
            a_view = a.view(-1)
            tmp = torch.ones(3, 3, requires_grad=True)
            # Now, any mutations on either tmp
            # will be tracked as graph input mutations.
            with torch.no_grad():
                a.set_(tmp)
                # BAD: a_view is now detached from every graph input,
                # so we won't recognize that this caused an input mutation!
                a_view.mul_(2)
            return a + tmp

        inp = [torch.ones(3, 3, requires_grad=True)]
        with self.assertRaisesRegex(
            RuntimeError, "cannot mutate tensors with frozen storage"
        ):
            self.verify_aot_autograd(
                f, inp, test_mutation=True, keep_inp_mutations=True
            )

    @skipIfDynamoInput(
        "Test doesn't make sense with dynamo, which changes order of mutations"
    )
    def test_set__not_allowed(self):
        def f(a, b):
            with torch.no_grad():
                a.set_(b)
            # Mutating a will change a's grad_fn, which requires us to replay the mutation outside of the graph.
            # We currently ban this today, when the input also received a set_() input mutation.
            a.mul_(2)
            return a + b

        inp = [
            torch.ones(3, 3, requires_grad=True),
            torch.ones(3, 3, requires_grad=True),
        ]
        with self.assertRaisesRegex(
            AssertionError, "but the input has other mutations that we cannot"
        ):
            fw_graph = self.verify_aot_autograd(
                f, inp, test_mutation=True, keep_inp_mutations=True
            )

    def test_input_mutation_set__nop(self):
        def f(a):
            b = torch.arange(9, dtype=a.dtype)
            a_old = torch.ops.aten.alias.default(a)
            with torch.no_grad():
                a.set_(b)
                a.set_(a_old)
            return a + b.reshape(3, 3)

        inp = [torch.ones(3, 3, requires_grad=True)]
        fw_graph = self.verify_aot_autograd(
            f, inp, test_mutation=True, keep_inp_mutations=True
        )
        inp = [torch.ones(3, 3, requires_grad=False)]
        self.verify_aot_autograd(f, inp, test_mutation=True, keep_inp_mutations=True)
        # Things to note:
        # - There are no set_() calls in the graph (we functionalize a.set_(b) into "b")
        # - There is only **1** graph output. We properly realized that the two set_() calls
        #   undo each other, and so effectively no inputs are mutated.
        self.assertExpectedInline(
            fw_graph.code.strip(),
            """\
def forward(self, primals_1):
    arange = torch.ops.aten.arange.default(9, dtype = torch.float32, device = device(type='cpu'), pin_memory = False)
    alias = torch.ops.aten.alias.default(primals_1);  primals_1 = None
    view = torch.ops.aten.view.default(arange, [3, 3]);  arange = None
    add = torch.ops.aten.add.Tensor(alias, view);  alias = view = None
    return [add]""",
        )

    def test_input_mutation_simple_with_none_and_nontensor(self):
        # Tensor, None, int
        def f(a, b, c):
            return a * c

        f_compiled = aot_function(f, nop)
        for req_grad in [True, False]:
            inp = [torch.ones(3, 3, requires_grad=req_grad), None, 3]
            out_ref = f(*inp)
            out_test = f_compiled(*inp)
            self.assertEqual(out_ref, out_test)

    # https://github.com/pytorch/pytorch/issues/93363
    def test_mutates_input_noncontiguous(self):
        def f(a):
            a.add_(1)
            return ()

        f_compiled = aot_function(f, nop)
        ref = torch.ones(4, requires_grad=True) + 0
        ref_view = ref[0::2]

        test = torch.ones(4, requires_grad=True) + 0
        test_view = test[0::2]

        out_ref = f(ref_view)
        out_test = f_compiled(test_view)
        self.assertEqual(ref, test)

    def test_input_mutation_modifies_autograd_meta_of_aliases(self):
        def f(a):
            a.mul_(2)
            out = a + 1
            return out.detach()

        x_ref = torch.ones(3, 3, requires_grad=True).clone()
        x_ref_view = x_ref.view(3, 3)

        x_test = torch.ones(3, 3, requires_grad=True).clone()
        x_test_view = x_test.view(3, 3)

        f_compiled = aot_function(f, nop, keep_inference_input_mutations=True)
        f(x_ref)
        f_compiled(x_test)
        # f will mutate aliases of the input, including its autograd metadata!
        # y.grad_fn is AsStridedBackward
        self.assertEqual(x_ref_view, x_test_view)
        self.assertEqual(x_ref_view._version, x_test_view._version)
        self.assertEqual(x_ref_view.grad_fn.__class__, x_test_view.grad_fn.__class__)
        # Test the actual gradients are correct
        (x_ref * x_ref_view).sum().backward()
        (x_test * x_test_view).sum().backward()
        self.assertEqual(x_ref.grad, x_test.grad)
        self.assertEqual(x_ref_view.grad, x_test_view.grad)

    def test_outputs_are_aliased(self):
        # Tensor, None, int
        def f(a):
            b = a.mul(2)
            c = b.view(-1)
            return b, c

        f_compiled = aot_function(f, nop)
        for req_grad in [True, False]:
            inp = torch.ones(3, requires_grad=req_grad)
            out_ref = f(inp)
            out_test = f_compiled(inp)
            self.assertEqual(out_ref[0], out_test[0])
            self.assertEqual(out_ref[1], out_test[1])
            # Try mutating one of the outputs, which is aliased.
            out_ref[0].mul_(3)
            out_test[0].mul_(3)
            # Assert that the aliasing relationship was preserved
            self.assertEqual(out_ref[0], out_test[0])
            self.assertEqual(out_ref[1], out_test[1])

    def test_input_mutation_is_output(self):
        def f(a):
            a.mul_(2)
            return a

        inp = [torch.ones(3, 3, requires_grad=True)]
        fw_graph = self.verify_aot_autograd(f, inp, test_mutation=True)
        inp = [torch.ones(3, 3, requires_grad=False)]
        self.verify_aot_autograd(f, inp, test_mutation=True)
        self.assertExpectedInline(
            fw_graph.code.strip(),
            """\
def forward(self, primals_1):
    clone = torch.ops.aten.clone.default(primals_1);  primals_1 = None
    mul = torch.ops.aten.mul.Tensor(clone, 2);  clone = None
    return [mul, mul]""",
        )

    def test_input_mutation_multiple(self):
        def f(a, b, c):
            a.mul_(2)
            c.mul_(2)
            return a + b + c

        def create_inp(req_grad):
            return [
                torch.ones(3, 3, requires_grad=req_grad),
                torch.ones(3, 3, requires_grad=req_grad),
                torch.ones(3, 3, requires_grad=req_grad),
            ]

        self.verify_aot_autograd(f, create_inp(False), test_mutation=True)

        fw_graph = self.verify_aot_autograd(f, create_inp(True), test_mutation=True)
        self.assertExpectedInline(
            fw_graph.code.strip(),
            """\
def forward(self, primals_1, primals_2, primals_3):
    clone = torch.ops.aten.clone.default(primals_1);  primals_1 = None
    clone_1 = torch.ops.aten.clone.default(primals_3);  primals_3 = None
    mul = torch.ops.aten.mul.Tensor(clone, 2);  clone = None
    mul_1 = torch.ops.aten.mul.Tensor(clone_1, 2);  clone_1 = None
    add = torch.ops.aten.add.Tensor(mul, primals_2);  primals_2 = None
    add_1 = torch.ops.aten.add.Tensor(add, mul_1);  add = None
    return [mul, mul_1, add_1]""",
        )

    def test_input_mutation_return(self):
        def f(a, b):
            return torch.sin(a, out=b)

        inp = [torch.randn(3, 3), torch.ones(3, 3)]

        fw_graph = self.verify_aot_autograd(
            f, inp, test_mutation=True, keep_inp_mutations=True
        )
        self.assertExpectedInline(
            fw_graph.code.strip(),
            """\
def forward(self, arg0_1, arg1_1):
    sin = torch.ops.aten.sin.default(arg0_1);  arg0_1 = None
    copy_ = torch.ops.aten.copy_.default(arg1_1, sin);  arg1_1 = sin = None
    return (copy_,)""",
        )

    def test_input_mutation_metadata(self):
        def f(a, b):
            a.transpose_(1, 0)
            return a + b

        def create_inp(req_grad):
            return [
                torch.ones(3, 3, requires_grad=req_grad),
                torch.ones(3, 3, requires_grad=req_grad),
            ]

        self.verify_aot_autograd(f, create_inp(True), test_mutation=True)
        self.verify_aot_autograd(f, create_inp(False), test_mutation=True)

    def test_input_mutation_storage_resize_up(self):
        def f(a):
            torch.ops.inductor.resize_storage_bytes_(a, 32)
            # float32, 4 bytes per element, 32 bytes == 8 elements
            with torch.no_grad():
                a.copy_(torch.ones(8))
            return a + 1

        inp = torch.zeros(8, requires_grad=True)
        # Input starts with zero-size-storage
        inp.untyped_storage().resize_(0)

        fw_graph_cell = [None]
        compiled_f = aot_function(
            f,
            fw_compiler=make_boxed_compiler(
                partial(extract_graph, graph_cell=fw_graph_cell)
            ),
            bw_compiler=nop,
            decompositions={},
            keep_inference_input_mutations=True,
            dynamic=False,
        )
        out = compiled_f(inp)
        # Final functionalized graph has two mutation ops:
        # (1) a resize_() to resize input tensor up
        # (2) a copy_() to fill in the resized input with valid data
        self.assertExpectedInline(
            fw_graph_cell[0].code.strip(),
            """\
def forward(self, primals_1):
    ones = torch.ops.aten.ones.default([8], device = device(type='cpu'), pin_memory = False)
    copy = torch.ops.aten.copy.default(primals_1, ones);  ones = None
    add = torch.ops.aten.add.Tensor(copy, 1)
    resize_storage_bytes_ = torch.ops.inductor.resize_storage_bytes_.default(primals_1, 32)
    copy_ = torch.ops.aten.copy_.default(primals_1, copy);  primals_1 = copy = None
    return [add]""",
        )

    def test_input_mutation_storage_resize_down(self):
        def f(a):
            out = a.sin()
            torch.ops.inductor.resize_storage_bytes_(a, 0)
            return out

        inp = torch.zeros(8, requires_grad=True)

        fw_graph_cell = [None]
        compiled_f = aot_function(
            f,
            fw_compiler=make_boxed_compiler(
                partial(extract_graph, graph_cell=fw_graph_cell)
            ),
            bw_compiler=nop,
            decompositions={},
            keep_inference_input_mutations=True,
            dynamic=False,
        )
        out = compiled_f(inp)
        # Final functionalized graph has one mutation ops:
        # (1) a resize_() to resize input tensor down
        # Even though there was technically a "data mutation" on the input (from a.copy_()),
        # We don't include it in the graph since the final input size has zero storage
        self.assertExpectedInline(
            fw_graph_cell[0].code.strip(),
            """\
def forward(self, primals_1):
    sin = torch.ops.aten.sin.default(primals_1)
    resize_storage_bytes_ = torch.ops.inductor.resize_storage_bytes_.default(primals_1, 0)
    return [sin, primals_1]""",
        )

    def test_input_mutation_storage_resize_up_down(self):
        def f(a):
            torch.ops.inductor.resize_storage_bytes_(a, 32)
            # float32, 4 bytes per element, 32 bytes == 8 elements
            with torch.no_grad():
                a.copy_(torch.ones(8))
            out = a.sin()
            torch.ops.inductor.resize_storage_bytes_(a, 0)
            return out

        inp = torch.zeros(8, requires_grad=True)
        # Input starts with zero-size-storage
        inp.untyped_storage().resize_(0)

        fw_graph_cell = [None]
        compiled_f = aot_function(
            f,
            fw_compiler=make_boxed_compiler(
                partial(extract_graph, graph_cell=fw_graph_cell)
            ),
            bw_compiler=nop,
            decompositions={},
            keep_inference_input_mutations=True,
            dynamic=False,
        )
        out = compiled_f(inp)
        # Final graph has two interesting properties:
        # (1) no resizes in the functional graph, since the two resizes cancel out
        #     and the final size is zero
        # (2) no copy_ in the functional graph, even though we copied data into the input,
        #     because the input has no storage at the end of graph execution (so no data to copy)
        self.assertExpectedInline(
            fw_graph_cell[0].code.strip(),
            """\
def forward(self, primals_1):
    ones = torch.ops.aten.ones.default([8], device = device(type='cpu'), pin_memory = False)
    copy = torch.ops.aten.copy.default(primals_1, ones);  primals_1 = ones = None
    sin = torch.ops.aten.sin.default(copy)
    return [sin, copy]""",
        )

    def test_input_mutation_storage_resize_down_and_set_(self):
        # Meant to mimic ppFSDP
        class TracableCreateParameter(torch.autograd.Function):
            @staticmethod
            def forward(ctx, tensor, placeholder):
                assert not tensor.requires_grad
                return placeholder.set_(tensor)

            @staticmethod
            def backward(ctx, grad):
                return None, grad  # grad flows to placeholder

        def f(dummy_param, param_shard):
            # simulate allgather
            with torch.no_grad():
                allgather_param = torch.cat([param_shard, param_shard])
            # simulate propagating grad state through dummy param, using data of allgather param
            dummy_param_with_grad_state = TracableCreateParameter.apply(
                allgather_param, dummy_param
            )
            out = dummy_param.sin()
            # Resize out dummy param, which now has the allgather data
            torch.ops.inductor.resize_storage_bytes_(dummy_param, 0)
            return out

        # Simulates the local shard of our param
        param_shard = torch.zeros(8, requires_grad=True)
        # The dummy, zero-sized allgathered param that autograd will actually compute gradients on
        dummy_param = torch.zeros(16, requires_grad=True)
        dummy_param.untyped_storage().resize_(0)

        fw_graph_cell = [None]
        compiled_f = aot_function(
            f,
            fw_compiler=make_boxed_compiler(
                partial(extract_graph, graph_cell=fw_graph_cell)
            ),
            bw_compiler=nop,
            decompositions={},
            keep_inference_input_mutations=True,
            dynamic=False,
        )
        out = compiled_f(dummy_param, param_shard)
        # Important stuff to point out:
        # (1) We save cat for backward (input to the sin()).
        #     While the original code was dummy_param.sin(),
        #     dummy_param actually contains the `cat` tensor due to the set_() call
        # (2) We emit a cat.resize_storage_(0) in the graph.
        #     After the set_(), cat is the actually data of dummy_param, which is what we call resize_() on
        self.assertExpectedInline(
            fw_graph_cell[0].code.strip(),
            """\
def forward(self, primals_1, primals_2):
    cat = torch.ops.aten.cat.default([primals_2, primals_2]);  primals_2 = None
    sin = torch.ops.aten.sin.default(cat)
    set_ = torch.ops.aten.set_.source_Tensor(primals_1, cat);  primals_1 = None
    resize_storage_bytes_ = torch.ops.inductor.resize_storage_bytes_.default(set_, 0);  set_ = None
    return [sin, cat]""",
        )

    def test_input_mutation_storage_resize_before_set__not_supported(self):
        def f(a):
            with torch.no_grad():
                torch.ops.inductor.resize_storage_bytes_(a, 0)
                a.set_(torch.ones(2))

        inp = torch.zeros(8, requires_grad=True)

        # See Note [Ordering of resize_() and set_()]
        with self.assertRaisesRegex(RuntimeError, "not supported today"):
            compiled_f = aot_function(
                f,
                fw_compiler=nop,
                bw_compiler=nop,
                decompositions={},
                keep_inference_input_mutations=True,
                dynamic=False,
            )
            out = compiled_f(inp)

    def test_input_mutation_storage_resize_not_supported(self):
        def f(a):
            a.mul_(2)
            torch.ops.inductor.resize_storage_bytes_(a, 0)
            return a

        inp = torch.zeros(8, requires_grad=True)

        with self.assertRaisesRegex(
            AssertionError, "the input has other mutations that we cannot"
        ):
            compiled_f = aot_function(
                f,
                fw_compiler=nop,
                bw_compiler=nop,
                decompositions={},
                keep_inference_input_mutations=True,
                dynamic=False,
            )
            out = compiled_f(inp)

    def test_input_output_aliase_custom_autograd_function(self):
        class Foo(torch.autograd.Function):
            @staticmethod
            def forward(ctx, x):
                return x

            @staticmethod
            def backward(ctx, gx):
                return gx * 0.5

        def f(x):
            return Foo.apply(x)

        inp = [torch.ones(2, 2, requires_grad=True)]
        self.verify_aot_autograd(f, inp, test_mutation=False)

    def test_input_mutation_requires_grad_detach(self):
        # Here, "a" requires grad, and gets mutated, so we append a copy_() to the end of the graph.
        # Its mutation doesn't take part in autograd though, because we mutated a detach'd view.
        # Need to make sure that this copy_() doesn't error, and doesn't participate in autograd either.
        def f(a):
            a.detach().mul_(2)
            return a + 3

        inp = [torch.ones(4, requires_grad=True)]
        self.verify_aot_autograd(f, inp, test_mutation=False)
        inp = [torch.ones(4, requires_grad=True)]
        # test_mutation=True will first do some compute on inp, so it is no longer an autograd leaf
        # by the time it becomes a graph input. Good to test both cases.
        self.verify_aot_autograd(f, inp, test_mutation=True)

    def test_input_mutation_hidden_from_autograd_aliasing(self):
        def f(a):
            a_alias = a.view(-1)
            with torch.no_grad():
                a_alias.mul_(2)
            return a + 1

        inp = [torch.ones(4, requires_grad=True)]
        # The important bit: we detected that the input mutation is safe
        # to include **inside** the graph, since it was under no_grad
        # (so all we need to do is use mark_dirty() on the input to bump the VC)
        fw_graph = self.verify_aot_autograd(
            f, inp, test_mutation=True, keep_inp_mutations=True
        )
        self.assertExpectedInline(
            fw_graph.code.strip(),
            """\
def forward(self, primals_1):
    view = torch.ops.aten.view.default(primals_1, [-1])
    mul = torch.ops.aten.mul.Tensor(view, 2);  view = None
    view_1 = torch.ops.aten.view.default(mul, [4]);  mul = None
    add = torch.ops.aten.add.Tensor(view_1, 1)
    copy_ = torch.ops.aten.copy_.default(primals_1, view_1);  primals_1 = view_1 = None
    return [add]""",
        )

    def test_input_mutation_requires_grad_no_grad(self):
        def f(a):
            with torch.no_grad():
                a.mul_(2)
            return a + 3

        inp = [torch.ones(4, requires_grad=True)]
        fw_graph = self.verify_aot_autograd(
            f, inp, test_mutation=True, keep_inp_mutations=True
        )
        # Even though the input requires_grad, we expect the keep the input mutation in the graph
        # (Even though this is a training graph!)
        self.assertExpectedInline(
            fw_graph.code.strip(),
            """\
def forward(self, primals_1):
    mul = torch.ops.aten.mul.Tensor(primals_1, 2)
    add = torch.ops.aten.add.Tensor(mul, 3)
    copy_ = torch.ops.aten.copy_.default(primals_1, mul);  primals_1 = mul = None
    return [add]""",
        )

    def test_input_mutation_requires_grad_no_grad_inference_graph(self):
        def f(a):
            with torch.no_grad():
                a.mul_(2)
                return a + 3

        inp = [torch.ones(4, requires_grad=True)]
        # Even though the input requires_grad, we expect the keep the input mutation in the graph
        fw_graph = self.verify_aot_autograd(
            f, inp, test_mutation=True, keep_inp_mutations=True
        )

        self.assertExpectedInline(
            fw_graph.code.strip(),
            """\
def forward(self, arg0_1):
    mul = torch.ops.aten.mul.Tensor(arg0_1, 2)
    add = torch.ops.aten.add.Tensor(mul, 3)
    copy_ = torch.ops.aten.copy_.default(arg0_1, mul);  arg0_1 = mul = None
    return (add,)""",
        )

    def test_input_mutation_requires_grad_no_grad_detach_mixed(self):
        # Perform a mix of mutations on a:
        # 1 normal, 1 in no_grad, 1 on a detach'd tensor.
        # Only the first should participate in gradient computation.
        def f(a):
            a.detach().mul_(2)
            a.mul_(3)
            with torch.no_grad():
                a.mul_(4)
            return a + 5

        inp = [torch.ones(4, requires_grad=True)]
        fw_graph = self.verify_aot_autograd(f, inp, test_mutation=True)

    def test_input_mutation_metadata2(self):
        def f(a):
            a.transpose_(1, 0)
            a.mul_(2)
            return a + 1

        inp = [torch.ones(3, 3, requires_grad=True)]
        self.verify_aot_autograd(f, inp, test_mutation=True)
        inp = [torch.ones(3, 3, requires_grad=False)]
        self.verify_aot_autograd(f, inp, test_mutation=True)

    def test_input_mutation_batchnorm(self):
        def f(inpt, weight, bias, running_mean, running_var):
            # This is additionally a good test, because the input tensors that we mutate
            # are *also* saved for backwards.
            # This tests that what we save for the backward is actually cloned inputs,
            # and not the original inputs that got mutated.
            return torch._native_batch_norm_legit(
                inpt, weight, bias, running_mean, running_var, True, 0.5, 1e-5
            )

        def create_inp(req_grad):
            return [
                torch.ones(2, 5, 5, 5, requires_grad=req_grad),
                torch.ones(5, requires_grad=req_grad),
                torch.ones(5, requires_grad=req_grad),
                torch.ones(5),
                torch.ones(5),
            ]

        from torch._decomp import get_decompositions

        # This simulates what inductor does (running the fw + bw decompositions)
        decompositions = get_decompositions(
            [
                torch.ops.aten._native_batch_norm_legit_functional,
                torch.ops.aten.native_batch_norm_backward,
            ]
        )
        self.verify_aot_autograd(
            f, create_inp(True), test_mutation=True, decompositions=decompositions
        )
        self.verify_aot_autograd(
            f, create_inp(False), test_mutation=True, decompositions=decompositions
        )

    def test_batchnorm_inference(self):
        inp = [
            torch.ones(2, 5, 5, 5, requires_grad=True),
            torch.ones(5, requires_grad=True),
            torch.ones(5, requires_grad=True),
            torch.ones(5),
            torch.ones(5),
        ]

        m = torch.nn.BatchNorm2d(4, 4)
        m.eval()
        fw_graph_cell = [None]
        inp = torch.ones(4, 4, 4, 4)
        fw_graph_cell = [None]
        compiled_m = aot_module(
            m,
            fw_compiler=partial(extract_graph, graph_cell=fw_graph_cell),
            bw_compiler=nop,
            keep_inference_input_mutations=True,
        )
        inp = torch.ones(4, 4, 4, 4)
        with torch.no_grad():
            out = compiled_m(inp)
        # expectation: there are no copy_() calls in the decomposed batch norm when running under training=False (eval mode)
        code = fw_graph_cell[0].code.strip()
        self.assertTrue("copy_" not in str(code))

    def test_input_output_view_simple(self):
        def f(a):
            return a.view(-1)

        inp = [torch.ones(2, 2, requires_grad=False).add(1)]
        self.verify_aot_autograd(f, inp, test_mutation=True)
        inp = [torch.ones(2, 2, requires_grad=True).add(1)]
        fw_graph = self.verify_aot_autograd(f, inp, test_mutation=True)
        # Outputs that alias inputs are pulled out of the graph entirely, so we don't compile anything here
        self.assertExpectedInline(
            fw_graph.code.strip(),
            """\
def forward(self, primals_1):
    view = torch.ops.aten.view.default(primals_1, [-1]);  primals_1 = None
    return [view]""",
        )

    def test_input_output_view_mutate_multiple(self):
        def f(a, b, c):
            a.mul_(2)
            c.mul_(3)
            return b.view(2, 2), c.view(2, 2)

        def create_inp(req_grad):
            return [
                torch.ones(2, 2, requires_grad=req_grad).add(1),
                torch.ones(2, 2, requires_grad=req_grad).add(1),
                torch.ones(2, 2, requires_grad=req_grad).add(1),
            ]

        self.verify_aot_autograd(f, create_inp(False), test_mutation=True)
        fw_graph = self.verify_aot_autograd(f, create_inp(True), test_mutation=True)
        # The original function returned two outputs, both of which aliased inputs.
        # We expect two outputs in the functional graph, a_updated and c_updated.
        # The actual aliased outputs themselves aren't in the compiled forward graph;
        # Instead, they're generated outside of  the graph.
        self.assertExpectedInline(
            fw_graph.code.strip(),
            """\
def forward(self, primals_1, primals_2, primals_3):
    clone = torch.ops.aten.clone.default(primals_1);  primals_1 = None
    clone_1 = torch.ops.aten.clone.default(primals_3);  primals_3 = None
    mul = torch.ops.aten.mul.Tensor(clone, 2);  clone = None
    mul_1 = torch.ops.aten.mul.Tensor(clone_1, 3);  clone_1 = None
    view = torch.ops.aten.view.default(primals_2, [2, 2]);  primals_2 = None
    view_2 = torch.ops.aten.view.default(mul_1, [2, 2])
    return [mul, mul_1, view, view_2]""",
        )

    def test_input_output_view_metadata_mutate_multiple(self):
        def f(a, b, c):
            b.mul_(3)
            c.t_()
            return a.view(2, 2), b.view(2, 2), c.view(2, 2)

        def create_inp(req_grad):
            return [
                torch.ones(2, 2, requires_grad=req_grad).add(1),
                torch.ones(2, 2, requires_grad=req_grad).add(1),
                torch.ones(2, 2, requires_grad=req_grad).add(1),
            ]

        self.verify_aot_autograd(f, create_inp(False), test_mutation=True)
        fw_graph = self.verify_aot_autograd(f, create_inp(True), test_mutation=True)
        # Important thing to check here: of the three inputs:
        # Only the b.mul_(3) should show up in the graph (we functionalize it and return it).
        # Everything else that does not show up in the graph includes:
        # - The metadata mutation on c (we do it outside the graph)
        # - All 3 original fw outputs, which are aliases of inputs (we regenerate them outside of the graph)
        self.assertExpectedInline(
            fw_graph.code.strip(),
            """\
def forward(self, primals_1, primals_2, primals_3):
    clone = torch.ops.aten.clone.default(primals_2);  primals_2 = None
    view = torch.ops.aten.view.default(primals_3, [2, 2]);  primals_3 = None
    mul = torch.ops.aten.mul.Tensor(clone, 3);  clone = None
    t = torch.ops.aten.t.default(view);  view = None
    view_1 = torch.ops.aten.view.default(primals_1, [2, 2]);  primals_1 = None
    view_3 = torch.ops.aten.view.default(t, [2, 2])
    view_4 = torch.ops.aten.view.default(mul, [2, 2])
    return [mul, t, view_1, view_4, view_3]""",
        )

    def test_input_mutation_and_output_view(self):
        def f(a):
            a.add_(1)
            return a.view(-1)

        inp = [torch.ones(2, 2, requires_grad=False).add(1)]
        self.verify_aot_autograd(f, inp, test_mutation=True)
        inp = [torch.ones(2, 2, requires_grad=True).add(1)]
        fw_graph = self.verify_aot_autograd(f, inp, test_mutation=True)
        # Here, total # of outputs is 1 because:
        # - num_mutated_inps = 1 (a_updated)
        # - num_fw_outputs = 0 (the output is an alias of the input, so we move it outside the compiled fw)
        self.assertExpectedInline(
            fw_graph.code.strip(),
            """\
def forward(self, primals_1):
    clone = torch.ops.aten.clone.default(primals_1);  primals_1 = None
    add = torch.ops.aten.add.Tensor(clone, 1);  clone = None
    view_1 = torch.ops.aten.view.default(add, [-1])
    return [add, view_1]""",
        )

    def test_input_mutation_output_view_multiple(self):
        def f(a, b, c, d):
            b.transpose_(1, 0)
            c.add_(1)
            return d + 1, b.diagonal(), a + c

        def create_inp(req_grad):
            return [
                torch.arange(4, requires_grad=req_grad, dtype=torch.float32)
                .view(2, 2)
                .add(1),
                torch.arange(4, requires_grad=req_grad, dtype=torch.float32)
                .view(2, 2)
                .add(1),
                torch.ones(2, 2, requires_grad=req_grad).add(1),
                torch.ones(2, 2, requires_grad=req_grad).add(1),
            ]

        self.verify_aot_autograd(f, create_inp(False), test_mutation=True)
        fw_graph = self.verify_aot_autograd(f, create_inp(True), test_mutation=True)
        self.assertExpectedInline(
            fw_graph.code.strip(),
            """\
def forward(self, primals_1, primals_2, primals_3, primals_4):
    view = torch.ops.aten.view.default(primals_2, [2, 2]);  primals_2 = None
    clone = torch.ops.aten.clone.default(primals_3);  primals_3 = None
    transpose = torch.ops.aten.transpose.int(view, 1, 0);  view = None
    add = torch.ops.aten.add.Tensor(clone, 1);  clone = None
    add_1 = torch.ops.aten.add.Tensor(primals_4, 1);  primals_4 = None
    diagonal = torch.ops.aten.diagonal.default(transpose)
    add_2 = torch.ops.aten.add.Tensor(primals_1, add);  primals_1 = None
    return [transpose, add, add_1, diagonal, add_2]""",
        )

    def test_output_aliases_intermediate_single(self):
        def f(a):
            out = torch.mul(a, 3)
            return out.view(-1)

        inp = [torch.ones(3, 3, requires_grad=False)]
        self.verify_aot_autograd(f, inp, test_mutation=True)
        inp = [torch.ones(3, 3, requires_grad=True)]
        fw_graph = self.verify_aot_autograd(f, inp, test_mutation=True)
        # In AOTAutograd, we are obligated to make the compiled forward directly return `out`,
        # and reconstruct `out.view(-1)` as a fresh output.
        self.assertExpectedInline(
            fw_graph.code.strip(),
            """\
def forward(self, primals_1):
    mul = torch.ops.aten.mul.Tensor(primals_1, 3);  primals_1 = None
    view = torch.ops.aten.view.default(mul, [-1]);  mul = None
    return [view]""",
        )

    def test_output_aliases_input_multi_output_view_should_raise_autograd_error(self):
        def f1(a):
            return list(a.unbind(0))

        f1_compiled = aot_function(f1, nop)

        inp1 = torch.ones(3, 3, requires_grad=True).clone()
        inp2 = torch.ones(3, 3, requires_grad=True).clone()
        inp3 = torch.ones(3, 3, requires_grad=True).clone()

        with self.assertRaisesRegex(
            RuntimeError, "Such functions do not allow the output views"
        ):
            out_test1 = f1_compiled(inp1)
            # This raises a runtime error from autograd in eager mode
            out_test1[0].mul_(2)

        with self.assertRaisesRegex(
            RuntimeError, "Such functions do not allow the output views"
        ):
            out_test2 = f1_compiled(inp2)
            inp2.mul_(2)
            # In eager mode, if we mutate a tensor, any multi-output-view aliases
            # get their grad_fn replaced with error nodes, so accessing grad_fn should error
            grad_fn = out_test2[0].grad_fn

        with self.assertRaisesRegex(
            RuntimeError, "Such functions do not allow the output views"
        ):
            out_test3 = f1_compiled(inp3)
            out_test1[0].detach().mul_(2)
            # The above case also applies to detached aliases (they turn the multi-output-view
            # alias's grad_fns into error nodes)
            grad_fn = out_test2[0].grad_fn

    def test_output_aliases_input_multi_output_view(self):
        # All aliased outs are from multi-output views, so AOTAutograd will hide the aliasing from autograd.
        def f1(a):
            return list(a.unbind(0))

        inp = torch.ones(3, 3, requires_grad=True)
        inp_ref = torch.ones(3, 3, requires_grad=True)
        f1_compiled = aot_function(f1, nop)

        out_ref = f1(inp_ref)
        out_test = f1_compiled(inp)
        # Assert that we get CompiledFunctionBackward in the backward graph,
        # and not AsStridedBackward. No view-regeneration necessary for this mult-output view case.
        # See Note: [AOTAutograd: differentiable outputs that alias each other from a multi-output view call]
        self.assertTrue(
            all("CompiledFunctionBackward" in str(o.grad_fn) for o in out_test)
        )

        sum(out_ref).sum().backward()
        sum(out_test).sum().backward()
        self.assertEqual(inp_ref.grad, inp.grad)

        # Several of the outputs are from multi-output views.
        # However: they are part of the same alias set as "a", and "a.view(out.shape)",
        # which are both user-visible.
        # AOTAutograd will not try to be smart here and hide the aliasing relationships from autograd.
        # Instead, it will perform its "output aliases input" logic, and regenerate all aliases.
        def f3(a):
            return *list(a.unbind(0)), a.view(a.shape)

        inp = torch.ones(3, 3, requires_grad=True)
        inp_ref = torch.ones(3, 3, requires_grad=True)
        f3_compiled = aot_function(f3, nop)

        inp_ref_clone = inp_ref.clone()
        inp_clone = inp.clone()
        out_ref = f3(inp_ref_clone)
        out_test = f3_compiled(inp_clone)
        self.assertTrue(all("UnbindBackward" in str(o.grad_fn) for o in out_test[:3]))

        # The last output is not from a multi-output view, so autograd will let us mutate it.
        out_ref[-1].mul_(2)
        out_test[-1].mul_(2)
        # Also mutate the input, which should affect the aliased output.
        inp_ref_clone.view(-1).mul_(3)
        inp_clone.view(-1).mul_(3)
        # Do backward
        (inp_ref + out_ref[-1]).sum().backward()
        (inp + out_test[-1]).sum().backward()
        self.assertEqual(inp_ref.grad, inp.grad)

    def test_output_aliases_intermediate_multi_output_view(self):
        # All aliased outs are from multi-output views, so AOTAutograd will hide the aliasing from autograd.
        def f1(a):
            out = torch.mul(a, 3)
            return list(out.unbind(0))

        inp = torch.ones(3, 3, requires_grad=True)
        inp_ref = torch.ones(3, 3, requires_grad=True)
        f1_compiled = aot_function(f1, nop)

        out_ref = f1(inp_ref)
        out_test = f1_compiled(inp)
        # Assert that we get CompiledFunctionBackward in the backward graph,
        # and not AsStridedBackward. No view-regeneration necessary for this mult-output view case.
        # See Note: [AOTAutograd: differentiable outputs that alias each other from a multi-output view call]
        self.assertTrue(
            all("CompiledFunctionBackward" in str(o.grad_fn) for o in out_test)
        )

        sum(out_ref).sum().backward()
        sum(out_test).sum().backward()
        self.assertEqual(inp_ref.grad, inp.grad)

        # All aliased outs but one are from multi-output views, so AOTAutograd will hide the aliasing from autograd.
        def f2(a):
            out = torch.mul(a, 3)
            return *list(out.unbind(0)), out

        inp = torch.ones(3, 3, requires_grad=True)
        inp_ref = torch.ones(3, 3, requires_grad=True)
        f2_compiled = aot_function(f2, nop)

        out_ref = f2(inp_ref)
        out_test = f2_compiled(inp)
        # Assert that we get CompiledFunctionBackward in the backward graph,
        # and not AsStridedBackward. No view-regeneration necessary for this mult-output view case.
        # See Note: [AOTAutograd: differentiable outputs that alias each other from a multi-output view call]
        self.assertTrue(
            all("CompiledFunctionBackward" in str(o.grad_fn) for o in out_test)
        )

        # The last output is not from a multi-output view, so autograd will let us mutate it.
        out_ref[-1].mul_(2)
        out_test[-1].mul_(2)
        out_ref[-1].sum().backward()
        out_test[-1].sum().backward()
        self.assertEqual(inp_ref.grad, inp.grad)

        # All aliased outs but one are from multi-output views, so AOTAutograd will hide the aliasing from autograd.
        def f3(a):
            out = torch.mul(a, 3)
            return *list(out.unbind(0)), out.view(out.shape)

        inp = torch.ones(3, 3, requires_grad=True)
        inp_ref = torch.ones(3, 3, requires_grad=True)
        f3_compiled = aot_function(f3, nop)

        out_ref = f3(inp_ref)
        out_test = f3_compiled(inp)
        # Assert that we get CompiledFunctionBackward in the backward graph,
        # and not AsStridedBackward. No view-regeneration necessary for this mult-output view case.
        # See Note: [AOTAutograd: differentiable outputs that alias each other from a multi-output view call]
        self.assertTrue(
            all("CompiledFunctionBackward" in str(o.grad_fn) for o in out_test)
        )

        # The last output is not from a multi-output view, so autograd will let us mutate it.
        out_ref[-1].mul_(2)
        out_test[-1].mul_(2)
        out_ref[-1].sum().backward()
        out_test[-1].sum().backward()
        self.assertEqual(inp_ref.grad, inp.grad)

        # There are 5 outputs that all alias each other.
        # 3 of them come from multi-output views, but the other 3 are "ordinary" aliases.
        # Therefore, AOTAutograd will not attempt the multi-output-view optimization,
        # and apply the intermediate_base logic to all aliases.
        # (In theory we could probably get AOTAutograd to only apply the intermediate base
        # logic to the last 2 outputs and not the first 3. We should probably
        # just do the graph partitioning defined in this doc instead though).
        # https://docs.google.com/document/d/1DlfFq8TKbuAn2zyJxLfoW-X1qkkm5PLdHFtySo03QAk/edit
        def f4(a):
            out = torch.mul(a, 3)
            # also return the graph intermediate directly,
            # which will force AOTAutograd to do the "intermediate base" logic.
            # (Why? The user can mutate "out", which should change the autograd metadata
            #  of the other aliased outputs)
            return *list(out.unbind(0)), out, out.view(out.shape)

        inp = torch.ones(3, 3, requires_grad=True)
        inp_ref = torch.ones(3, 3, requires_grad=True)
        f4_compiled = aot_function(f4, nop)

        out_ref = f4(inp_ref)
        out_test = f4_compiled(inp)
        # Mutate the last output of f4 (autograd will allow this, since it is not a multi-output view,
        # as long as *only* the non-multi-output views participate in the backward)
        # Note: We could probably try to hide **only** the multi-output views from autograd here
        # and only do the intermediate base logic for the last two aliases.
        # Longer term solution of graph partitioning is probably cleaner though (see the note).
        out_ref[-1].mul_(2)
        out_test[-1].mul_(2)

        out_ref_sum = out_ref[-1] + out_ref[-2]
        out_test_sum = out_test[-1] + out_test[-2]
        out_ref_sum.sum().backward()
        out_test_sum.sum().backward()
        self.assertEqual(inp_ref.grad, inp.grad)

    def test_output_aliases_intermediate_mutation_linear(self):
        def f(x):
            return (x + 1).view(-1)

        inp = [torch.ones(3, 3, requires_grad=True)]
        # use inductor's decomps (which will e.g. turn _unsafe_view() into view())
        from torch._inductor.decomposition import decompositions

        f_compiled = aot_function(f, nop, decompositions=decompositions)

        out_ref = f(*inp)
        out_test = f_compiled(*inp)

        out_ref.mul_(2)
        out_test.mul_(2)
        self.assertEqual(out_ref, out_test)

    def test_output_aliases_intermediate_no_grad(self):
        def f(a, b):
            out = torch.mul(a, 3)
            # First output is an alias of an intermediate that doesn't require grad
            return out.view(-1), b.add(1)

        inp = [torch.ones(3, 3), torch.ones(3, 3, requires_grad=False)]
        self.verify_aot_autograd(f, inp, test_mutation=True)
        inp = [torch.ones(3, 3), torch.ones(3, 3, requires_grad=True)]
        fw_graph = self.verify_aot_autograd(f, inp, test_mutation=True)
        # important bit: we don't bother generating an intermediate base as an output in the graph,
        # because the intermediate base itself didn't require gradients.
        # (the only problematic case is when both the base and the aliasesed output require gradients).
        self.assertExpectedInline(
            fw_graph.code.strip(),
            """\
def forward(self, primals_1, primals_2):
    mul = torch.ops.aten.mul.Tensor(primals_1, 3);  primals_1 = None
    view = torch.ops.aten.view.default(mul, [-1]);  mul = None
    add = torch.ops.aten.add.Tensor(primals_2, 1);  primals_2 = None
    return [view, add]""",
        )

    def test_output_aliases_intermediate_returned_multiple_times(self):
        def f(a):
            out = torch.mul(a, 3)
            out_view = out.view(-1)
            return out, out_view, out

        inp = [torch.ones(3, 3, requires_grad=False)]
        self.verify_aot_autograd(f, inp, test_mutation=True)
        inp = [torch.ones(3, 3, requires_grad=True)]
        fw_graph = self.verify_aot_autograd(f, inp, test_mutation=True)

    def test_output_aliases_intermediate_multiple(self):
        def f(a):
            out = torch.mul(a, 3)
            # AOTAutograd should manually generate these two output views in the epilogue.
            return out.view(-1), out.view(-1)

        inp = [torch.ones(3, 3, requires_grad=False)]
        self.verify_aot_autograd(f, inp, test_mutation=True)
        inp = [torch.ones(3, 3, requires_grad=True)]
        fw_graph = self.verify_aot_autograd(f, inp, test_mutation=True)
        self.assertExpectedInline(
            fw_graph.code.strip(),
            """\
def forward(self, primals_1):
    mul = torch.ops.aten.mul.Tensor(primals_1, 3);  primals_1 = None
    view = torch.ops.aten.view.default(mul, [-1])
    view_1 = torch.ops.aten.view.default(mul, [-1])
    return [view, view_1, mul]""",
        )

    def test_output_aliases_intermediate_and_returned(self):
        def f(a):
            out = torch.mul(a, 3)
            # AOTAutograd should manually generate the first output (a view of an intermediate)
            # but not the second (which is itself the intermediate for the first)
            return out.view(-1), out

        inp = [torch.ones(3, 3, requires_grad=False)]
        self.verify_aot_autograd(f, inp, test_mutation=True)
        inp = [torch.ones(3, 3, requires_grad=True)]
        fw_graph = self.verify_aot_autograd(f, inp, test_mutation=True)
        self.assertExpectedInline(
            fw_graph.code.strip(),
            """\
def forward(self, primals_1):
    mul = torch.ops.aten.mul.Tensor(primals_1, 3);  primals_1 = None
    view = torch.ops.aten.view.default(mul, [-1])
    return [view, mul]""",
        )

    def test_output_aliases_intermediate_and_returned_flipped(self):
        def f(a):
            out = torch.mul(a, 3)
            # AOTAutograd should manually generate the first output (a view of an intermediate)
            # but not the second (which is itself the intermediate for the first)
            return out, out.view(-1)

        inp = [torch.ones(3, 3, requires_grad=False)]
        self.verify_aot_autograd(f, inp, test_mutation=True)
        inp = [torch.ones(3, 3, requires_grad=True)]
        fw_graph = self.verify_aot_autograd(f, inp, test_mutation=True)
        self.assertExpectedInline(
            fw_graph.code.strip(),
            """\
def forward(self, primals_1):
    mul = torch.ops.aten.mul.Tensor(primals_1, 3);  primals_1 = None
    view = torch.ops.aten.view.default(mul, [-1])
    return [mul, view]""",
        )

    def test_output_aliases_intermediate_and_returned_different_grad(self):
        def f(a):
            out = torch.mul(a, 3)
            # AOTAutograd should manually generate the first output (a view of an intermediate)
            # but not the second (which is itself the intermediate for the first)
            return out.view(-1), out, out[0].detach()

        inp = [torch.ones(3, 3, requires_grad=False)]
        self.verify_aot_autograd(f, inp, test_mutation=True)
        inp = [torch.ones(3, 3, requires_grad=True)]
        fw_graph = self.verify_aot_autograd(f, inp, test_mutation=True)
        self.assertExpectedInline(
            fw_graph.code.strip(),
            """\
def forward(self, primals_1):
    mul = torch.ops.aten.mul.Tensor(primals_1, 3);  primals_1 = None
    view = torch.ops.aten.view.default(mul, [-1])
    select = torch.ops.aten.select.int(mul, 0, 0)
    detach = torch.ops.aten.detach.default(select);  select = None
    detach_1 = torch.ops.aten.detach.default(detach);  detach = None
    detach_2 = torch.ops.aten.detach.default(detach_1);  detach_1 = None
    return [view, mul, detach_2]""",
        )

    def test_output_aliases_intermediate_inplace_view(self):
        def f(a):
            out = torch.mul(a, 3)
            out.t_()
            return out

        inp = [torch.ones(2, 4, requires_grad=True)]

        # TODO: fix this test.
        # See https://github.com/pytorch/pytorch/issues/90507
        # self.verify_aot_autograd(f, inp, test_mutation=True)

    def test_output_aliases_intermediate_inplace_view_with_detach(self):
        def f(a):
            out = torch.mul(a, 3)
            out.t_()
            out.detach_()
            # Thanks to the detach_() AOT Autograd doesn't need to do anything.
            # `out` will show up as having OutputType.non_alias,
            # and ._is_view() == False
            return out, a + 1

        inp = [torch.ones(2, 4, requires_grad=False)]
        self.verify_aot_autograd(f, inp, test_mutation=True)
        inp = [torch.ones(2, 4, requires_grad=True)]
        fw_graph = self.verify_aot_autograd(f, inp, test_mutation=True)
        self.assertExpectedInline(
            fw_graph.code.strip(),
            """\
def forward(self, primals_1):
    mul = torch.ops.aten.mul.Tensor(primals_1, 3)
    t = torch.ops.aten.t.default(mul);  mul = None
    add = torch.ops.aten.add.Tensor(primals_1, 1);  primals_1 = None
    return [t, add]""",
        )

    def test_output_aliases_intermediate_inplace_view_and_view(self):
        def f(a):
            out = torch.mul(a, 3)
            out_view = out.unsqueeze(0)
            out.t_()
            out_view2 = out.unsqueeze(0)
            return out_view, out, out_view2

        inp = [torch.ones(2, 4, requires_grad=True)]

        # TODO: fix this test.
        # See <github issue link>
        # self.verify_aot_autograd(f, inp, test_mutation=True)

    def test_output_aliases_intermediate_multiple_mixed(self):
        def f(a):
            out1 = torch.mul(a, 3)
            out2 = torch.mul(a, 4)
            # AOTAutograd should manually generate these two output views in the epilogue.
            return out1.view(-1), out2.transpose(1, 0), out1.transpose(1, 0)

        inp = [torch.ones(3, 3, requires_grad=False)]
        self.verify_aot_autograd(f, inp, test_mutation=True)
        inp = [torch.ones(3, 3, requires_grad=True)]
        fw_graph = self.verify_aot_autograd(f, inp, test_mutation=True)
        self.assertExpectedInline(
            fw_graph.code.strip(),
            """\
def forward(self, primals_1):
    mul = torch.ops.aten.mul.Tensor(primals_1, 3)
    mul_1 = torch.ops.aten.mul.Tensor(primals_1, 4);  primals_1 = None
    view = torch.ops.aten.view.default(mul, [-1])
    transpose = torch.ops.aten.transpose.int(mul_1, 1, 0);  mul_1 = None
    transpose_1 = torch.ops.aten.transpose.int(mul, 1, 0)
    return [view, transpose, transpose_1, mul]""",
        )

    def test_output_all_alias_types(self):
        # There are 3 types of aliasing that require us to return metadata in the compiled fw:
        # (1) outputs that are views of inputs
        # (2) outputs that are views of intermediates
        # (3) inputs that get metadata mutations
        # test all 3 of them here
        def f(a):
            a.transpose_(1, 0)
            tmp = a.mul(2)
            return tmp.squeeze(), tmp.transpose(1, 0), a.unsqueeze(0)

        def inp_callable(req_grad):
            x = torch.ones(1, 2, 4, requires_grad=req_grad).clone()
            return [(x,), (x,)]

        self.verify_aot_autograd(
            f, partial(inp_callable, req_grad=False), test_mutation=True
        )
        fw_graph = self.verify_aot_autograd(
            f, partial(inp_callable, req_grad=True), test_mutation=True
        )
        # TODO: make this test run with dynamic shapes so it is more meaningful
        # metadata output order: (a_updated_meta, out1_meta, out2_meta, out3_meta)
        self.assertExpectedInline(
            fw_graph.code.strip(),
            """\
def forward(self, primals_1):
    view = torch.ops.aten.view.default(primals_1, [1, 2, 4]);  primals_1 = None
    transpose = torch.ops.aten.transpose.int(view, 1, 0);  view = None
    mul = torch.ops.aten.mul.Tensor(transpose, 2)
    squeeze = torch.ops.aten.squeeze.default(mul)
    transpose_1 = torch.ops.aten.transpose.int(mul, 1, 0)
    unsqueeze = torch.ops.aten.unsqueeze.default(transpose, 0)
    return [transpose, squeeze, transpose_1, unsqueeze, mul]""",
        )

    @parametrize("req_grad", [False, True])
    def test_subclass_metadata_mutation(self, req_grad):
        def f(a):
            a.transpose_(1, 0)
            tmp = a.mul(2)
            return tmp.transpose(1, 0)

        def inp_callable(req_grad):
            x = torch.ones(1, 2, 4, requires_grad=req_grad).clone()
            return [(x,), (x,)]

        # See https://github.com/pytorch/pytorch/issues/114975
        with self.assertRaisesRegex(
            RuntimeError,
            "Metadata mutations are currently not allowed on tensor subclasses",
        ):
            self.verify_aot_autograd(
                f,
                partial(inp_callable, req_grad=req_grad),
                test_mutation=True,
                make_inputs_subclasses=True,
            )

    def test_input_data_and_metadata_mutation(self):
        def f(a):
            a.t_()
            a[0].mul_(2)
            return a.view(a.shape)

        inp = [torch.ones(3, 3, requires_grad=False)]
        self.verify_aot_autograd(f, inp, test_mutation=True)
        inp = [torch.ones(3, 3, requires_grad=True)]
        fw_graph = self.verify_aot_autograd(f, inp, test_mutation=True)
        self.assertExpectedInline(
            fw_graph.code.strip(),
            """\
def forward(self, primals_1):
    clone = torch.ops.aten.clone.default(primals_1);  primals_1 = None
    t = torch.ops.aten.t.default(clone)
    select = torch.ops.aten.select.int(t, 0, 0);  t = None
    mul = torch.ops.aten.mul.Tensor(select, 2);  select = None
    t_1 = torch.ops.aten.t.default(clone);  clone = None
    select_scatter = torch.ops.aten.select_scatter.default(t_1, mul, 0, 0);  t_1 = mul = None
    t_2 = torch.ops.aten.t.default(select_scatter);  select_scatter = None
    t_4 = torch.ops.aten.t.default(t_2)
    t_6 = torch.ops.aten.t.default(t_2);  t_2 = None
    view_1 = torch.ops.aten.view.default(t_6, [3, 3]);  t_6 = None
    return [t_4, view_1]""",
        )

    def test_view_and_inplace_view(self):
        def f(a, b):
            a.t_()
            return b.view(b.shape), a.view(a.shape)

        def create_inp(req_grad):
            return [
                torch.ones(3, 3, requires_grad=req_grad),
                torch.ones(3, 3, requires_grad=req_grad),
            ]

        self.verify_aot_autograd(f, create_inp(False), test_mutation=True)
        fw_graph = self.verify_aot_autograd(f, create_inp(True), test_mutation=True)
        self.assertExpectedInline(
            fw_graph.code.strip(),
            """\
def forward(self, primals_1, primals_2):
    view = torch.ops.aten.view.default(primals_1, [3, 3]);  primals_1 = None
    t = torch.ops.aten.t.default(view);  view = None
    view_1 = torch.ops.aten.view.default(primals_2, [3, 3]);  primals_2 = None
    view_2 = torch.ops.aten.view.default(t, [3, 3])
    return [t, view_1, view_2]""",
        )

    def test_view_detach(self):
        def f(a):
            tmp = a.detach()
            a.mul_(2)
            return a, tmp

        inp = [torch.ones(3, 3, requires_grad=True)]
        self.verify_aot_autograd(f, inp, test_mutation=True)
        inp = [torch.ones(3, 3, requires_grad=False)]
        self.verify_aot_autograd(f, inp, test_mutation=True)

    def test_input_inplace_requires_grad_true(self):
        def f(a, b):
            a.requires_grad_(True)
            return a.mul(3), b.mul(4)

        inp = [
            # First inp doesnt require grad, but we switch it on
            torch.ones(3, 3, requires_grad=False),
            torch.ones(3, 3, requires_grad=True),
        ]

        fw_graph = self.verify_aot_autograd(f, inp, test_mutation=True)
        self.assertExpectedInline(
            fw_graph.code.strip(),
            """\
def forward(self, primals_1, primals_2):
    mul = torch.ops.aten.mul.Tensor(primals_1, 3);  primals_1 = None
    mul_1 = torch.ops.aten.mul.Tensor(primals_2, 4);  primals_2 = None
    return [mul, mul_1]""",
        )

    # This is a torture test:
    # a and b get turned into a synthetic base in the compiled graph
    # One gets a data mutation, the other gets a metadata mutation.
    # We need to make sure that the metadata mutation gets propagated
    # back to the original input.
    @skipIfDynamoInput("Dynamo removes runtime error")
    def test_input_data_and_metadata_mutation_aliases_other_input(self):
        # a and b are aliased
        def f(a, b):
            a.mul_(2)
            b.t_()
            return a.mul(b)

        def inp_callable(req_grad):
            base = torch.ones(2, 2, requires_grad=req_grad)
            # Note: in our test, the add() is important because we need the graph inputs to be non-leaves so we can mutate them.
            x = base.add(1)
            inp1 = x[0]
            inp2 = x[0]
            return [base], [inp1, inp2]

        self.verify_aot_autograd(
            f, partial(inp_callable, req_grad=False), test_mutation=True
        )
        self.verify_aot_autograd(
            f, partial(inp_callable, req_grad=True), test_mutation=True
        )
        with self.assertRaisesRegex(
            RuntimeError,
            "Encountered aliased inputs that are mutated in the graph, but",
        ):
            self.verify_aot_autograd(
                f,
                partial(inp_callable, req_grad=False),
                test_mutation=True,
                make_inputs_subclasses=True,
            )
        with self.assertRaisesRegex(
            RuntimeError,
            "Encountered aliased inputs that are mutated in the graph, but",
        ):
            self.verify_aot_autograd(
                f,
                partial(inp_callable, req_grad=True),
                test_mutation=True,
                make_inputs_subclasses=True,
            )

    # https://github.com/pytorch/pytorch/issues/106456
    def test_input_mutation_noncontiguous(self):
        def f(a):
            a.mul_(2)
            return a + 1

        def inp_callable(req_grad):
            base = torch.ones(2, 2, requires_grad=req_grad)
            x = base.add(1)
            # create a non-contiguous view to pass as an input to the compiler
            inp = x[:, 0]
            return [base], [inp]

        self.verify_aot_autograd(
            f, partial(inp_callable, req_grad=False), test_mutation=True
        )
        self.verify_aot_autograd(
            f, partial(inp_callable, req_grad=True), test_mutation=True
        )
        with self.assertRaisesRegex(
            RuntimeError,
            "Mutations on non-contiguous inputs are currently not allowed on tensor subclasses",
        ):
            self.verify_aot_autograd(
                f,
                partial(inp_callable, req_grad=False),
                test_mutation=True,
                make_inputs_subclasses=True,
            )
        with self.assertRaisesRegex(
            RuntimeError,
            "Mutations on non-contiguous inputs are currently not allowed on tensor subclasses",
        ):
            self.verify_aot_autograd(
                f,
                partial(inp_callable, req_grad=True),
                test_mutation=True,
                make_inputs_subclasses=True,
            )

    # Mutations in the backward are allowed as long as the mutated object does not require grad
    def test_backward_mutation_data(self):
        class BwMutation(torch.autograd.Function):
            @staticmethod
            def forward(ctx, x):
                ctx.save_for_backward(x)
                return x.clone()

            @staticmethod
            def backward(ctx, grad_output):
                (x,) = ctx.saved_tensors
                # bw mutation
                x.mul_(2)
                return grad_output.clone()

        def f(a, b):
            out = BwMutation.apply(b)
            return a * out

        inp_no_grad = [
            torch.ones(3, 3, requires_grad=True),
            torch.ones(3, 3, requires_grad=False),
        ]

        # Mutation on buffer that does not require grad during the backward is allowed
        self.verify_aot_autograd(f, inp_no_grad, test_mutation=True)

        inp_grad = [
            torch.ones(3, 3, requires_grad=True),
            torch.ones(3, 3, requires_grad=True),
        ]
        with self.assertRaisesRegex(
            AssertionError, "input that requires_grad and was mutated in the backward"
        ):
            self.verify_aot_autograd(f, inp_grad, test_mutation=True)

    def test_backward_mutation_metadata(self):
        class BwMutation(torch.autograd.Function):
            @staticmethod
            def forward(ctx, a, b):
                ctx.save_for_backward(b)
                return a.clone(), b.clone()

            @staticmethod
            def backward(ctx, grad_a, grad_b):
                (b,) = ctx.saved_tensors
                # bw metadata mutation
                b.transpose_(1, 0)
                return grad_a.clone(), grad_b.clone()

        def f(a, b):
            a_, b_ = BwMutation.apply(a, b)
            out = a_ * b_
            return out

        inp_no_grad = [
            torch.ones(3, 3, requires_grad=True),
            torch.ones(3, 3, requires_grad=False),
        ]

        with self.assertRaisesRegex(
            AssertionError, "input that had its metadata mutated in the backward"
        ):
            self.verify_aot_autograd(f, inp_no_grad, test_mutation=True)

    def test_backward_mutation_on_grad_out(self):
        class BwMutation(torch.autograd.Function):
            @staticmethod
            def forward(ctx, x):
                return x.clone()

            @staticmethod
            def backward(ctx, grad_output):
                grad_output.mul_(2)
                return grad_output.clone()

        def f(a, b):
            tmp = a * b
            out = BwMutation.apply(tmp)
            return out

        inp_grad = [
            torch.ones(3, 3, requires_grad=True),
            torch.ones(3, 3, requires_grad=True),
        ]
        f_compiled = aot_function(f, nop)
        with self.assertRaisesRegex(
            AssertionError, "input to the backward that was mutated during the backward"
        ):
            out = f_compiled(*inp_grad)

    # Partially addresses https://github.com/pytorch/pytorch/issues/106457
    def test_input_mutation_false_aliasing(self):
        def f(a, b):
            a.mul_(3)
            b.mul_(2)
            return a.clone().view(-1) + b.clone().view(-1)

        # No overlap, contiguous
        def inp_callable1(req_grad):
            base = torch.ones(4, 4, requires_grad=req_grad)
            x = base.add(1)
            # create two views that share storage, but are actually non-overlapping
            a = x[0:2]
            b = x[2:4]
            return [base], [a, b]

        fw_graph = self.verify_aot_autograd(
            f, partial(inp_callable1, req_grad=False), test_mutation=True
        )
        self.verify_aot_autograd(
            f, partial(inp_callable1, req_grad=True), test_mutation=True
        )
        self.verify_aot_autograd(
            f,
            partial(inp_callable1, req_grad=False),
            test_mutation=True,
            make_inputs_subclasses=True,
        )
        # Input mutations on subclasses with training graphs fail backward guards today.
        with self.assertRaisesRegex(
            AssertionError,
            "attempted to compile the backward with incorrect subclass metadata",
        ):
            self.verify_aot_autograd(
                f,
                partial(inp_callable1, req_grad=True),
                test_mutation=True,
                make_inputs_subclasses=True,
            )

        # Important characteristic: the graph takes in 2 inputs!
        # That shows that we didn't try to run our complicated synthetic base logic,
        # because we successfully detected false aliasing across the two inputs.
        self.assertExpectedInline(
            fw_graph.code.strip(),
            """\
def forward(self, arg0_1, arg1_1):
    mul = torch.ops.aten.mul.Tensor(arg0_1, 3);  arg0_1 = None
    mul_1 = torch.ops.aten.mul.Tensor(arg1_1, 2);  arg1_1 = None
    clone = torch.ops.aten.clone.default(mul)
    view = torch.ops.aten.view.default(clone, [-1]);  clone = None
    clone_1 = torch.ops.aten.clone.default(mul_1)
    view_1 = torch.ops.aten.view.default(clone_1, [-1]);  clone_1 = None
    add = torch.ops.aten.add.Tensor(view, view_1);  view = view_1 = None
    return (mul, mul_1, add)""",
        )

        # No overlap, non-contiguous: first tensor ends before second tensor start
        def inp_callable2(req_grad):
            base = torch.ones(256, requires_grad=req_grad)
            x = base.add(1)
            a = x.as_strided((4, 4), (8, 1), storage_offset=0)
            b = x.as_strided((4, 4), (8, 1), storage_offset=28)
            return [base], [a, b]

        # No overlap, non-contiguous: tensors are perfectly interleaved
        def inp_callable3(req_grad):
            base = torch.ones(4, 4, requires_grad=req_grad)
            x = base.add(1)
            a = x[:, 0:2]
            b = x[:, 2:4]
            return [base], [a, b]

        # No overlap, non-contiguous
        def inp_callable4(req_grad):
            base = torch.ones(256, requires_grad=req_grad)
            x = base.add(1)
            a = x.as_strided((4, 4), (9, 1), storage_offset=0)
            b = x.as_strided((4, 4), (9, 1), storage_offset=22)
            return [base], [a, b]

        # No overlap, non-contiguous
        def inp_callable5(req_grad):
            base = torch.ones(256, requires_grad=req_grad)
            x = base.add(1)
            a = x.as_strided((4, 4), (9, 1), storage_offset=0)
            b = x.as_strided((4, 4), (9, 1), storage_offset=23)
            return [base], [a, b]

        # No overlap, non-contiguous
        def inp_callable6(req_grad):
            base = torch.ones(256, requires_grad=req_grad)
            x = base.add(1)
            # a's last element is at offset 195 (24 total elements)
            a = x.as_strided((2, 4, 3), (110, 24, 4), storage_offset=5)
            # b's first element is at offset 196: no overlap
            b = x[196 : 196 + a.numel()]
            return [base], [a, b]

        # overlap! non-contiguous
        def inp_callable_overlap1(req_grad):
            base = torch.ones(256, requires_grad=req_grad)
            x = base.add(1)
            a = x.as_strided((4, 4), (9, 1), storage_offset=0)
            b = x.as_strided((4, 4), (9, 1), storage_offset=24)
            return [base], [a, b]

        # overlap! non-contiguous
        def inp_callable_overlap2(req_grad):
            base = torch.ones(256, requires_grad=req_grad)
            x = base.add(1)
            a = x.as_strided((4, 4), (9, 1), storage_offset=0)
            b = x.as_strided((4, 4), (9, 1), storage_offset=25)
            return [base], [a, b]

        # overlap! non-contiguous
        def inp_callable_overlap3(req_grad):
            base = torch.ones(256, requires_grad=req_grad)
            x = base.add(1)
            # a's last element is at offset 195 (24 total elements)
            a = x.as_strided((2, 4, 3), (110, 24, 4), storage_offset=5)
            # b's first element is at offset 195: overlap!
            b = x[195 : 195 + a.numel()]
            return [base], [a, b]

        fw_graph2 = self.verify_aot_autograd(
            f, partial(inp_callable2, req_grad=False), test_mutation=True
        )
        fw_graph3 = self.verify_aot_autograd(
            f, partial(inp_callable3, req_grad=False), test_mutation=True
        )
        fw_graph4 = self.verify_aot_autograd(
            f, partial(inp_callable4, req_grad=False), test_mutation=True
        )
        fw_graph5 = self.verify_aot_autograd(
            f, partial(inp_callable5, req_grad=False), test_mutation=True
        )
        fw_graph6 = self.verify_aot_autograd(
            f, partial(inp_callable6, req_grad=False), test_mutation=True
        )

        fw_graph_overlap1 = self.verify_aot_autograd(
            f, partial(inp_callable_overlap2, req_grad=False), test_mutation=True
        )
        fw_graph_overlap2 = self.verify_aot_autograd(
            f, partial(inp_callable_overlap1, req_grad=False), test_mutation=True
        )

        # All non-overlap graphs should be the same since we detected false aliasing
        self.assertEqual(str(fw_graph.code), str(fw_graph2.code))
        self.assertEqual(str(fw_graph.code), str(fw_graph3.code))
        self.assertEqual(str(fw_graph.code), str(fw_graph4.code))
        self.assertEqual(str(fw_graph.code), str(fw_graph5.code))
        self.assertEqual(str(fw_graph.code), str(fw_graph6.code))

        # All overlap graphs should be the same since we detected real aliasing
        self.assertNotEqual(str(fw_graph.code), str(fw_graph_overlap1.code))
        self.assertNotEqual(str(fw_graph.code), str(fw_graph_overlap2.code))
        self.assertTrue("as_strided_scatter" in str(fw_graph_overlap1.code))
        self.assertTrue("as_strided_scatter" in str(fw_graph_overlap2.code))

    @unittest.skipIf(not torch.cuda.is_available(), "CUDA is unavailable")
    def test_mem_leak_from_save_for_bw(self):
        # See a full diagnosis at this issue: https://github.com/pytorch/pytorch/issues/94990
        # Note [Detaching saved tensors in AOTAutograd]
        # This program creates a ref-cycle. Long term, we should fix this ref cycle
        # (since it can arise, naturally albeit rarely, from uses of autograd.Function).
        # But AOTAutograd makes it more likely to show up from tracing user programs,
        # so we deal with it by manually detaching the tensors that we save for backward.
        # This is completely wrong and would give wrong results if we were to do double backward.
        # Fortunately today, double backward is explicitly banned in AOTAutograd.
        def f(a, b):
            add = a + a
            split = torch.functional.split(add, [4, 4], dim=1)
            getitem_2 = split[1]
            unsqueeze = getitem_2.unsqueeze(-1)
            mul = unsqueeze * b
            return (getitem_2, mul)

        f_compiled = aot_function(f, nop)
        inps = [
            torch.ones(8, 8, device="cuda", requires_grad=True),
            torch.ones(1, 4, 1, device="cuda", requires_grad=True),
        ]
        mem_before = torch.cuda.memory_allocated()
        f_compiled(*inps)
        mem_after = torch.cuda.memory_allocated()
        self.assertTrue(mem_after == mem_before)

    def test_output_aliases_multiple_inputs_get_correct_one(self):
        # a and b are aliased, but have different shapes
        # The first output should view off the first input, the 2nd output should view off the 2nd input
        def f(a, b):
            return a.view(a.shape), b.view(b.shape)

        def inp_callable(req_grad):
            base = torch.ones(2, 2, requires_grad=req_grad)
            # Note: in our test, the add() is important because we need the graph inputs to be non-leaves so we can mutate them.
            x = base.mul(2)
            inp1 = x.view(-1)
            inp2 = x[0]
            return [base], [inp1, inp2]

        self.verify_aot_autograd(
            f, partial(inp_callable, req_grad=False), test_mutation=True
        )
        self.verify_aot_autograd(
            f, partial(inp_callable, req_grad=True), test_mutation=True
        )
        self.verify_aot_autograd(
            f,
            partial(inp_callable, req_grad=False),
            test_mutation=True,
            make_inputs_subclasses=True,
        )
        self.verify_aot_autograd(
            f,
            partial(inp_callable, req_grad=True),
            test_mutation=True,
            make_inputs_subclasses=True,
        )

    def test_input_mutation_aliases_other_input(self):
        def f(a, b):
            a.add_(1)
            return a + b

        def inp_callable(req_grad):
            base = torch.ones(4, 2, requires_grad=req_grad)
            # Note: in our test, the add() is important because we need the graph inputs to be non-leaves so we can mutate them.
            x = base.add(1)
            inp1 = x[0]
            inp2 = x[0]
            return [base], [inp1, inp2]

        self.verify_aot_autograd(
            f, partial(inp_callable, req_grad=False), test_mutation=True
        )
        fw_graph = self.verify_aot_autograd(
            f, partial(inp_callable, req_grad=True), test_mutation=True
        )
        # Important parts of the graph:
        # - the compiled graph takes in a base, and we generate a and b (the views) off of the base
        # - clone() is still in the graph, because we need to call grad() on the original (non-mutated) inputs
        # - We re-generate the views *after* the clone, to preserve view relationships.
        self.assertExpectedInline(
            fw_graph.code.strip(),
            """\
def forward(self, primals_1):
    clone = torch.ops.aten.clone.default(primals_1);  primals_1 = None
    as_strided = torch.ops.aten.as_strided.default(clone, [2], [1], 0)
    add = torch.ops.aten.add.Tensor(as_strided, 1);  as_strided = None
    as_strided_scatter = torch.ops.aten.as_strided_scatter.default(clone, add, [2], [1], 0);  clone = add = None
    as_strided_2 = torch.ops.aten.as_strided.default(as_strided_scatter, [2], [1], 0)
    as_strided_5 = torch.ops.aten.as_strided.default(as_strided_scatter, [2], [1], 0)
    add_1 = torch.ops.aten.add.Tensor(as_strided_2, as_strided_5);  as_strided_2 = as_strided_5 = None
    return [as_strided_scatter, add_1]""",
        )  # noqa: B950

    def test_input_mutation_aliases_other_input2(self):
        def f(a, b):
            a.add_(1)
            return a + b

        def inp_callable(req_grad):
            base = torch.ones(2, 2, requires_grad=req_grad)
            x = base.add(1)
            inp1 = x[0]
            # Here, one of the aliased inputs is the base itself
            inp2 = x
            return [base], [inp1, inp2]

        self.verify_aot_autograd(
            f, partial(inp_callable, req_grad=False), test_mutation=True
        )
        fw_graph = self.verify_aot_autograd(
            f, partial(inp_callable, req_grad=True), test_mutation=True
        )
        self.assertExpectedInline(
            fw_graph.code.strip(),
            """\
def forward(self, primals_1):
    clone = torch.ops.aten.clone.default(primals_1);  primals_1 = None
    as_strided = torch.ops.aten.as_strided.default(clone, [2], [1], 0)
    add = torch.ops.aten.add.Tensor(as_strided, 1);  as_strided = None
    as_strided_scatter = torch.ops.aten.as_strided_scatter.default(clone, add, [2], [1], 0);  clone = add = None
    as_strided_2 = torch.ops.aten.as_strided.default(as_strided_scatter, [2], [1], 0)
    as_strided_5 = torch.ops.aten.as_strided.default(as_strided_scatter, [2, 2], [2, 1], 0)
    add_1 = torch.ops.aten.add.Tensor(as_strided_2, as_strided_5);  as_strided_2 = as_strided_5 = None
    return [as_strided_scatter, add_1]""",
        )  # noqa: B950

    def test_input_mutation_aliases_and_output_alias(self):
        def f(a, b):
            # Here, we need to take care:that because and b are aliased
            # since a and b are aliased, we generate a view off of "updated b"
            a.add_(1)
            return b.view(b.shape)

        def inp_callable(req_grad):
            base = torch.ones(2, 2, requires_grad=req_grad)
            x = base.add(1)
            return [base], [x.view(-1), x.view(-1)]

        self.verify_aot_autograd(
            f, partial(inp_callable, req_grad=False), test_mutation=True
        )
        fw_graph = self.verify_aot_autograd(
            f, partial(inp_callable, req_grad=True), test_mutation=True
        )
        self.assertExpectedInline(
            fw_graph.code.strip(),
            """\
def forward(self, primals_1):
    clone = torch.ops.aten.clone.default(primals_1);  primals_1 = None
    as_strided = torch.ops.aten.as_strided.default(clone, [4], [1], 0)
    add = torch.ops.aten.add.Tensor(as_strided, 1);  as_strided = None
    as_strided_scatter = torch.ops.aten.as_strided_scatter.default(clone, add, [4], [1], 0);  clone = add = None
    as_strided_8 = torch.ops.aten.as_strided.default(as_strided_scatter, [4], [1], 0)
    view_1 = torch.ops.aten.view.default(as_strided_8, [4]);  as_strided_8 = None
    return [as_strided_scatter, view_1]""",
        )  # noqa: B950

    def test_input_aliased_with_mutation_output_alias(self):
        def f(a, b, c):
            # a and c alias
            c.mul_(2)
            # The main thing we're testing here is that
            # (1) We need to reconstruct c.view(-1) from the 3rd input to the forward
            # (2) But we need to be careful to do this *before* converting aliased inputs into synthetic bases.
            #     The original fw takes in 3 args, but the compiled fw takes in only 2 args.
            return b.add(1), c.view(-1)

        def inp_callable(req_grad):
            base1 = torch.ones(2, 2, requires_grad=req_grad)
            base2 = torch.ones(2, 2, requires_grad=req_grad)
            x = base1.add(1)
            y = base2.add(1)
            return [base1, base2], [x.view(-1), y, x.view(-1)]

        self.verify_aot_autograd(
            f, partial(inp_callable, req_grad=False), test_mutation=True
        )
        fw_graph = self.verify_aot_autograd(
            f, partial(inp_callable, req_grad=True), test_mutation=True
        )
        self.assertExpectedInline(
            fw_graph.code.strip(),
            """\
def forward(self, primals_1, primals_2):
    clone = torch.ops.aten.clone.default(primals_1);  primals_1 = None
    as_strided_1 = torch.ops.aten.as_strided.default(clone, [4], [1], 0)
    mul = torch.ops.aten.mul.Tensor(as_strided_1, 2);  as_strided_1 = None
    as_strided_scatter = torch.ops.aten.as_strided_scatter.default(clone, mul, [4], [1], 0);  clone = mul = None
    add = torch.ops.aten.add.Tensor(primals_2, 1);  primals_2 = None
    as_strided_7 = torch.ops.aten.as_strided.default(as_strided_scatter, [4], [1], 0)
    view_1 = torch.ops.aten.view.default(as_strided_7, [-1]);  as_strided_7 = None
    return [as_strided_scatter, add, view_1]""",
        )  # noqa: B950

    def test_input_metadata_mutation_aliases(self):
        def f(a, b):
            # a and b alias, and we do a metadata mutation on a
            # Since we're not mutating data, then b isn't affected at all.
            # We expect aot autograd to not bother with constructing a synthetic base.
            a.t_()
            return a + b

        def inp_callable(req_grad):
            base = torch.ones(2, 2, requires_grad=req_grad)
            x = base.add(1)
            return [base], [x.view(-1), x.view(-1)]

        self.verify_aot_autograd(
            f, partial(inp_callable, req_grad=False), test_mutation=True
        )
        fw_graph = self.verify_aot_autograd(
            f, partial(inp_callable, req_grad=True), test_mutation=True
        )
        # Expectation: fwd() takes in 2 args, and we don't construct a synthetic base.
        self.assertExpectedInline(
            fw_graph.code.strip(),
            """\
def forward(self, primals_1, primals_2):
    t = torch.ops.aten.t.default(primals_1);  primals_1 = None
    add = torch.ops.aten.add.Tensor(t, primals_2);  t = primals_2 = None
    return [add]""",
        )

    def test_input_mutation_aliases_and_none_require_gradients(self):
        def f(a, b, c):
            # a and b alias, but neither require gradients (so they don't have a _base)
            # aot autograd should construct the synthetic base from `torch.Tensor(a.storage())`
            a.mul_(2)
            return b + 1, c + 1

        def inp_callable(req_grad):
            base = torch.ones(2, 2)
            c_arg = torch.ones(2, 2, requires_grad=req_grad)
            x = base.add(1)
            return [base, c_arg], [x.view(-1), x.view(-1), c_arg]

        self.verify_aot_autograd(
            f, partial(inp_callable, req_grad=False), test_mutation=True
        )

        with self.assertRaisesRegex(
            RuntimeError, "is a tensor subclass. This is not supported today"
        ):
            self.verify_aot_autograd(
                f,
                partial(inp_callable, req_grad=False),
                test_mutation=True,
                make_inputs_subclasses=True,
            )

        fw_graph = self.verify_aot_autograd(
            f, partial(inp_callable, req_grad=True), test_mutation=True
        )
        self.assertExpectedInline(
            fw_graph.code.strip(),
            """\
def forward(self, primals_1, primals_2):
    as_strided = torch.ops.aten.as_strided.default(primals_1, [4], [1], 0)
    mul = torch.ops.aten.mul.Tensor(as_strided, 2);  as_strided = None
    as_strided_scatter = torch.ops.aten.as_strided_scatter.default(primals_1, mul, [4], [1], 0);  primals_1 = mul = None
    as_strided_3 = torch.ops.aten.as_strided.default(as_strided_scatter, [4], [1], 0)
    add = torch.ops.aten.add.Tensor(as_strided_3, 1);  as_strided_3 = None
    add_1 = torch.ops.aten.add.Tensor(primals_2, 1);  primals_2 = None
    return [as_strided_scatter, add, add_1]""",
        )  # noqa: B950

    @skipIfDynamoInput("Fails with dynamo")
    def test_input_mutation_aliases_bases_out_of_order(self):
        # This tests our calling convention: if b and d are aliased, then the outer calling convention
        # that we send to the compiled forward becomes:
        # (b_d_base, a, c)
        # Importantly, even though a and c alias in our test, neither inputs are mutated,
        # So we don't need to do the base construction / deconstruction
        def f(a, b, c, d):
            b.add_(1)
            d.unsqueeze_(0)
            return a + c + d, b.view(-1)

        def inp_callable(req_grad):
            base1 = torch.ones(2, 2, requires_grad=req_grad)
            base2 = torch.ones(2, 2, requires_grad=req_grad)
            x1 = base1.add(1)
            x2 = base2.add(1)
            # a and c alias, b and d alias
            return [base1, base2], [x1.view(-1), x2.view(-1), x1.view(-1), x2.view(-1)]

        self.verify_aot_autograd(
            f, partial(inp_callable, req_grad=False), test_mutation=True
        )

        with self.assertRaisesRegex(
            RuntimeError,
            "Metadata mutations are currently not allowed on tensor subclasses",
        ):
            self.verify_aot_autograd(
                f,
                partial(inp_callable, req_grad=False),
                test_mutation=True,
                make_inputs_subclasses=True,
            )

        fw_graph = self.verify_aot_autograd(
            f, partial(inp_callable, req_grad=True), test_mutation=True
        )
        # 3 graph inputs: (b_d_base, a, c)
        # 2 returns: (b_updated, a+c+d)
        # (there are 2 original fw outs, but one is a view of b so it's not part of the graph)
        # (there are also 2 input mutations, but one is a metadata-only mutation so the compiled forward doesn't return it)
        self.assertExpectedInline(
            fw_graph.code.strip(),
            """\
def forward(self, primals_1, primals_2, primals_3):
    clone = torch.ops.aten.clone.default(primals_1);  primals_1 = None
    as_strided = torch.ops.aten.as_strided.default(clone, [4], [1], 0)
    add = torch.ops.aten.add.Tensor(as_strided, 1);  as_strided = None
    as_strided_scatter = torch.ops.aten.as_strided_scatter.default(clone, add, [4], [1], 0);  clone = add = None
    add_1 = torch.ops.aten.add.Tensor(primals_2, primals_3);  primals_2 = primals_3 = None
    as_strided_5 = torch.ops.aten.as_strided.default(as_strided_scatter, [4], [1], 0)
    unsqueeze_1 = torch.ops.aten.unsqueeze.default(as_strided_5, 0);  as_strided_5 = None
    add_2 = torch.ops.aten.add.Tensor(add_1, unsqueeze_1);  add_1 = None
    as_strided_14 = torch.ops.aten.as_strided.default(as_strided_scatter, [4], [1], 0)
    view_2 = torch.ops.aten.view.default(as_strided_14, [-1]);  as_strided_14 = None
    return [as_strided_scatter, add_2, view_2, unsqueeze_1]""",
        )  # noqa: B950

    @unittest.skipIf(not torch.cuda.is_available(), "CUDA is unavailable")
    def test_synthetic_base_base_attribute_is_none(self):
        def f(a, b):
            a.add_(1)
            return a + b

        def inp_callable():
            base = torch.ones(4, 4, device="cuda")
            # detach() so that none of the inputs have a ._base attribute.
            a = base[0].detach()
            b = base[1].detach()
            base2 = torch.ones(2, 2, requires_grad=True)
            return [base], [a, b]

        self.verify_aot_autograd(f, inp_callable, test_mutation=True)

    def test_input_mutation_alias_everything(self):
        # Mondo test that tests a combination of:
        # input is mutated, that aliases another input (so we make a synthetic base)
        # an output is an alias of another output
        # an output is an alias of an intermediate
        # a and c are aliased
        def f(a, b, c):
            c.mul_(2)  # mutates c
            b.t_()  # metadata mutate b
            tmp = a + c
            out1 = tmp.view(-1)
            out2 = b.t()
            out3 = out1.unsqueeze(0)
            # out1 and out3 are aliases of an intermediate, and alias each other!
            # out2 aliases an input, so we don't return it
            return out1, out2, out3

        def inp_callable(req_grad):
            base1 = torch.ones(2, 2, requires_grad=req_grad)
            base2 = torch.ones(2, 2, requires_grad=req_grad)
            # Note: in our test, the add() is important because we need the graph inputs to be non-leaves so we can mutate them.
            base1_ = base1.add(1)
            base2_ = base2.add(1)
            a = base1_.view(-1)
            b = base2_
            c = base1_.view(-1)
            return [base1, base2], [a, b, c]

        self.verify_aot_autograd(
            f, partial(inp_callable, req_grad=False), test_mutation=True
        )
        fw_graph = self.verify_aot_autograd(
            f, partial(inp_callable, req_grad=True), test_mutation=True
        )
        # Expected:
        # - 2 inputs in the forward: synthetic_base_a_c, b
        # - 1 output in the forward: "tmp"
        #   out2 is an alias of an input, and will be generated off of b outside of the compiled fn
        #   out1 and out3 are aliases of tmp, that we generate outside of the compiled function
        self.assertExpectedInline(
            fw_graph.code.strip(),
            """\
def forward(self, primals_1, primals_2):
    clone = torch.ops.aten.clone.default(primals_1);  primals_1 = None
    view = torch.ops.aten.view.default(primals_2, [2, 2]);  primals_2 = None
    as_strided_1 = torch.ops.aten.as_strided.default(clone, [4], [1], 0)
    mul = torch.ops.aten.mul.Tensor(as_strided_1, 2);  as_strided_1 = None
    as_strided_scatter = torch.ops.aten.as_strided_scatter.default(clone, mul, [4], [1], 0);  clone = mul = None
    as_strided_2 = torch.ops.aten.as_strided.default(as_strided_scatter, [4], [1], 0)
    t = torch.ops.aten.t.default(view);  view = None
    as_strided_5 = torch.ops.aten.as_strided.default(as_strided_scatter, [4], [1], 0)
    add = torch.ops.aten.add.Tensor(as_strided_5, as_strided_2);  as_strided_5 = as_strided_2 = None
    view_1 = torch.ops.aten.view.default(add, [-1])
    t_1 = torch.ops.aten.t.default(t)
    unsqueeze = torch.ops.aten.unsqueeze.default(view_1, 0)
    return [as_strided_scatter, t, view_1, t_1, unsqueeze, add]""",
        )  # noqa: B950

    def test_dynamic_shape_output_not_in_bw_graph(self):
        def f(x):
            return [x + 1, x.shape[0]]

        inp = torch.ones(5, requires_grad=True)
        bw_graph_cell = [None]
        compiled_f = aot_function(
            f,
            fw_compiler=nop,
            bw_compiler=partial(extract_graph, graph_cell=bw_graph_cell),
            decompositions={},
            keep_inference_input_mutations=False,
            dynamic=True,
        )
        out = compiled_f(inp)
        out[0].sum().backward()
        # The important bit: the forward fn returns 2 outputs,
        # but one of them is a symint so we should only see
        # 1 grad_output as an input to the backward graph.
        # (Otherwise, autograd will plumb a None as the value of the grad_output,
        # which causes inductor to complain).
        self.assertExpectedInline(
            bw_graph_cell[0].code.strip(),
            """\
def forward(self, tangents_1):
    return [tangents_1]""",
        )

    def test_no_grad_input_output(self):
        def f(a, b):
            return a.cos(), b.cos(), a * b

        inp_thunks = [
            lambda: torch.randn(5, requires_grad=True),
            lambda: torch.randn(5, requires_grad=False),
        ]
        for inps in itertools.product(inp_thunks, repeat=2):
            inps = [i() for i in inps]
            self.verify_aot_autograd(f, inps)

    def test_some_output_requires_grad_input_doesnt(self):
        def f(a, b):
            a_view = a.view(-1)
            a_view.requires_grad_(True)
            return a_view

        inp = [torch.randn(3, 3), torch.randn(3, 3, requires_grad=True)]
        self.verify_aot_autograd(f, inp)

    def test_some_outputs_dont_require_grad_view(self):
        def f(a, b):
            return a.detach(), b

        inp = [
            torch.randn(3, 3, requires_grad=True),
            torch.randn(3, 3, requires_grad=True),
        ]
        self.verify_aot_autograd(f, inp)

    def test_some_outputs_dont_require_grad_non_view(self):
        def f(a, b):
            return a.add(1).detach(), b

        inp = [
            torch.randn(3, 3, requires_grad=True),
            torch.randn(3, 3, requires_grad=True),
        ]
        self.verify_aot_autograd(f, inp)

    def test_inner_grad(self):
        def foo(x):
            y = torch.exp(x)
            z = torch.autograd.grad(y, x)
            return z

        inps = [torch.randn((), requires_grad=True)]
        self.verify_aot_autograd(foo, inps)

    def test_grad_context(self):
        def foo(x):
            return x * 2

        inps = [torch.randn((), requires_grad=True)]
        graph_size = None

        def get_graph_size(fx_g, _):
            nonlocal graph_size
            graph_size = len(fx_g.graph.nodes)
            return fx_g

        f = aot_function(foo, nop, get_graph_size)
        with torch.set_grad_enabled(False):
            f(*inps)
        self.assertIsNone(graph_size)

        f = aot_function(foo, nop, get_graph_size)
        with torch.set_grad_enabled(True):
            out = f(*inps)
            self.assertIsNone(graph_size)
            out.sum().backward()
            self.assertTrue(graph_size > 2)

    def test_output_dict(self):
        def f(x):
            return {"a": x, "b": x}

        inp = [torch.randn(3, 3, requires_grad=True)]
        self.verify_aot_autograd(f, inp)

        def f(x, y):
            return {"a": x, "b": y + x}

        inp = [torch.randn(3, requires_grad=True), torch.randn(3)]
        self.verify_aot_autograd(f, inp)

        def f(x):
            new_d = {}
            for k in x:
                new_d[k] = x[k] * 2
            return new_d

        a = torch.randn(3, requires_grad=True)
        b = torch.randn(3, requires_grad=True)

        def inp_callable():
            inps = [{"a": a, "b": b}]
            return inps, inps

        self.verify_aot_autograd(f, inp_callable)

    def test_module(self):
        mod = nn.Sequential(nn.Linear(32, 32), nn.ReLU())
        compiled_mod = compiled_module(mod, nop, nop)
        inp = torch.randn(32, 32)
        ref_out = mod(inp)
        ref_out.sum().backward()
        ref_grads = sorted([(name, p.grad) for name, p in mod.named_parameters()])
        out = compiled_mod(inp)
        out.sum().backward()
        grads = sorted([(name, p.grad) for name, p in mod.named_parameters()])
        self.assertEqual((out, grads), (ref_out, ref_grads))

    def test_batchnorm(self):
        mod = compiled_module(nn.BatchNorm2d(4), nop, nop)
        x = torch.ones(1, 4, 2, 2)
        mod(x).sum().backward()

    def test_list_codegen(self):
        def list_nop(f, _):
            def g(inps):
                return f(*inps)

            g._boxed_call = True
            return g

        def f(a, b, c):
            return a.sin() * b.cos() * c.sin()

        f = aot_function(f, list_nop)
        inp = [torch.randn(5, requires_grad=True) for _ in range(3)]
        f(*inp).sum().backward()

    @patch("torch._functorch.aot_autograd.AOT_COUNTER", new_callable=itertools.count)
    def test_compilation_context(self, counter):
        def f(x):
            return x.sin().sin()

        count = []

        def compiler(fx_g, _):
            context = get_aot_compilation_context()
            count.append((context[0], len(fx_g.graph.nodes)))
            return fx_g

        f = aot_function(f, compiler)
        out = f(torch.randn(5, requires_grad=True))
        f = aot_function(f, compiler)
        f(torch.randn(5))
        out.sum().backward()
        self.assertExpectedInline(
            str(count),
            """[(['0_forward'], 4), (['1_inference'], 4), (['0_backward'], 8)]""",
        )

    def test_dupe_arg(self):
        def f(x, y):
            return x + y

        x = torch.randn(3, 3, requires_grad=True)
        self.verify_aot_autograd(f, [x, x])

    def test_dupe_arg_torture(self):
        def f(x, y):
            x.t_()
            y.unsqueeze_(0)
            return x + y

        x = torch.randn(3, 3, requires_grad=True).clone()
        self.verify_aot_autograd(f, [x, x])

    # See https://github.com/pytorch/pytorch/issues/100224
    def test_dupe_arg_returned_as_output(self):
        def f(a, b, a_):
            a[0].add_(1)
            return a_

        f_compiled = aot_function(f, nop)
        a = torch.ones(2)
        b = torch.ones(2)
        out_ref = f(a, b, a)

        a2 = torch.ones(2)
        b2 = torch.ones(2)
        out_test = f_compiled(a2, b2, a2)

        self.assertEqual(out_ref, out_test)
        self.assertEqual(a, a2)

    @patch("torch._functorch.aot_autograd.AOT_COUNTER", new_callable=itertools.count)
    @patch("torch._functorch.config.debug_assert", True)
    def test_invalid_dupe_left_bias(self, counter):
        # This test checks that, just because only the first
        # argument did a metadata mutation, we still correctly
        # switch to strategy 2 (deduplicate)
        # See: https://github.com/pytorch/pytorch/pull/89896#discussion_r1036224447
        class F(torch.nn.Module):
            def forward(self, x, y):
                x.t_()
                return (x + y,)

        x = torch.randn(3, 3, requires_grad=True).clone()
        y = torch.randn(3, 3, requires_grad=True)
        self.verify_aot_autograd(F(), [x, x])

        fxx = aot_module_simplified(F(), (x, x), nop)
        self.assertExpectedRaisesInline(
            AssertionError,
            lambda: fxx(x, y),
            """At compilation time, graph 2 was compiled under the assumption that input 1 would be a duplicate of input 0, but at runtime this was not the case.  This indicates a guard bug in AOTAutograd or Dynamo, please file a bug to PyTorch.""",  # noqa: B950
        )

    @patch("torch._functorch.aot_autograd.AOT_COUNTER", new_callable=itertools.count)
    @patch("torch._functorch.config.debug_assert", True)
    def test_invalid_dupe(self, counter):
        self._test_invalid_dupe(counter, fake=False)

    # See Note: Dynamo recompilation guarding invalid grad for why this test exists
    @patch("torch._functorch.aot_autograd.AOT_COUNTER", new_callable=itertools.count)
    @patch("torch._functorch.config.debug_assert", True)
    def test_invalid_dupe_fake(self, counter):
        self._test_invalid_dupe(counter, fake=True)

    def _test_invalid_dupe(self, counter, fake):
        class F(torch.nn.Module):
            def forward(self, x, y):
                x.unsqueeze_(0)
                y.unsqueeze_(0)
                return (x + y,)

        x = torch.randn(3, 3, requires_grad=True).clone()
        y = torch.randn(3, 3, requires_grad=True).clone()

        if fake:
            shape_env = ShapeEnv()
            fake_mode = FakeTensorMode(shape_env=shape_env)

            fake_x = fake_mode.from_tensor(x)
            fake_y = fake_mode.from_tensor(y)

        if fake:
            fxy = aot_module_simplified(F(), (fake_x, fake_y), nop)
        else:
            fxy = aot_module_simplified(F(), (x, y), nop)

        fxy(x, y)
        x = torch.randn(3, 3, requires_grad=True).clone()
        y = torch.randn(3, 3, requires_grad=True).clone()
        fxy(x, x)  # is ok!

        if fake:
            fxx = aot_module_simplified(F(), (fake_x, fake_x), nop)
        else:
            fxx = aot_module_simplified(F(), (x, x), nop)

        x = torch.randn(3, 3, requires_grad=True).clone()
        y = torch.randn(3, 3, requires_grad=True).clone()
        fxx(x, x)
        # Note This should not raise! Once we have guards in place here,
        # we will have this working correctly, as it should recompile.
        x = torch.randn(3, 3, requires_grad=True).clone()
        y = torch.randn(3, 3, requires_grad=True).clone()
        self.assertExpectedRaisesInline(
            AssertionError,
            lambda: fxx(x, y),
            """At compilation time, graph 1 was compiled under the assumption that input 1 would be a duplicate of input 0, but at runtime this was not the case.  This indicates a guard bug in AOTAutograd or Dynamo, please file a bug to PyTorch.""",  # noqa: B950
        )

    @patch("torch._functorch.aot_autograd.AOT_COUNTER", new_callable=itertools.count)
    @patch("torch._functorch.config.debug_assert", True)
    def test_invalid_requires_grad(self, counter):
        self._test_invalid_requires_grad(counter, fake=False)

    # See Note: Dynamo recompilation guarding invalid grad for why this test exists
    @patch("torch._functorch.aot_autograd.AOT_COUNTER", new_callable=itertools.count)
    @patch("torch._functorch.config.debug_assert", True)
    def test_invalid_requires_grad_fake(self, counter):
        self._test_invalid_requires_grad(counter, fake=True)

    def _test_invalid_requires_grad(self, counter, fake):
        class F(torch.nn.Module):
            def forward(self, x, y):
                return (x + y,)

        x = torch.randn(3, 3, requires_grad=True)
        y = torch.randn(3, 3, requires_grad=True)
        z = torch.randn(3, 3, requires_grad=False)

        if fake:
            shape_env = ShapeEnv()
            fake_mode = FakeTensorMode(shape_env=shape_env)

            fake_x = fake_mode.from_tensor(x)
            fake_y = fake_mode.from_tensor(y)
            fake_z = fake_mode.from_tensor(z)

        if fake:
            fxy = aot_module_simplified(F(), (fake_x, fake_y), nop)
        else:
            fxy = aot_module_simplified(F(), (x, y), nop)

        compare_equal_outs_and_grads(self, F(), fxy, (x, y))
        compare_equal_outs_and_grads(self, F(), fxy, (x, z))

        if fake:
            fxz = aot_module_simplified(F(), (fake_x, fake_z), nop)
        else:
            fxz = aot_module_simplified(F(), (x, z), nop)

        compare_equal_outs_and_grads(self, F(), fxz, (x, z))

        self.assertExpectedRaisesInline(
            AssertionError,
            lambda: fxz(x, y),
            """At compilation time, graph 1 was compiled under the assumption that input 1 would not require grad, but at runtime this was not the case.  This indicates a guard bug in AOTAutograd or Dynamo, please file a bug to PyTorch.""",  # noqa: B950
        )

    def test_custom_autograd(self):
        class CustomFn(torch.autograd.Function):
            @staticmethod
            def forward(ctx, x):
                return x.clone()

            @staticmethod
            def backward(ctx, grad_output):
                return grad_output + 1

        def f(x):
            return CustomFn.apply(x)

        self.verify_aot_autograd(f, [torch.randn(3)])

    @unittest.skipIf(not torch.cuda.is_available(), "CUDA is unavailable")
    def test_autocast_disable_guard(self):
        with torch._C._DisableAutocast():
            x = torch.rand([4, 4]).cuda()
            y = x @ x
            self.assertEqual(y.dtype, torch.float32)

    @unittest.skipIf(not torch.cuda.is_available(), "CUDA is unavailable")
    def test_nonidempotent_amp(self):
        def f(self_s_emb, add_3):
            einsum_2 = torch.functional.einsum("ah,th->t", self_s_emb, add_3)
            log_softmax_2 = einsum_2.log_softmax(-1)
            return (log_softmax_2,)

        args = [
            torch.rand((1, 256), dtype=torch.float32, device="cuda"),
            torch.rand((30, 256), dtype=torch.float16, device="cuda"),
        ]
        with torch.cuda.amp.autocast(enabled=True):
            self.verify_aot_autograd(f, args)

        args = [e.requires_grad_(True) for e in args]
        with torch.cuda.amp.autocast(enabled=True):
            self.verify_aot_autograd(f, args)

    @unittest.skipIf(not torch.cuda.is_available(), "CUDA is unavailable")
    @unittest.skipIf(not torch.backends.cudnn.is_available(), "CUDNN is unavailable")
    @skipIfRocm  # https://github.com/pytorch/pytorch/issues/96560
    def test_batch_norm_amp(self):
        device = "cuda"
        input_dtype = torch.float16
        param_dtype = torch.float32
        weight, bias = (
            torch.ones(64, device=device, dtype=param_dtype, requires_grad=True)
            for _ in range(2)
        )
        running_mean, running_var = (
            torch.ones(64, device=device, dtype=param_dtype) for _ in range(2)
        )

        def bn(x):
            return torch.ops.aten.cudnn_batch_norm(
                x,
                weight,
                bias,
                running_mean,
                running_var,
                False,
                0.1,
                1e-05,
            )

        inp = torch.ones(
            torch.Size([16, 64, 112, 112]), dtype=input_dtype, device=device
        )

        ref = bn(inp)
        cudnn_batch_norm_decomp = torch._decomp.get_decompositions(
            {torch.ops.aten.cudnn_batch_norm}
        )
        aot_fn = make_fx(bn, decomposition_table=cudnn_batch_norm_decomp)(inp)
        res = aot_fn(inp)
        for a, b in zip(ref, res):
            assert torch.allclose(a, b)

    def test_output_op_depending_on_symint(self):
        """
        It won't be obvious from reading this test what it's testing for.  We should probably make it into a more
        focused unit test.

        An issue with the following program was the expand op would end up depending on a symint whose proxy was
        incorrectly associated with one of the grad tensors rather than input tensors.  It broke partitioner logic
        and the net result was aot_function failed to produce a function and threw an exception instead.
        """
        inp = torch.randn(5, requires_grad=True)

        def f(x):
            return x.expand(x.shape)

        # TODO(whc) make this work (test setup is wrong somehow)
        # joint_forward_backward = create_joint_forward_backward(f)
        # out = f(inp)
        # joint_inputs =  ([inp], [out.detach().contiguous()])
        # fx_g = make_fx(joint_forward_backward)(*joint_inputs)
        # TODO: assert outputs of fwd graph trace to correct symint

        # e2e test that fails without symint clone fix
        af = aot_function(
            f,
            nop,
            partition_fn=partial(
                min_cut_rematerialization_partition, compiler="inductor"
            ),
            dynamic=True,
        )
        out = af(inp)
        self.assertEqual(out, f(inp))

    def test_inference_mode(self):
        m = torch.nn.Linear(4, 4)
        inp = torch.randn(4, 4)

        aot_mod = aot_module(m, fw_compiler=nop)

        with torch.inference_mode():
            out_ref = m(inp)
            out_test = aot_mod(inp)
        self.assertEqual(out_ref, out_test)

    def test_default_partitioner_saves_symints_not_tensors_for_bw(self):
        """
        In this test, the important thing is that primals_1 is **only** needed in the backward
        in order to grab its sizes.
        We need to assert that what we save for the backward are the tensor's sizes, and not the tensor itself.

        The way this test is set up, it will actually fail if we try to save the input tensor for backward.
        Why?
        b.masked_fill_(c, 0) has a backward that requires knowing a's sizes
        b.masked_fill_(c, 0) **also** mutates a (because b and a are aliased)
        The autograd engine yells at us if we save "a" for backward, and then try to mutate it.
        """
        inp = torch.randn(2, 2, requires_grad=True)

        def f(a):
            b = a[0]
            c = torch.ones_like(b, dtype=torch.bool)
            d = b.masked_fill_(c, 0)
            return d

        compiled_f = aot_function(f, nop, dynamic=True)
        inp_ref = torch.ones(2, 2, requires_grad=True)
        inp_test = torch.ones(2, 2, requires_grad=True)

        out_ref = f(inp_ref.clone())
        out_test = compiled_f(inp_test.clone())

        self.assertEqual(out_ref, out_test)

        out_ref.sum().backward()
        out_test.sum().backward()

        self.assertEqual(inp_ref.grad, inp_test.grad)

    def test_buffer_copied_in_graph(self):
        class MyModel(torch.nn.Module):
            def __init__(self):
                super().__init__()
                self.register_buffer("buf", torch.zeros(1))
                self.w1 = torch.nn.Parameter(torch.zeros(1))
                self.w2 = torch.nn.Parameter(torch.zeros(1))

            def forward(self, x):
                self.buf.add_(1)
                return (self.w1 * x * self.w2).sum() + self.buf.sum()

        model_for_eager = MyModel()
        model_for_compile = copy.deepcopy(model_for_eager)

        fw_graph_cell = [None]
        compiled_f = aot_module(
            model_for_compile,
            fw_compiler=make_boxed_compiler(
                partial(extract_graph, graph_cell=fw_graph_cell)
            ),
            bw_compiler=nop,
            keep_inference_input_mutations=True,
        )
        inp_ref = torch.ones(1, requires_grad=True)
        inp_test = torch.ones(1, requires_grad=True)

        out_ref = model_for_eager(inp_ref.clone())
        out_test = compiled_f(inp_test.clone())

        self.assertExpectedInline(
            fw_graph_cell[0].code.strip(),
            """\
def forward(self, primals_1, primals_2, primals_3, primals_4):
    add = torch.ops.aten.add.Tensor(primals_3, 1)
    mul = torch.ops.aten.mul.Tensor(primals_1, primals_4)
    mul_1 = torch.ops.aten.mul.Tensor(mul, primals_2)
    sum_1 = torch.ops.aten.sum.default(mul_1);  mul_1 = None
    sum_2 = torch.ops.aten.sum.default(add)
    add_1 = torch.ops.aten.add.Tensor(sum_1, sum_2);  sum_1 = sum_2 = None
    copy_ = torch.ops.aten.copy_.default(primals_3, add);  primals_3 = add = None
    return [add_1, primals_1, primals_2, primals_4, mul]""",
        )

        self.assertEqual(out_ref, out_test)

        out_ref.sum().backward()
        out_test.sum().backward()

        eager_grads = [p.grad for _, p in model_for_eager.named_parameters()]
        compile_grads = [p.grad for _, p in model_for_compile.named_parameters()]

        self.assertEqual(eager_grads, compile_grads)
        self.assertEqual(inp_ref.grad, inp_test.grad)

    def test_buffer_copied_in_graph_with_different_shapes(self):
        class MyModel(torch.nn.Module):
            def __init__(self):
                super().__init__()
                self.register_buffer("buf", torch.ones(4, 4))
                self.w = torch.nn.Parameter(
                    torch.Tensor([[4, 5], [1, 2], [6, 7], [8, 9]])
                )

            def forward(self, x):
                self.buf.add_(1)
                return (self.w @ x).sum() + self.buf.sum()

        model_for_eager = MyModel()
        model_for_compile = copy.deepcopy(model_for_eager)

        fw_graph_cell = [None]
        compiled_f = aot_module(
            model_for_compile,
            fw_compiler=make_boxed_compiler(
                partial(extract_graph, graph_cell=fw_graph_cell)
            ),
            bw_compiler=nop,
            keep_inference_input_mutations=True,
        )
        inp_ref = torch.ones(2, 4, requires_grad=True)
        inp_test = torch.ones(2, 4, requires_grad=True)

        out_ref = model_for_eager(inp_ref.clone())
        out_test = compiled_f(inp_test.clone())

        self.assertExpectedInline(
            fw_graph_cell[0].code.strip(),
            """\
def forward(self, primals_1, primals_2, primals_3):
    add = torch.ops.aten.add.Tensor(primals_2, 1)
    mm = torch.ops.aten.mm.default(primals_1, primals_3)
    sum_1 = torch.ops.aten.sum.default(mm);  mm = None
    sum_2 = torch.ops.aten.sum.default(add)
    add_1 = torch.ops.aten.add.Tensor(sum_1, sum_2);  sum_1 = sum_2 = None
    copy_ = torch.ops.aten.copy_.default(primals_2, add);  primals_2 = add = None
    return [add_1, primals_1, primals_3]""",
        )
        self.assertEqual(out_ref, out_test)

        out_ref.sum().backward()
        out_test.sum().backward()

        eager_grads = [p.grad for _, p in model_for_eager.named_parameters()]
        compile_grads = [p.grad for _, p in model_for_compile.named_parameters()]

        self.assertEqual(eager_grads, compile_grads)

        self.assertEqual(inp_ref.grad, inp_test.grad)

    def test_buffer_batch_norm(self):
        class MyModel(torch.nn.Module):
            def __init__(self):
                super().__init__()
                self.m = torch.nn.BatchNorm1d(100)

            def forward(self, x):
                return self.m(x)

        model_for_eager = MyModel()
        model_for_compile = copy.deepcopy(model_for_eager)

        fw_graph_cell = [None]
        bw_graph_cell = [None]
        compiled_f = aot_module(
            model_for_compile,
            fw_compiler=make_boxed_compiler(
                partial(extract_graph, graph_cell=fw_graph_cell)
            ),
            bw_compiler=make_boxed_compiler(
                partial(extract_graph, graph_cell=bw_graph_cell)
            ),
            keep_inference_input_mutations=True,
        )
        inp_ref = torch.ones(20, 100, requires_grad=True)
        inp_test = torch.ones(20, 100, requires_grad=True)

        out_ref = model_for_eager(inp_ref.clone())
        out_test = compiled_f(inp_test.clone())

        self.assertExpectedInline(
            fw_graph_cell[0].code.strip(),
            """\
def forward(self, primals_1, primals_2, primals_3, primals_4, primals_5, primals_6):
    add = torch.ops.aten.add.Tensor(primals_5, 1)
    _native_batch_norm_legit_functional = torch.ops.aten._native_batch_norm_legit_functional.default(primals_6, primals_1, primals_2, primals_3, primals_4, True, 0.1, 1e-05);  primals_2 = None
    getitem = _native_batch_norm_legit_functional[0]
    getitem_1 = _native_batch_norm_legit_functional[1]
    getitem_2 = _native_batch_norm_legit_functional[2]
    getitem_3 = _native_batch_norm_legit_functional[3]
    getitem_4 = _native_batch_norm_legit_functional[4];  _native_batch_norm_legit_functional = None
    copy_ = torch.ops.aten.copy_.default(primals_3, getitem_3);  primals_3 = None
    copy__1 = torch.ops.aten.copy_.default(primals_4, getitem_4);  primals_4 = None
    copy__2 = torch.ops.aten.copy_.default(primals_5, add);  primals_5 = add = None
    return [getitem, primals_1, primals_6, getitem_1, getitem_2, getitem_3, getitem_4]""",  # noqa: B950
        )

        self.assertEqual(out_ref, out_test)

        out_ref.sum().backward()
        out_test.sum().backward()

        eager_grads = [p.grad for _, p in model_for_eager.named_parameters()]
        compile_grads = [p.grad for _, p in model_for_compile.named_parameters()]
        self.assertEqual(eager_grads, compile_grads)

        self.assertExpectedInline(
            bw_graph_cell[0].code.strip(),
            """\
def forward(self, primals_1, primals_6, getitem_1, getitem_2, getitem_3, getitem_4, tangents_1):
    native_batch_norm_backward = torch.ops.aten.native_batch_norm_backward.default(tangents_1, primals_6, primals_1, getitem_3, getitem_4, getitem_1, getitem_2, True, 1e-05, [True, True, True]);  tangents_1 = primals_6 = primals_1 = getitem_3 = getitem_4 = getitem_1 = getitem_2 = None
    getitem_5 = native_batch_norm_backward[0]
    getitem_6 = native_batch_norm_backward[1]
    getitem_7 = native_batch_norm_backward[2];  native_batch_norm_backward = None
    return [getitem_6, getitem_7, None, None, None, getitem_5]""",  # noqa: B950
        )

        self.assertEqual(inp_ref.grad, inp_test.grad)

    def test_new_inp_requires_grad_now(self):
        def f(x, y):
            return x.add_(y)

        fw_graph_cell = [None]
        bw_graph_cell = [None]
        compiled_f = aot_function(
            f,
            fw_compiler=make_boxed_compiler(
                partial(extract_graph, graph_cell=fw_graph_cell)
            ),
            bw_compiler=make_boxed_compiler(
                partial(extract_graph, graph_cell=bw_graph_cell)
            ),
            keep_inference_input_mutations=True,
        )

        inp_ref = (
            torch.ones(20, 100, requires_grad=False),
            torch.ones(20, 100, requires_grad=True),
        )
        inp_test = (
            torch.ones(20, 100, requires_grad=False),
            torch.ones(20, 100, requires_grad=True),
        )

        out_ref = f(*inp_ref)
        out_test = compiled_f(*inp_test)

        # There is no copy_ method
        self.assertExpectedInline(
            fw_graph_cell[0].code.strip(),
            """\
def forward(self, primals_1, primals_2):
    clone = torch.ops.aten.clone.default(primals_1);  primals_1 = None
    add = torch.ops.aten.add.Tensor(clone, primals_2);  clone = primals_2 = None
    return [add, add]""",
        )  # noqa: B950

        self.assertEqual(out_ref, out_test)

        out_ref.sum().backward()
        out_test.sum().backward()

        self.assertExpectedInline(
            bw_graph_cell[0].code.strip(),
            """\
def forward(self, tangents_1):
    return [None, tangents_1]""",
        )  # noqa: B950

    def test_real_weights_in_symbolic_mode(self):
        from functorch.experimental import functionalize

        class M(torch.nn.Module):
            def __init__(self):
                super().__init__()
                self.linear = torch.nn.Linear(5, 5)

            def forward(self, x):
                x = self.linear(x)
                return x

        m = M().eval()

        inp = torch.randn(2, 5)

        gm = make_fx(m, tracing_mode="symbolic", _allow_non_fake_inputs=True)(inp)
        self.assertEqual(gm(torch.ones(2, 5)), m(torch.ones(2, 5)))

        gm_functionalized = make_fx(
            functionalize(
                gm,
            ),
            tracing_mode="symbolic",
            _allow_non_fake_inputs=True,
        )(inp)
        self.assertEqual(gm_functionalized(torch.ones(2, 5)), m(torch.ones(2, 5)))

        inp_count = 0
        for node in gm.graph.nodes:
            if node.op == "placeholder":
                inp_count += 1

        # No more param lifting
        self.assertEqual(inp_count, 1)

        inp_count = 0
        for node in gm_functionalized.graph.nodes:
            if node.op == "placeholder":
                inp_count += 1

        # No more param lifting
        self.assertEqual(inp_count, 1)

        with self.assertRaisesRegex(
            Exception, "Please convert all Tensors to FakeTensors"
        ):
            make_fx(m, tracing_mode="symbolic", _allow_non_fake_inputs=False)(
                torch.randn(2, 5)
            )

    def test_real_weights_in_symbolic_mode_with_inplace_ops(self):
        class M(torch.nn.Module):
            def __init__(self):
                super().__init__()
                self.register_buffer("buffer", torch.ones(4, 5))

            def forward(self, x):
                y = self.buffer.add_(3)
                y.resize_([20])
                assert y.shape == self.buffer.shape
                return x.sum() + self.buffer.sum()

        m = M().eval()
        inp = torch.randn(2, 5)
        # inplace mutation on attr is not allowed
        with self.assertRaisesRegex(Exception, "Can't call metadata"):
            make_fx(m, tracing_mode="symbolic", _allow_non_fake_inputs=True)(inp)

    def _compile_and_erase_bases(self, *output_view_indices):
        # Overrides _base and _view_func tensor attributes, so as to avoid the view-replay
        # execution path when reconstructing views.
        class NoViewReplayTensor(torch.Tensor):
            @property
            def _base(self):
                return None

            @property
            def _view_func(self):
                return None

        # Wraps the outputs that are views of the FX graph 'g' with NoViewReplayTensor,
        # since they are the only ones that will get reconstructed.
        def wrapper(g, *args, **kwargs):
            outs = g(*args, **kwargs)
            for i in output_view_indices:
                outs[i] = NoViewReplayTensor(outs[i])
            return outs

        return lambda f: aot_function(f, fw_compiler=lambda g, _: partial(wrapper, g))

    def test_output_aliases_input_view_meta_replay(self):
        @self._compile_and_erase_bases(0)
        def f(a):
            return a.view(-1)

        inp = torch.ones(2, 2, requires_grad=True)
        out = f(inp)

        self.assertIsNotNone(out.grad_fn)
        self.assertExpectedInline(
            str(out.grad_fn.__class__), """<class 'ViewBackward0'>"""
        )

    def test_output_aliases_intermediate_view_meta_replay(self):
        @self._compile_and_erase_bases(0, 1)
        def f(a):
            b = a.clone()
            return b.view(-1), b.view(-1)

        inp = torch.ones(2, 2, requires_grad=True)
        out1, out2 = f(inp)

        self.assertIsNotNone(out1.grad_fn)
        self.assertExpectedInline(
            str(out1.grad_fn.__class__), """<class 'ViewBackward0'>"""
        )

        self.assertIsNotNone(out2.grad_fn)
        self.assertExpectedInline(
            str(out2.grad_fn.__class__), """<class 'ViewBackward0'>"""
        )

    def test_output_aliases_output_view_meta_replay(self):
        @self._compile_and_erase_bases(1)
        def f(a):
            b = a.add(10)
            return b, b.view(-1)

        inp = torch.ones(2, 2, requires_grad=True)
        out1, out2 = f(inp)

        self.assertEqual(out1.untyped_storage(), out2.untyped_storage())
        self.assertIsNotNone(out2.grad_fn)
        self.assertExpectedInline(
            str(out2.grad_fn.__class__), """<class 'ViewBackward0'>"""
        )

    @skipIfTorchDynamo()
    @patch("torch._dynamo.config.assume_static_by_default", False)
    def test_dynamic_output_aliases_input_view_meta_replay(self):
        # - torch.compile: using it so we can have a SymInt in the FX graph.
        # - Compiling with inductor, so that tensor._base isn't tracked.
        #
        # This should force the use of as_strided in the view reconstruction path.
        # The first 2 view-replay paths won't be taken because:
        #   - target_functional_tensor will be symbolic (_functionalize_is_symbolic call)
        #   - tensor._base will be None
        @torch.compile(backend="inductor")
        def f(a, sz):
            return a.view(sz), a.view(-1)

        inp = torch.ones(2, 2, requires_grad=True)
        out1, out2 = f(inp, (4,))

        self.assertIsNotNone(out1.grad_fn)
        self.assertExpectedInline(
            str(out1.grad_fn.__class__), """<class 'AsStridedBackward0'>"""
        )

        self.assertIsNotNone(out2.grad_fn)
        self.assertExpectedInline(
            str(out2.grad_fn.__class__), """<class 'ViewBackward0'>"""
        )


def extract_graph(fx_g, _, graph_cell):
    graph_cell[0] = fx_g
    return fx_g


def get_ins_outs(fx_g):
    ins = []
    outs = []
    for n in fx_g.graph.nodes:
        if n.op == "placeholder":
            ins.append(n)
        elif n.op == "output":
            outs = tuple(n.args[0])
    return ins, outs


def get_num_ins_outs(fx_g):
    return tuple(len(i) for i in get_ins_outs(fx_g))


def get_fw_bw_graph(
    f, inps, partitioner=min_cut_rematerialization_partition, dynamic=False
):
    fw_graph_cell = [None]
    bw_graph_cell = [None]
    aot_function(
        f,
        fw_compiler=partial(extract_graph, graph_cell=fw_graph_cell),
        bw_compiler=partial(extract_graph, graph_cell=bw_graph_cell),
        partition_fn=partitioner,
        decompositions=default_decompositions,
        dynamic=dynamic,
    )(*inps).sum().backward()
    return (fw_graph_cell[0], bw_graph_cell[0])


class TestMod(torch.nn.Module):
    def __init__(self, fn):
        super().__init__()
        self.p = torch.nn.Parameter(torch.ones(2, requires_grad=True))
        self.fn = fn

    def forward(self, *args):
        return self.fn(self.p, *args)


class TestAOTExport(AOTTestCase):
    def test_aot_export_ban_dropout_mut_pre_dispatch(self):
        def fn(p, x):
            y = torch.ops.aten.dropout.default(x, 0.1, train=False)
            y.add_(1)
            return (y,)

        mod = TestMod(fn)
        inp = torch.randn(2, 2)

        with self.assertRaisesRegex(
            RuntimeError, "cannot mutate tensors with frozen storage"
        ):
            aot_export_module(mod, [inp], trace_joint=False, pre_dispatch=True)

        gm, _ = aot_export_module(mod, [inp], trace_joint=False, pre_dispatch=False)
        self.assertExpectedInline(
            str(gm.code).strip(),
            """\
def forward(self, arg0_1, arg1_1):
    clone = torch.ops.aten.clone.default(arg1_1);  arg1_1 = None
    add = torch.ops.aten.add.Tensor(clone, 1);  clone = None
    return (add,)""",
        )

        fw_graph_cell = [None]
        bw_graph_cell = [None]

        compiled_outs = aot_function(
            fn,
            fw_compiler=partial(extract_graph, graph_cell=fw_graph_cell),
            bw_compiler=partial(extract_graph, graph_cell=bw_graph_cell),
            partition_fn=default_partition,
            decompositions=default_decompositions,
            dynamic=True,
        )(*inp)
        fw_graph = fw_graph_cell[0]
        bw_graph = bw_graph_cell[0]

        self.assertExpectedInline(
            str(fw_graph.code).strip(),
            """\
def forward(self, arg0_1, arg1_1):
    clone = torch.ops.aten.clone.default(arg1_1);  arg1_1 = None
    add = torch.ops.aten.add.Tensor(clone, 1);  clone = None
    return (add,)""",
        )

    def test_aot_export_predispatch_func_simple(self):
        def fn(p, x):
            y = x + 2
            with torch.no_grad():
                y.add_(2)
            return (x * 2 + y,)

        mod = TestMod(fn)
        inp = torch.randn(2, 2)

        with torch.no_grad():
            gm, _ = aot_export_module(mod, [inp], trace_joint=False, pre_dispatch=True)
        self.assertExpectedInline(
            str(gm.code).strip(),
            """\
def forward(self, arg0_1, arg1_1):
    add = torch.ops.aten.add.Tensor(arg1_1, 2)
    _set_grad_enabled = torch._C._set_grad_enabled(False)
    add_1 = torch.ops.aten.add.Tensor(add, 2);  add = None
    _set_grad_enabled_1 = torch._C._set_grad_enabled(False)
    mul = torch.ops.aten.mul.Tensor(arg1_1, 2);  arg1_1 = None
    add_2 = torch.ops.aten.add.Tensor(mul, add_1);  mul = add_1 = None
    return (add_2,)""",
        )

    def test_aot_export_predispatch_func_composite_implicit(self):
        def fn(p, x):
            with torch.enable_grad():
                y = x @ x
            y.add_(2)
            return (x.sum() + y.sum(),)

        mod = TestMod(fn)
        inp = torch.randn(2, 2)

        with torch.no_grad():
            gm, _ = aot_export_module(mod, [inp], trace_joint=False, pre_dispatch=True)
        self.assertExpectedInline(
            str(gm.code).strip(),
            """\
def forward(self, arg0_1, arg1_1):
    _set_grad_enabled = torch._C._set_grad_enabled(True)
    matmul = torch.ops.aten.matmul.default(arg1_1, arg1_1)
    _set_grad_enabled_1 = torch._C._set_grad_enabled(False)
    add = torch.ops.aten.add.Tensor(matmul, 2);  matmul = None
    sum_1 = torch.ops.aten.sum.default(arg1_1);  arg1_1 = None
    sum_2 = torch.ops.aten.sum.default(add);  add = None
    add_1 = torch.ops.aten.add.Tensor(sum_1, sum_2);  sum_1 = sum_2 = None
    return (add_1,)""",
        )

    def test_aot_export_predispatch_composite_implicit_inplace(self):
        def fn(x, p):
            return (torch.ops.aten.absolute_.default(x.clone()),)

        mod = TestMod(fn)
        inp = torch.randn(2, 2)

        gm, _ = aot_export_module(mod, [inp], trace_joint=False, pre_dispatch=True)
        self.assertExpectedInline(
            str(gm.code).strip(),
            """\
def forward(self, arg0_1, arg1_1):
    clone = torch.ops.aten.clone.default(arg0_1);  arg0_1 = None
    abs_1 = torch.ops.aten.abs.default(clone);  clone = None
    return (abs_1,)""",
        )

    def test_aot_export_predispatch_composite_implicit_linear(self):
        class MM(torch.nn.Module):
            def __init__(self):
                super().__init__()
                self.linear = torch.nn.Linear(2, 2)

            def forward(self, x):
                return (self.linear(x),)

        mod = MM()
        inp = torch.randn(2, 2)

        gm, _ = aot_export_module(mod, [inp], trace_joint=False, pre_dispatch=True)
        self.assertExpectedInline(
            str(gm.code).strip(),
            """\
def forward(self, arg0_1, arg1_1, arg2_1):
    linear = torch.ops.aten.linear.default(arg2_1, arg0_1, arg1_1);  arg2_1 = arg0_1 = arg1_1 = None
    return (linear,)""",
        )

    @unittest.expectedFailure
    def test_aot_export_predispatch_outdtype(self):
        class M(torch.nn.Module):
            def __init__(self, weight):
                super().__init__()
                self.weight = weight

            def forward(self, x):
                y = x + 2
                y.add_(5)
                return (
                    out_dtype(torch.ops.aten.mm.default, torch.int32, y, self.weight),
                )

        weight = torch.randint(-128, 127, (5, 5), dtype=torch.int8)
        mod = M(weight)
        inp = torch.randint(-128, 127, (5, 5), dtype=torch.int8)

        gm, _ = aot_export_module(mod, [inp], trace_joint=False, pre_dispatch=True)
        self.assertExpectedInline(
            str(gm.code).strip(),
            """\
def forward(self, arg0_1, arg1_1):
    _set_grad_enabled = torch._C._set_grad_enabled(True)
    mm = torch.ops.aten.mm.default(arg1_1, arg1_1)
    _set_grad_enabled_1 = torch._C._set_grad_enabled(False)
    add = torch.ops.aten.add.Tensor(mm, 2);  mm = None
    sum_1 = torch.ops.aten.sum.default(arg1_1);  arg1_1 = None
    sum_2 = torch.ops.aten.sum.default(add);  add = None
    add_1 = torch.ops.aten.add.Tensor(sum_1, sum_2);  sum_1 = sum_2 = None
    return (add_1,)""",
        )

    def test_aot_export_predispatch_func_view(self):
        def fn(p, x):
            y = x @ x
            y.add_(2)
            return (x.sum() + y.view(1, 4).sum(),)

        mod = TestMod(fn)
        inp = torch.randn(2, 2)

        gm, _ = aot_export_module(mod, [inp], trace_joint=False, pre_dispatch=True)
        self.assertExpectedInline(
            str(gm.code).strip(),
            """\
def forward(self, arg0_1, arg1_1):
    matmul = torch.ops.aten.matmul.default(arg1_1, arg1_1)
    add = torch.ops.aten.add.Tensor(matmul, 2);  matmul = None
    sum_1 = torch.ops.aten.sum.default(arg1_1);  arg1_1 = None
    view_1 = torch.ops.aten.view.default(add, [1, 4]);  add = None
    sum_2 = torch.ops.aten.sum.default(view_1);  view_1 = None
    add_1 = torch.ops.aten.add.Tensor(sum_1, sum_2);  sum_1 = sum_2 = None
    return (add_1,)""",
        )

    def test_aot_export_predispatch_buffer_mutation_metadata(self):
        class Foo(torch.nn.Module):
            def __init__(self):
                super().__init__()
                self.register_buffer("foo", torch.zeros(2, 2))

            def forward(self, x):
                self.foo.add_(4)
                return (x.sum() + self.foo.sum(),)

        inp = torch.randn(2, 2)

        gm, graph_sig = aot_export_module(
            Foo(), [inp], trace_joint=False, pre_dispatch=True
        )
        self.assertExpectedInline(
            str(gm.code).strip(),
            """\
def forward(self, arg0_1, arg1_1):
    add = torch.ops.aten.add.Tensor(arg0_1, 4);  arg0_1 = None
    sum_1 = torch.ops.aten.sum.default(arg1_1);  arg1_1 = None
    sum_2 = torch.ops.aten.sum.default(add)
    add_1 = torch.ops.aten.add.Tensor(sum_1, sum_2);  sum_1 = sum_2 = None
    return (add, add_1)""",
        )
        eager_mod = Foo()
        output_1, output_2 = gm(torch.zeros(2, 2), inp)
        eager_output = eager_mod(inp)
        self.assertTrue(torch.allclose(output_2, eager_output[0]))

        _, output_2 = gm(output_1, inp)
        eager_output = eager_mod(inp)
        self.assertTrue(torch.allclose(output_2, eager_output[0]))
        self.assertTrue("foo" in graph_sig.buffers)
        self.assertTrue(graph_sig.inputs_to_buffers["arg0_1"] == "foo")

    def test_aot_export_predispatch_with_autograd_op(self):
        def foo(p, x):
            with torch.enable_grad():
                y = x + 5
                y.add_(5)
                y.add_(7)
                return (x.cos() + y.sin(),)

        inp = torch.randn(2, 2)
        mod = TestMod(foo)

        with torch.no_grad():
            gm, _ = aot_export_module(mod, [inp], trace_joint=False, pre_dispatch=True)
        self.assertExpectedInline(
            str(gm.code).strip(),
            """\
def forward(self, arg0_1, arg1_1):
    _set_grad_enabled = torch._C._set_grad_enabled(True)
    add = torch.ops.aten.add.Tensor(arg1_1, 5)
    add_1 = torch.ops.aten.add.Tensor(add, 5);  add = None
    add_2 = torch.ops.aten.add.Tensor(add_1, 7);  add_1 = None
    cos = torch.ops.aten.cos.default(arg1_1);  arg1_1 = None
    sin = torch.ops.aten.sin.default(add_2);  add_2 = None
    add_3 = torch.ops.aten.add.Tensor(cos, sin);  cos = sin = None
    _set_grad_enabled_1 = torch._C._set_grad_enabled(False)
    return (add_3,)""",
        )

    @unittest.skipIf(IS_WINDOWS, "Windows isn't supported for this case")
    @unittest.skipIf(
        not torchdynamo.is_dynamo_supported(), "TorchDynamo is not supported"
    )
    def test_aot_export_predispatch_with_cond_nested(self):
        class M(torch.nn.Module):
            def __init__(self):
                super().__init__()

            def forward(self, x):
                def true_fn(x):
                    y = x.sin()
                    y.add_(5)

                    def true_true_fn(x):
                        y = x.sin()
                        y.add_(7)
                        return y.sin()

                    def true_false_fn(x):
                        return x.cos()

                    return torch.cond(
                        y.cos().shape[0] > 5, true_true_fn, true_false_fn, [y.cos()]
                    )

                def false_fn(x):
                    z = x.cos()
                    z.add_(6)
                    return z.sin()

                a = torch.cond(x.shape[0] > 4, true_fn, false_fn, [x])
                return (a + 3, a + 4)

        inp = torch.randn(2, 2)
        gm, _ = aot_export_module(M(), [inp], trace_joint=False, pre_dispatch=True)
        self.assertExpectedInline(
            str(gm.code).strip(),
            """\
def forward(self, arg0_1):
    true_graph_0 = self.true_graph_0
    false_graph_0 = self.false_graph_0
    conditional = torch.ops.higher_order.cond(False, true_graph_0, false_graph_0, [arg0_1]);  true_graph_0 = false_graph_0 = arg0_1 = None
    getitem = conditional[0];  conditional = None
    add = torch.ops.aten.add.Tensor(getitem, 3)
    add_1 = torch.ops.aten.add.Tensor(getitem, 4);  getitem = None
    return (add, add_1)""",  # noqa: B950
        )

        self.assertExpectedInline(
            str(gm.true_graph_0.code).strip(),
            """\
def forward(self, arg0_1):
    sin = torch.ops.aten.sin.default(arg0_1);  arg0_1 = None
    add = torch.ops.aten.add.Tensor(sin, 5);  sin = None
    cos = torch.ops.aten.cos.default(add)
    cos_1 = torch.ops.aten.cos.default(add);  add = None
    true_graph_0 = self.true_graph_0
    false_graph_0 = self.false_graph_0
    conditional = torch.ops.higher_order.cond(False, true_graph_0, false_graph_0, [cos_1]);  true_graph_0 = false_graph_0 = cos_1 = None
    getitem = conditional[0];  conditional = None
    return (getitem,)""",  # noqa: B950
        )

        self.assertExpectedInline(
            str(gm.true_graph_0.true_graph_0.code).strip(),
            """\
def forward(self, arg0_1):
    sin = torch.ops.aten.sin.default(arg0_1);  arg0_1 = None
    add = torch.ops.aten.add.Tensor(sin, 7);  sin = None
    sin_1 = torch.ops.aten.sin.default(add);  add = None
    return (sin_1,)""",
        )

    @unittest.skipIf(IS_WINDOWS, "Windows isn't supported for this case")
    @unittest.skipIf(
        not torchdynamo.is_dynamo_supported(), "TorchDynamo is not supported"
    )
    def test_aot_export_predispatch_map_1(self):
        class M(torch.nn.Module):
            def __init__(self):
                super().__init__()

            def forward(self, x, y):
                def true_fn(x, r):
                    y = x.sin()
                    y.add_(5)
                    return y.cos() + r.sum()

                def false_fn(x, r):
                    z = x.cos()

                    def f(x, y):
                        a = x.cos()
                        a.add_(5)
                        return a + y

                    return (
                        z
                        + control_flow.map(f, z, r).sum()
                        + control_flow.map(f, z, r).sum()
                    )

                a = torch.cond(x.shape[0] > 4, true_fn, false_fn, [x, y])
                return (a + 3, a + 4)

        inps = [torch.randn(2, 2), torch.ones(2)]
        gm, _ = aot_export_module(M(), inps, trace_joint=False, pre_dispatch=True)
        self.assertExpectedInline(
            str(gm.code).strip(),
            """\
def forward(self, arg0_1, arg1_1):
    true_graph_0 = self.true_graph_0
    false_graph_0 = self.false_graph_0
    conditional = torch.ops.higher_order.cond(False, true_graph_0, false_graph_0, [arg0_1, arg1_1]);  true_graph_0 = false_graph_0 = arg0_1 = arg1_1 = None
    getitem = conditional[0];  conditional = None
    add = torch.ops.aten.add.Tensor(getitem, 3)
    add_1 = torch.ops.aten.add.Tensor(getitem, 4);  getitem = None
    return (add, add_1)""",  # noqa: B950
        )
        self.assertExpectedInline(
            str(gm.true_graph_0.code).strip(),
            """\
def forward(self, arg0_1, arg1_1):
    sin = torch.ops.aten.sin.default(arg0_1);  arg0_1 = None
    add = torch.ops.aten.add.Tensor(sin, 5);  sin = None
    cos = torch.ops.aten.cos.default(add);  add = None
    sum_1 = torch.ops.aten.sum.default(arg1_1);  arg1_1 = None
    add_1 = torch.ops.aten.add.Tensor(cos, sum_1);  cos = sum_1 = None
    return (add_1,)""",
        )
        self.assertExpectedInline(
            str(gm.false_graph_0.code).strip(),
            """\
def forward(self, arg0_1, arg1_1):
    cos = torch.ops.aten.cos.default(arg0_1);  arg0_1 = None
    select = torch.ops.aten.select.int(cos, 0, 0)
    body_graph_0 = self.body_graph_0
    map_impl = torch.ops.higher_order.map_impl(body_graph_0, [cos], [arg1_1]);  body_graph_0 = None
    getitem = map_impl[0];  map_impl = None
    sum_1 = torch.ops.aten.sum.default(getitem);  getitem = None
    add = torch.ops.aten.add.Tensor(cos, sum_1);  sum_1 = None
    select_1 = torch.ops.aten.select.int(cos, 0, 0)
    body_graph_1 = self.body_graph_1
    map_impl_1 = torch.ops.higher_order.map_impl(body_graph_1, [cos], [arg1_1]);  body_graph_1 = cos = arg1_1 = None
    getitem_1 = map_impl_1[0];  map_impl_1 = None
    sum_2 = torch.ops.aten.sum.default(getitem_1);  getitem_1 = None
    add_1 = torch.ops.aten.add.Tensor(add, sum_2);  add = sum_2 = None
    return (add_1,)""",
        )
        self.assertExpectedInline(
            str(gm.false_graph_0.body_graph_0.code).strip(),
            """\
def forward(self, arg0_1, arg1_1):
    cos = torch.ops.aten.cos.default(arg0_1);  arg0_1 = None
    add = torch.ops.aten.add.Tensor(cos, 5);  cos = None
    add_1 = torch.ops.aten.add.Tensor(add, arg1_1);  add = arg1_1 = None
    return (add_1,)""",
        )

    def test_aot_export_predispatch_map_2(self):
        class M(torch.nn.Module):
            def __init__(self):
                super().__init__()

            def forward(self, x, y):
                z = x.cos()

                def f(x, y):
                    a = x.cos()
                    a.add_(5)
                    return a + y

                return (z + control_flow.map(f, z, y).sum(),)

        inps = [torch.randn(2, 2), torch.ones(2)]
        gm, _ = aot_export_module(M(), inps, trace_joint=False, pre_dispatch=True)
        self.assertExpectedInline(
            str(gm.code).strip(),
            """\
def forward(self, arg0_1, arg1_1):
    cos = torch.ops.aten.cos.default(arg0_1);  arg0_1 = None
    body_graph_0 = self.body_graph_0
    map_impl = torch.ops.higher_order.map_impl(body_graph_0, [cos], [arg1_1]);  body_graph_0 = arg1_1 = None
    getitem = map_impl[0];  map_impl = None
    sum_1 = torch.ops.aten.sum.default(getitem);  getitem = None
    add = torch.ops.aten.add.Tensor(cos, sum_1);  cos = sum_1 = None
    return (add,)""",
        )  # noqa: B950
        self.assertExpectedInline(
            str(gm.body_graph_0.code).strip(),
            """\
def forward(self, arg0_1, arg1_1):
    cos = torch.ops.aten.cos.default(arg0_1);  arg0_1 = None
    add = torch.ops.aten.add.Tensor(cos, 5);  cos = None
    add_1 = torch.ops.aten.add.Tensor(add, arg1_1);  add = arg1_1 = None
    return [add_1]""",
        )

    @unittest.skipIf(IS_WINDOWS, "Windows isn't supported for this case")
    @unittest.skipIf(
        not torchdynamo.is_dynamo_supported(), "TorchDynamo is not supported"
    )
    def test_aot_export_predispatch_with_cond(self):
        class M(torch.nn.Module):
            def __init__(self):
                super().__init__()

            def forward(self, x):
                def true_fn(x):
                    y = x.sin()
                    z = torch.ops.aten.linear.default(y, torch.randn(2, 2))
                    z.add_(5)
                    return z.cos()

                def false_fn(x):
                    z = x.cos()
                    z.add_(6)
                    return z.sin()

                a = torch.cond(x.shape[0] > 4, true_fn, false_fn, [x])
                return (a + 3, a + 4)

        inp = torch.randn(2, 2)
        gm, _ = aot_export_module(M(), [inp], trace_joint=False, pre_dispatch=True)
        self.assertExpectedInline(
            str(gm.code).strip(),
            """\
def forward(self, arg0_1):
    true_graph_0 = self.true_graph_0
    false_graph_0 = self.false_graph_0
    conditional = torch.ops.higher_order.cond(False, true_graph_0, false_graph_0, [arg0_1]);  true_graph_0 = false_graph_0 = arg0_1 = None
    getitem = conditional[0];  conditional = None
    add = torch.ops.aten.add.Tensor(getitem, 3)
    add_1 = torch.ops.aten.add.Tensor(getitem, 4);  getitem = None
    return (add, add_1)""",  # noqa: B950
        )
        self.assertExpectedInline(
            str(gm.true_graph_0.code).strip(),
            """\
def forward(self, arg0_1):
    sin = torch.ops.aten.sin.default(arg0_1);  arg0_1 = None
    randn = torch.ops.aten.randn.default([2, 2], device = device(type='cpu'), pin_memory = False)
    linear = torch.ops.aten.linear.default(sin, randn);  sin = randn = None
    add = torch.ops.aten.add.Tensor(linear, 5);  linear = None
    cos = torch.ops.aten.cos.default(add);  add = None
    return (cos,)""",
        )

    def test_aot_export_predispatch_conv_and_bn(self):
        class ConvBatchnorm(torch.nn.Module):
            def __init__(self):
                super().__init__()
                self.conv = torch.nn.Conv2d(1, 3, 1, 1)
                self.bn = torch.nn.BatchNorm2d(3)

            def forward(self, x):
                x = self.conv(x)
                x = self.bn(x)
                return (x,)

        mod = ConvBatchnorm()
        mod.train()
        inp = torch.randn(1, 1, 3, 3)

        gm, _ = aot_export_module(mod, [inp], trace_joint=False, pre_dispatch=True)
        self.assertExpectedInline(
            str(gm.code).strip(),
            """\
def forward(self, arg0_1, arg1_1, arg2_1, arg3_1, arg4_1, arg5_1, arg6_1, arg7_1):
    conv2d = torch.ops.aten.conv2d.default(arg7_1, arg0_1, arg1_1);  arg7_1 = arg0_1 = arg1_1 = None
    add = torch.ops.aten.add.Tensor(arg6_1, 1);  arg6_1 = None
    _native_batch_norm_legit_functional = torch.ops.aten._native_batch_norm_legit_functional.default(conv2d, arg2_1, arg3_1, arg4_1, arg5_1, True, 0.1, 1e-05);  conv2d = arg2_1 = arg3_1 = arg4_1 = arg5_1 = None
    getitem = _native_batch_norm_legit_functional[0]
    getitem_3 = _native_batch_norm_legit_functional[3]
    getitem_4 = _native_batch_norm_legit_functional[4];  _native_batch_norm_legit_functional = None
    return (getitem_3, getitem_4, add, getitem)""",  # noqa: B950
        )

    def test_aot_export_predispatch_reshape(self):
        class Reshape(torch.nn.Module):
            def forward(self, x):
                y = x.reshape(4, 4)
                return (y.sum(),)

        mod = Reshape()
        inp = torch.randn(2, 8)

        gm, _ = aot_export_module(mod, [inp], trace_joint=False, pre_dispatch=True)
        self.assertExpectedInline(
            str(gm.code).strip(),
            """\
def forward(self, arg0_1):
    view = torch.ops.aten.view.default(arg0_1, [4, 4]);  arg0_1 = None
    sum_1 = torch.ops.aten.sum.default(view);  view = None
    return (sum_1,)""",
        )  # noqa: B950

    def test_aot_export_predispatch_contiguous(self):
        class Cont(torch.nn.Module):
            def forward(self, x):
                y = torch.ops.aten.contiguous.default(x)
                return (y.sum(),)

        mod = Cont()
        inp = torch.randn(2, 8)

        gm, _ = aot_export_module(mod, [inp], trace_joint=False, pre_dispatch=True)
        self.assertExpectedInline(
            str(gm.code).strip(),
            """\
def forward(self, arg0_1):
    sum_1 = torch.ops.aten.sum.default(arg0_1);  arg0_1 = None
    return (sum_1,)""",
        )  # noqa: B950

    def test_aot_export_module_joint(self):
        class ConvBatchnormRelu(torch.nn.Module):
            def __init__(self):
                super().__init__()
                self.conv = torch.nn.Conv2d(1, 3, 1, 1)
                self.bn = torch.nn.BatchNorm2d(3)

            def forward(self, x):
                x = self.conv(x)
                x = self.bn(x)
                user_out = torch.nn.functional.relu(x)
                loss = user_out.sum()
                return loss, user_out.detach()

        mod = ConvBatchnormRelu()
        mod.train()
        inp = torch.randn(1, 1, 3, 3)
        o_ref = mod(inp)
        fx_g, signature = aot_export_module(
            mod, [inp], trace_joint=True, output_loss_index=0
        )
        # Some important characteristics of the exported graph below:
        # 8 arguments: 2 params from conv, 2 params from batchnorm, 2 buffers from 1 batchnorm, 1 user input
        # 9 outputs: 3 mutated buffers (from batchnorm), 2 user outputs and 4 gradients (since there were 4 parameters)
        for node in fx_g.graph.nodes:
            node.meta.pop("stack_trace", None)
        self.assertExpectedInline(
            fx_g.print_readable(print_output=False),
            """\
class <lambda>(torch.nn.Module):
    def forward(self, arg0_1: "f32[3, 1, 1, 1]", arg1_1: "f32[3]", arg2_1: "f32[3]", arg3_1: "f32[3]", arg4_1: "f32[3]", arg5_1: "f32[3]", arg6_1: "i64[]", arg7_1: "f32[1, 1, 3, 3]"):
        # No stacktrace found for following nodes
        convolution: "f32[1, 3, 3, 3]" = torch.ops.aten.convolution.default(arg7_1, arg0_1, arg1_1, [1, 1], [0, 0], [1, 1], False, [0, 0], 1);  arg1_1 = None
        add: "i64[]" = torch.ops.aten.add.Tensor(arg6_1, 1);  arg6_1 = None
        _native_batch_norm_legit_functional = torch.ops.aten._native_batch_norm_legit_functional.default(convolution, arg2_1, arg3_1, arg4_1, arg5_1, True, 0.1, 1e-05);  arg3_1 = arg4_1 = arg5_1 = None
        getitem: "f32[1, 3, 3, 3]" = _native_batch_norm_legit_functional[0]
        getitem_1: "f32[3]" = _native_batch_norm_legit_functional[1]
        getitem_2: "f32[3]" = _native_batch_norm_legit_functional[2]
        getitem_3: "f32[3]" = _native_batch_norm_legit_functional[3]
        getitem_4: "f32[3]" = _native_batch_norm_legit_functional[4];  _native_batch_norm_legit_functional = None
        relu: "f32[1, 3, 3, 3]" = torch.ops.aten.relu.default(getitem);  getitem = None
        detach: "f32[1, 3, 3, 3]" = torch.ops.aten.detach.default(relu)
        detach_1: "f32[1, 3, 3, 3]" = torch.ops.aten.detach.default(relu)
        detach_2: "f32[1, 3, 3, 3]" = torch.ops.aten.detach.default(detach_1);  detach_1 = None
        detach_3: "f32[1, 3, 3, 3]" = torch.ops.aten.detach.default(detach_2);  detach_2 = None
        detach_4: "f32[1, 3, 3, 3]" = torch.ops.aten.detach.default(detach_3);  detach_3 = None
        sum_1: "f32[]" = torch.ops.aten.sum.default(relu)
        detach_5: "f32[1, 3, 3, 3]" = torch.ops.aten.detach.default(relu);  relu = None
        detach_6: "f32[1, 3, 3, 3]" = torch.ops.aten.detach.default(detach_5);  detach_5 = None
        detach_7: "f32[1, 3, 3, 3]" = torch.ops.aten.detach.default(detach_6);  detach_6 = None
        detach_8: "f32[1, 3, 3, 3]" = torch.ops.aten.detach.default(detach_7);  detach_7 = None
        detach_9: "f32[1, 3, 3, 3]" = torch.ops.aten.detach.default(detach_8);  detach_8 = None
        detach_10: "f32[1, 3, 3, 3]" = torch.ops.aten.detach.default(detach_9);  detach_9 = None
        ones_like: "f32[]" = torch.ops.aten.ones_like.default(sum_1, pin_memory = False, memory_format = torch.preserve_format)
        expand: "f32[1, 3, 3, 3]" = torch.ops.aten.expand.default(ones_like, [1, 3, 3, 3]);  ones_like = None
        detach_11: "f32[1, 3, 3, 3]" = torch.ops.aten.detach.default(detach_4);  detach_4 = None
        detach_12: "f32[1, 3, 3, 3]" = torch.ops.aten.detach.default(detach_11);  detach_11 = None
        detach_13: "f32[1, 3, 3, 3]" = torch.ops.aten.detach.default(detach_12);  detach_12 = None
        detach_14: "f32[1, 3, 3, 3]" = torch.ops.aten.detach.default(detach_13);  detach_13 = None
        threshold_backward: "f32[1, 3, 3, 3]" = torch.ops.aten.threshold_backward.default(expand, detach_14, 0);  expand = detach_14 = None
        native_batch_norm_backward = torch.ops.aten.native_batch_norm_backward.default(threshold_backward, convolution, arg2_1, getitem_3, getitem_4, getitem_1, getitem_2, True, 1e-05, [True, True, True]);  threshold_backward = convolution = arg2_1 = getitem_1 = getitem_2 = None
        getitem_5: "f32[1, 3, 3, 3]" = native_batch_norm_backward[0]
        getitem_6: "f32[3]" = native_batch_norm_backward[1]
        getitem_7: "f32[3]" = native_batch_norm_backward[2];  native_batch_norm_backward = None
        convolution_backward = torch.ops.aten.convolution_backward.default(getitem_5, arg7_1, arg0_1, [3], [1, 1], [0, 0], [1, 1], False, [0, 0], 1, [False, True, True]);  getitem_5 = arg7_1 = arg0_1 = None
        getitem_8 = convolution_backward[0]
        getitem_9: "f32[3, 1, 1, 1]" = convolution_backward[1]
        getitem_10: "f32[3]" = convolution_backward[2];  convolution_backward = None
        return (getitem_3, getitem_4, add, sum_1, detach_10, getitem_9, getitem_10, getitem_6, getitem_7)
        """,  # noqa: B950
        )

        self.assertExpectedInline(
            str(signature.parameters),
            """['conv.weight', 'conv.bias', 'bn.weight', 'bn.bias']""",
        )
        self.assertExpectedInline(
            str(signature.buffers),
            """['bn.running_mean', 'bn.running_var', 'bn.num_batches_tracked']""",
        )
        self.assertExpectedInline(str(signature.user_inputs), """['arg7_1']""")
        self.assertExpectedInline(
            str(signature.inputs_to_parameters),
            """{'arg0_1': 'conv.weight', 'arg1_1': 'conv.bias', 'arg2_1': 'bn.weight', 'arg3_1': 'bn.bias'}""",
        )  # noqa: B950
        self.assertExpectedInline(
            str(signature.inputs_to_buffers),
            """{'arg4_1': 'bn.running_mean', 'arg5_1': 'bn.running_var', 'arg6_1': 'bn.num_batches_tracked'}""",
        )  # noqa: B950
        self.assertExpectedInline(
            str(signature.buffers_to_mutate),
            """{'getitem_3': 'bn.running_mean', 'getitem_4': 'bn.running_var', 'add': 'bn.num_batches_tracked'}""",
        )  # noqa: B950
        self.assertExpectedInline(
            str(signature.backward_signature.gradients_to_parameters),
            """{'getitem_9': 'conv.weight', 'getitem_10': 'conv.bias', 'getitem_6': 'bn.weight', 'getitem_7': 'bn.bias'}""",
        )  # noqa: B950
        self.assertExpectedInline(
            str(signature.backward_signature.gradients_to_user_inputs), """{}"""
        )
        self.assertExpectedInline(
            str(signature.backward_signature.loss_output), """getitem_3"""
        )

        # Also check the inference graph
        # Main important thing here is that there are 5 total outputs: 3 total mutated buffers (from batchnorm), 2 user outputs.
        fx_g_inference, signature_inference = aot_export_module(
            mod, [inp], trace_joint=False
        )
        for node in fx_g_inference.graph.nodes:
            node.meta.pop("stack_trace", None)
        self.assertExpectedInline(
            fx_g_inference.print_readable(print_output=False),
            """\
class <lambda>(torch.nn.Module):
    def forward(self, arg0_1: "f32[3, 1, 1, 1]", arg1_1: "f32[3]", arg2_1: "f32[3]", arg3_1: "f32[3]", arg4_1: "f32[3]", arg5_1: "f32[3]", arg6_1: "i64[]", arg7_1: "f32[1, 1, 3, 3]"):
        # No stacktrace found for following nodes
        convolution: "f32[1, 3, 3, 3]" = torch.ops.aten.convolution.default(arg7_1, arg0_1, arg1_1, [1, 1], [0, 0], [1, 1], False, [0, 0], 1);  arg7_1 = arg0_1 = arg1_1 = None
        add: "i64[]" = torch.ops.aten.add.Tensor(arg6_1, 1);  arg6_1 = None
        _native_batch_norm_legit_functional = torch.ops.aten._native_batch_norm_legit_functional.default(convolution, arg2_1, arg3_1, arg4_1, arg5_1, True, 0.1, 1e-05);  convolution = arg2_1 = arg3_1 = arg4_1 = arg5_1 = None
        getitem: "f32[1, 3, 3, 3]" = _native_batch_norm_legit_functional[0]
        getitem_3: "f32[3]" = _native_batch_norm_legit_functional[3]
        getitem_4: "f32[3]" = _native_batch_norm_legit_functional[4];  _native_batch_norm_legit_functional = None
        relu: "f32[1, 3, 3, 3]" = torch.ops.aten.relu.default(getitem);  getitem = None
        sum_1: "f32[]" = torch.ops.aten.sum.default(relu)
        detach: "f32[1, 3, 3, 3]" = torch.ops.aten.detach.default(relu);  relu = None
        detach_1: "f32[1, 3, 3, 3]" = torch.ops.aten.detach.default(detach);  detach = None
        detach_2: "f32[1, 3, 3, 3]" = torch.ops.aten.detach.default(detach_1);  detach_1 = None
        return (getitem_3, getitem_4, add, sum_1, detach_2)
        """,  # noqa: B950
        )
        # Some important characteristics of the exported graph below:
        # 8 arguments: 2 params from conv, 2 params from batchnorm, 2 buffers from 1 batchnorm, 1 user input
        # 9 outputs: 2 mutated buffers (from batchnorm), 2 user outputs and 4 gradients (since there were 4 parameters)

    def test_aot_export_simplified_basic(self):
        def f(x, y):
            return x * y, y * y.detach()

        x = torch.randn(2, requires_grad=True)
        y = torch.randn(2, requires_grad=True)

        f_graph_fw = aot_export_joint_simple(f, [x, y], trace_joint=False)
        out_ref = f(x, y)
        # No calling convention changes necessary to invoke the traced graph
        out_test = f_graph_fw(x, y)
        self.assertEqual(out_ref, out_test)

        # Now test the backward
        x = torch.randn(2, requires_grad=True)
        y = torch.randn(2, requires_grad=True)
        x2 = x.clone().detach().requires_grad_(True)
        y2 = y.clone().detach().requires_grad_(True)
        x3 = x.clone().detach().requires_grad_(True)
        y3 = y.clone().detach().requires_grad_(True)
        f_graph_joint = aot_export_joint_simple(f, [x, y], trace_joint=True)
        num_fw_outputs = 2
        fw_g, bw_g = default_partition(
            f_graph_joint, [x, y], num_fwd_outputs=num_fw_outputs
        )
        out_ref2 = f(x2, y2)
        fw_outs = fw_g(x3, y3)
        out_test2, activations = fw_outs[:num_fw_outputs], fw_outs[num_fw_outputs:]
        self.assertEqual(out_ref2, out_test2)

        # Test running the traced backward graph with a mocked-up grad_output
        grad_outs = [torch.ones_like(x) for x in out_ref2]
        grads_ref = torch.autograd.grad(out_ref2, [x2, y2], grad_outputs=grad_outs)
        grads_test = bw_g(*activations, *grad_outs)
        for g_ref, g_test in zip(grads_ref, grads_test):
            self.assertEqual(g_ref, g_test)

    def test_aot_export_metadata_mutation_banned(self):
        def fn(p, x):
            x.t_()
            return (x * 2,)

        mod = TestMod(fn)
        inp = torch.randn(2, 4)
        with self.assertRaisesRegex(
            RuntimeError, "Found an input that received a metadata mutation"
        ):
            aot_export_joint_simple(fn, [mod.p, inp], trace_joint=False)
            aot_export_joint_simple(fn, [mod.p, inp], trace_joint=True)
            aot_export_module(mod, [inp], trace_joint=False)

    def test_aot_export_forward_mutation_no_buffer_mut(self):
        class M(torch.nn.Module):
            def __init__(self):
                super().__init__()
                self.register_buffer("buffer1", torch.ones(6, 4))

            def forward(self, x):
                x.add_(4)
                return (x.cos().sum() + self.buffer1.sum(),)

        mod = M()
        inp = torch.ones(6, 4)
        gm, sig = aot_export_module(mod, [inp], trace_joint=False)
        self.assertExpectedInline(
            str(gm.code).strip(),
            """\
def forward(self, arg0_1, arg1_1):
    add = torch.ops.aten.add.Tensor(arg1_1, 4);  arg1_1 = None
    cos = torch.ops.aten.cos.default(add)
    sum_1 = torch.ops.aten.sum.default(cos);  cos = None
    sum_2 = torch.ops.aten.sum.default(arg0_1);  arg0_1 = None
    add_1 = torch.ops.aten.add.Tensor(sum_1, sum_2);  sum_1 = sum_2 = None
    return (add, add_1)""",
        )  # noqa: B950
        self.assertEqual(sig.user_inputs_to_mutate, {"add": "arg1_1"})

    def test_aot_export_forward_mutation_multiple_mut(self):
        class M(torch.nn.Module):
            def __init__(self):
                super().__init__()
                self.register_buffer("buffer1", torch.ones(6, 4))

            def forward(self, x, y):
                y.add_(4)
                self.buffer1.add_(5)
                return (
                    x.cos().sum() + y.sin().sum(),
                    self.buffer1.sum(),
                )

        mod = M()
        inp = [torch.ones(6, 4), torch.zeros(6, 4)]
        gm, sig = aot_export_module(mod, inp, trace_joint=False)
        self.assertExpectedInline(
            str(gm.code).strip(),
            """\
def forward(self, arg0_1, arg1_1, arg2_1):
    add = torch.ops.aten.add.Tensor(arg2_1, 4);  arg2_1 = None
    add_1 = torch.ops.aten.add.Tensor(arg0_1, 5);  arg0_1 = None
    cos = torch.ops.aten.cos.default(arg1_1);  arg1_1 = None
    sum_1 = torch.ops.aten.sum.default(cos);  cos = None
    sin = torch.ops.aten.sin.default(add)
    sum_2 = torch.ops.aten.sum.default(sin);  sin = None
    add_2 = torch.ops.aten.add.Tensor(sum_1, sum_2);  sum_1 = sum_2 = None
    sum_3 = torch.ops.aten.sum.default(add_1)
    return (add_1, add, add_2, sum_3)""",
        )  # noqa: B950
        self.assertEqual(sig.user_inputs_to_mutate, {"add": "arg2_1"})
        self.assertEqual(sig.buffers_to_mutate, {"add_1": "buffer1"})

    def test_aot_export_input_mutation_on_input_requiring_grad_banned(self):
        class M(torch.nn.Module):
            def forward(self, x):
                x.add_(4)
                return (x,)

        mod = M()
        inp = torch.randn(2, requires_grad=True)
        with self.assertRaisesRegex(
            RuntimeError,
            "Found a graph input that requires gradients, and received a mutation",
        ):
            aot_export_module(mod, [inp], trace_joint=False)

    def test_aot_export_input_mutation_on_parameter_banned(self):
        def fn(p, x):
            p.mul_(2)
            return (p + x,)

        mod = TestMod(fn)
        inp = torch.randn(2)
        with self.assertRaisesRegex(
            RuntimeError,
            "Found a graph input that requires gradients, and received a mutation",
        ):
            aot_export_joint_simple(fn, [mod.p, inp], trace_joint=False)
            aot_export_joint_simple(fn, [mod.p, inp], trace_joint=True)
            aot_export_module(mod, [inp], trace_joint=False)

    def test_aot_export_synthetic_bases_banned(self):
        def fn(p, x, y):
            x.mul_(2)
            return (x + y,)

        mod = TestMod(fn)
        inp = torch.randn(2)
        inp2 = inp.view(-1)
        with self.assertRaisesRegex(
            RuntimeError, "Encountered aliased inputs that are mutated"
        ):
            aot_export_joint_simple(fn, [mod.p, inp, inp2], trace_joint=False)
            aot_export_joint_simple(fn, [mod.p, inp, inp2], trace_joint=True)
            aot_export_module(mod, [inp, inp2], trace_joint=False)

    def test_aot_export_input_dupes_banned(self):
        def fn(p, x, y):
            x.mul_(2)
            return (x + y,)

        mod = TestMod(fn)
        inp = torch.randn(2)
        with self.assertRaisesRegex(
            RuntimeError, "Encountered duplicated inputs that are mutated in the graph"
        ):
            aot_export_joint_simple(fn, [mod.p, inp, inp], trace_joint=False)
            aot_export_joint_simple(fn, [mod.p, inp, inp], trace_joint=True)
            aot_export_module(mod, [inp, inp], trace_joint=False)

    def test_aot_export_multiple_outputs_require_grad_banned(self):
        def fn(p, x):
            out = p * x
            return out, out.sum()

        mod = TestMod(fn)
        inp = torch.randn(2)
        with self.assertRaisesRegex(
            RuntimeError,
            "Found an output of the forward that requires gradients, that was not",
        ):
            aot_export_module(mod, [inp], trace_joint=True, output_loss_index=1)

    @unittest.skipIf(IS_WINDOWS, "Windows isn't supported for this case")
    @unittest.skipIf(
        not torch._dynamo.is_dynamo_supported(), "Cond needs dynamo to run"
    )
    def test_aot_export_with_torch_cond(self):
        class M(torch.nn.Module):
            def __init__(self):
                super().__init__()

            def forward(self, x):
                def true_fn(x):
                    y = x + 4
                    y.add_(5)
                    return x.cos()

                def false_fn(x):
                    y = x + 5
                    y.add_(6)
                    return x.sin()

                a = torch.cond(x.shape[0] > 4, true_fn, false_fn, [x])
                return (a + 3, a + 4)

        inp = torch.randn(3, 4)
        gm, _ = aot_export_module(M(), (inp,), trace_joint=False)
        self.assertExpectedInline(
            gm.code.strip(),
            """\
def forward(self, arg0_1):
    true_graph_0 = self.true_graph_0
    false_graph_0 = self.false_graph_0
    conditional = torch.ops.higher_order.cond(False, true_graph_0, false_graph_0, [arg0_1]);  true_graph_0 = false_graph_0 = arg0_1 = None
    getitem = conditional[0];  conditional = None
    add = torch.ops.aten.add.Tensor(getitem, 3)
    add_1 = torch.ops.aten.add.Tensor(getitem, 4);  getitem = None
    return (add, add_1)""",  # noqa: B950
        )

        self.assertExpectedInline(
            gm.true_graph_0.code.strip(),
            """\
def forward(self, arg0_1):
    add = torch.ops.aten.add.Tensor(arg0_1, 4)
    add_1 = torch.ops.aten.add.Tensor(add, 5);  add = None
    cos = torch.ops.aten.cos.default(arg0_1);  arg0_1 = None
    return (cos,)""",
        )

        self.assertExpectedInline(
            gm.false_graph_0.code.strip(),
            """\
def forward(self, arg0_1):
    add = torch.ops.aten.add.Tensor(arg0_1, 5)
    add_1 = torch.ops.aten.add.Tensor(add, 6);  add = None
    sin = torch.ops.aten.sin.default(arg0_1);  arg0_1 = None
    return (sin,)""",
        )

    def test_aot_export_simplified_pytrees_banned(self):
        def fn(inps):
            return (inps[0] + inps[1],)

        inp1 = torch.randn(2)
        inp2 = torch.randn(2)
        inps = [inp1, inp2]
        with self.assertRaisesRegex(
            RuntimeError,
            "aot_export_joint_simple requires individual inputs not to be pytrees",
        ):
            aot_export_joint_simple(fn, [inps], trace_joint=False)
            aot_export_joint_simple(fn, [inps], trace_joint=True)

    def test_aot_export_functionalized_rng_banned(self):
        def fn(p, x):
            return (p + x,)

        mod = TestMod(fn)
        inp = torch.randn(2)
        with patch(
            "functorch.compile.config.functionalize_rng_ops", True
        ), self.assertRaisesRegex(
            RuntimeError,
            "Functionalized RNG is not currently supported in the aot_export",
        ):
            aot_export_joint_simple(fn, [mod.p, inp], trace_joint=False)
            aot_export_joint_simple(fn, [mod.p, inp], trace_joint=True)
            aot_export_module(mod, [inp], trace_joint=False)


class TestPartitioning(AOTTestCase):
    @unittest.skipIf(not USE_NETWORKX, "networkx not available")
    def test_recompute_partitioning(self):
        def fn(a, b):
            return torch.sin(torch.sin(a)) + b

        # Reference calculation
        ref_a = torch.rand(10, 10, requires_grad=True)
        ref_b = torch.rand(10, 10, requires_grad=True)
        ref = fn(ref_a, ref_b)
        ref.sum().backward()

        # Compiled function calculation
        res_a = ref_a.clone().detach().requires_grad_(True)
        res_b = ref_b.clone().detach().requires_grad_(True)

        def compile_fn(x, _):
            return x

        compiled_fn = compiled_function(
            fn, compile_fn, compile_fn, min_cut_rematerialization_partition
        )
        res = compiled_fn(res_a, res_b)
        res.sum().backward()
        assert torch.allclose(ref, res, atol=1e-3, rtol=1e-3)
        assert torch.allclose(ref_a.grad, res_a.grad, atol=1e-3, rtol=1e-3)
        assert torch.allclose(ref_b.grad, res_b.grad, atol=1e-3, rtol=1e-3)

    def test_meta_tensor_inplace_op(self):
        # Following module results in inplace ops while tracing. The test checks
        # that the meta tensor information is stored for inplace ops.
        class MockModule(torch.nn.Module):
            def __init__(self):
                super().__init__()
                self.weight = torch.nn.Parameter(
                    torch.randn(3072, 768, requires_grad=True)
                )
                self.bias = torch.nn.Parameter(torch.randn(3072, requires_grad=True))

            def forward(self, add_4):
                linear_4 = torch.nn.functional.linear(
                    add_4, self.weight, bias=self.bias
                )
                gelu = torch.nn.functional.gelu(linear_4)
                return gelu

        def check_meta_tensor(fx_g, _):
            for node in fx_g.graph.nodes:
                if node.op != "output":
                    assert "tensor_meta" in node.meta
            return fx_g

        inp0 = torch.randn(16, 128, 768, requires_grad=True)
        inputs = [
            inp0,
        ]
        mod = MockModule().to(device="cpu")
        aot_mod = aot_module(mod, fw_compiler=check_meta_tensor)
        aot_mod(*inputs)

    def test_default_partitioner_getitem(self):
        mod = nn.LayerNorm([10])

        def f(x, mod_weight, mod_bias):
            return torch.nn.functional.layer_norm(
                x, [10], mod_weight, mod_bias, eps=1e-6
            )

        fw_graph, bw_graph = get_fw_bw_graph(
            f,
            [torch.randn(3, 10, requires_grad=True), mod.weight, mod.bias],
            partitioner=default_partition,
        )
        self.assertEqual(get_num_ins_outs(fw_graph), (3, 6))
        self.assertEqual(get_num_ins_outs(bw_graph), (6, 3))

    @unittest.skipIf(not USE_NETWORKX, "networkx not available")
    def test_min_cut_partitioner_save_shape(self):
        def f(x):
            s = x.sum(dim=1)
            return s

        inp = [torch.ones([10, 10], requires_grad=True)]
        fw_graph, bw_graph = get_fw_bw_graph(f, inp, dynamic=True)
        _, fw_output = get_ins_outs(fw_graph)
        self.assertEqual(get_num_ins_outs(fw_graph), (1, 3))
        self.assertEqual(get_num_ins_outs(bw_graph), (3, 1))
        self.assertEqual(str(fw_output[0]), "sum_1")
        # make sure we don't do the suboptimal thing of saving the bigger primals input to sum,
        # rather than saving the sizes of the primals input for use in backward expand
        self.assertEqual(str(fw_output[1]), "sym_size_int")
        self.assertEqual(str(fw_output[2]), "sym_size_int_1")

        inp = [
            torch.randn(10, requires_grad=True),
            torch.randn((3, 10), requires_grad=True),
            torch.randn((2, 10), requires_grad=True),
        ]

        def f(a, b, c):
            # tried to test what happens if we save a size tuple in the graph;
            # turns out we never will due to how we trace, but this is probably
            # still a good test case for various size manipulations
            sb = torch.ops.aten.sym_size(b)
            sc = c.size()
            x = sb[0] + sc[0]
            a_sz = (x, a.size(0))
            return torch.cat([a.expand(a_sz), b, c])

        fw_graph, bw_graph = get_fw_bw_graph(f, inp, dynamic=True)
        self.assertEqual(get_num_ins_outs(fw_graph), (3, 4))
        self.assertEqual(get_num_ins_outs(bw_graph), (4, 3))
        _, outs = get_ins_outs(fw_graph)
        self.assertTrue(all(is_sym_node(n) for n in outs[1:]))

    def test_default_partitioner_output_tensor_shape_tensor(self):
        inp = [
            torch.randn(10, requires_grad=True),
            torch.randn((3, 10), requires_grad=True),
            torch.randn((2, 10), requires_grad=True),
            torch.randn((10, 1), requires_grad=True),
        ]

        def f(a, b, c, d):
            # Try to force symints intermixed with outputs in the function's returns
            sb = b.size()
            sc = c.size()
            x = sb[0] + sc[0]
            a_sz = (x, a.size(0))
            cat = torch.cat([a.expand(a_sz), b, c])
            mm = torch.mm(cat, d)
            mm2 = torch.mm(
                mm, a.view(mm.size(1), a.size(0))
            )  # this saves 4 new ints for backward. why?
            # and what do i have to do to make it save a tensor for backward?
            return cat, sb, c, mm2

        fw_graph_cell = [None]
        bw_graph_cell = [None]
        compiled_outs = aot_function(
            f,
            fw_compiler=partial(extract_graph, graph_cell=fw_graph_cell),
            bw_compiler=partial(extract_graph, graph_cell=bw_graph_cell),
            partition_fn=default_partition,
            decompositions=default_decompositions,
            dynamic=True,
        )(*inp)
        fw_graph = fw_graph_cell[0]
        (compiled_outs[0].sum() + compiled_outs[2].sum()).backward()
        bw_graph = bw_graph_cell[0]

        # in the fwd graph, 13 outs because:
        # - 5 original outputs (sb is a tuple, gets expanded to 2 symints)
        # - 8 saved outputs for backward: 5 tensors, 3 symints
        self.assertEqual(get_num_ins_outs(fw_graph), (4, 13))
        # in the bwd graph, 10 inputs (grad outs) because:
        # - The fwd graph had 13 outputs
        # - 1 was a view of an input, which gets regenerated outside of the graph
        #   and doesn't participate in the backward
        # - 2 user outs were symints (b.size()), which don't get tangents in the backward
        self.assertEqual(get_num_ins_outs(bw_graph), (10, 4))
        _, fw_graph_out_nodes = get_ins_outs(fw_graph)
        self.assertEqual(
            # fw outputs include b.size() which expands to 2 symints,
            #
            # TODO(whc)- are the saved-tensors/saved-symints correct here?
            # i just made the test pass based on what default partition did
            # Of the 5 original forward outputs, the 4th (c) is an input,
            # which won't show up in the compiled forward graph
            [False, True, True, False, False] + [False] * 4 + [True] * 4,
            [is_sym_node(n) for n in fw_graph_out_nodes],
        )

        real_outs = f(*inp)
        self.assertEqual(compiled_outs, real_outs)
        self.assertTrue(isinstance(real_outs[1], torch.Size))

        # TODO(whc) we should learn to return torch.Sizes
        self.assertFalse(isinstance(compiled_outs[1], torch.Size))

    @unittest.skipIf(not USE_NETWORKX, "networkx not available")
    def test_min_cut_partitioner_output_tensor_shape_tensor(self):
        inp = [
            torch.randn(10, requires_grad=True),
            torch.randn((3, 10), requires_grad=True),
            torch.randn((2, 10), requires_grad=True),
            torch.randn((10, 1), requires_grad=True),
        ]

        def f(a, b, c, d):
            # Try to force symints intermixed with outputs in the function's returns
            sb = b.size()
            sc = c.size()
            x = sb[0] + sc[0]
            a_sz = (x, a.size(0))
            cat = torch.cat([a.expand(a_sz), b, c])
            mm = torch.mm(cat, d)
            mm2 = torch.mm(
                mm, a.view(mm.size(1), a.size(0))
            )  # this saves 4 new ints for backward. why?
            # and what do i have to do to make it save a tensor for backward?
            return cat, sb, c, mm2

        fw_graph_cell = [None]
        bw_graph_cell = [None]
        compiled_outs = aot_function(
            f,
            fw_compiler=partial(extract_graph, graph_cell=fw_graph_cell),
            bw_compiler=partial(extract_graph, graph_cell=bw_graph_cell),
            partition_fn=min_cut_rematerialization_partition,
            decompositions=default_decompositions,
            dynamic=True,
        )(*inp)
        fw_graph = fw_graph_cell[0]
        (compiled_outs[0].sum() + compiled_outs[2].sum()).backward()
        bw_graph = bw_graph_cell[0]

        self.assertEqual(get_num_ins_outs(fw_graph), (4, 12))
        self.assertEqual(get_num_ins_outs(bw_graph), (9, 4))
        _, fw_graph_out_nodes = get_ins_outs(fw_graph)
        self.assertEqual(
            # fw outputs include b.size() which expands to 2 symints,
            # then 4 tensors (transposes of matricies used for mm) are saved
            # finally 3 symints are saved
            [False, True, True, False, False] + [False] * 4 + [True] * 3,
            [is_sym_node(n) for n in fw_graph_out_nodes],
        )

        real_outs = f(*inp)
        self.assertEqual(compiled_outs, real_outs)
        self.assertTrue(isinstance(real_outs[1], torch.Size))

        # TODO(whc) we should learn to return torch.Sizes
        self.assertFalse(isinstance(compiled_outs[1], torch.Size))

    @unittest.skipIf(not USE_NETWORKX, "networkx not available")
    def test_min_cut_partitioner(self):
        def f(x):
            return x.cos().cos().cos()

        fw_graph, bw_graph = get_fw_bw_graph(f, [torch.randn(3, requires_grad=True)])
        self.assertEqual(get_num_ins_outs(fw_graph), (1, 2))
        self.assertEqual(get_num_ins_outs(bw_graph), (2, 1))

        def f(a, b, c, d):
            x = a + b + c + d
            return x.cos().cos()

        fw_graph, bw_graph = get_fw_bw_graph(
            f, [torch.randn(3, requires_grad=True) for _ in range(4)]
        )
        self.assertEqual(get_num_ins_outs(fw_graph), (4, 2))
        self.assertEqual(get_num_ins_outs(bw_graph), (2, 4))

    def test_contiguous(self):
        # The test simulates the condition where transpose followed by view
        # happens in the backward pass.
        # https://discuss.pytorch.org/t/error-on-transpose-and-view/434
        def f(x):
            return x.view(2, 3).t()

        inp = torch.randn(6, requires_grad=True)
        out = aot_function(f, nop)(inp)
        torch.autograd.grad(out, inp, torch.randn(3, 2))

    def test_preserve_random(self):
        def fn(x):
            return torch.nn.functional.dropout(x, 0.5) + x

        x = torch.randn(4)

        torch.manual_seed(0)
        ref = fn(x)

        torch.manual_seed(0)
        aot_fn = aot_function(fn, nop)
        res = aot_fn(x)

        assert torch.allclose(ref, res)

    # https://github.com/pytorch/pytorch/issues/110666
    def test_generate_gives_inference_graph(self):
        # We expect this to give an inference graph
        def generate(x):
            with torch.no_grad():
                return torch.mul(x, x)

        inference_graph_cell = [None]
        inference_compiler = make_boxed_compiler(
            partial(extract_graph, graph_cell=inference_graph_cell)
        )
        aot_fn = aot_function(generate, nop, inference_compiler=inference_compiler)
        # Even though x requires grad, we should still get an inference graph
        x = torch.randn(4, requires_grad=True)
        res = aot_fn(x)
        self.assertTrue(inference_graph_cell[0] is not None)

    @unittest.skipIf(not torch.cuda.is_available(), "CUDA is unavailable")
    @unittest.skipIf(not USE_TORCHVISION, "test requires torchvision")
    def test_autocast(self):
        mod = torchvision.models.resnet18().cuda()
        mod.train()

        x = torch.randn(16, 3, 32, 32, device="cuda")
        aot_mod = memory_efficient_fusion(mod)

        # Ensure that AOT Autograd works with AMP
        with torch.cuda.amp.autocast(True):
            res = aot_mod(x)
        res.sum().backward()


class TestAOTDispatch(AOTTestCase):
    # Tests to add cases for (non-exhaustive list, mostly for my notes):
    # - subclass / mode introduced in the middle of the compiled fn
    # - various input mutation / intermediate base tests
    # - input mutation that changes a tensor into a subclass
    # - metadata mutation? (TBD)
    # - guard tests (fw guards *and* bw guards)
    # - subclass test involving _indices_of_inps_to_detach
    def test_aot_dispatch_simple(self):
        # a is a subclass, b is not
        def f(a, b):
            aa = torch.mul(a, 6)
            bb = torch.div(b, 2)
            return aa + bb

        a1_ref = torch.ones(3, 3, requires_grad=True)
        a2_ref = torch.ones(3, 3, requires_grad=True)
        a_ref = TwoTensor(a1_ref, a2_ref)
        b_ref = torch.ones(3, 3, requires_grad=True)

        a1_test = a1_ref.clone().detach().requires_grad_(True)
        a2_test = a2_ref.clone().detach().requires_grad_(True)
        a_test = TwoTensor(a1_test, a2_test)
        b_test = b_ref.clone().detach().requires_grad_(True)

        fw_graph_cell = [None]
        bw_graph_cell = [None]

        compiled_f = aot_function(
            f,
            fw_compiler=partial(extract_graph, graph_cell=fw_graph_cell),
            bw_compiler=partial(extract_graph, graph_cell=bw_graph_cell),
            partition_fn=min_cut_rematerialization_partition,
        )
        out_ref = f(a_ref, b_ref)
        out_test = compiled_f(a_test, b_test)

        # Output is a TwoTensor (check both inner tensors)
        self.assertEqual(out_ref.a, out_test.a)
        self.assertEqual(out_ref.b, out_test.b)

        out_ref.sum().backward()
        out_test.sum().backward()
        # Both grad_inputs are TwoTensor
        self.assertEqual(a_ref.grad.a, a_test.grad.a)
        self.assertEqual(a_ref.grad.b, a_test.grad.b)
        self.assertEqual(b_ref.grad.a, b_test.grad.a)
        self.assertEqual(b_ref.grad.b, b_test.grad.b)

        # Important pieces of the graph:
        # - mul() and div() show up twice, because we called them on a TwoTensor
        # - add() shows up once, because we called it on a plain Tensor
        # - The user forward() fn returns 1 output (the result of add),
        #   while the graph itself returns two outputs (add, add_1)
        # - add, add_1 correspond to the two inner dense tensors that will be wrapped
        # - into a single TwoTensor output.
        self.assertExpectedInline(
            fw_graph_cell[0].code.strip(),
            """\
def forward(self, primals_1, primals_2, primals_3):
    mul = torch.ops.aten.mul.Tensor(primals_1, 6);  primals_1 = None
    mul_1 = torch.ops.aten.mul.Tensor(primals_2, 6);  primals_2 = None
    div = torch.ops.aten.div.Tensor(primals_3, 2);  primals_3 = None
    add = torch.ops.aten.add.Tensor(mul, div);  mul = None
    add_1 = torch.ops.aten.add.Tensor(mul_1, div);  mul_1 = div = None
    return [add, add_1]""",
        )

        # Important pieces of the graph:
        # - 4 total dense outputs.
        #   This corresponds to the fact that each user fwd inpt (a, b)
        #   will get a gradient that is a TwoTensor subclass,
        #   so (mul_2, mul_3) will be wrapped into a.grad
        #   and (div_1, div_2) will be wrapped into b.grad
        # - 4 total dense outputs,
        self.assertExpectedInline(
            bw_graph_cell[0].code.strip(),
            """\
def forward(self, tangents_1, tangents_2):
    div_1 = torch.ops.aten.div.Tensor(tangents_1, 2)
    div_2 = torch.ops.aten.div.Tensor(tangents_2, 2)
    mul_2 = torch.ops.aten.mul.Tensor(tangents_1, 6);  tangents_1 = None
    mul_3 = torch.ops.aten.mul.Tensor(tangents_2, 6);  tangents_2 = None
    return [mul_2, mul_3, div_1, div_2]""",
        )

    def test_aot_dispatch_inference(self):
        # a is a subclass, b is not
        def f(a, b):
            aa = torch.mul(a, 6)
            bb = torch.div(b, 2)
            return aa + bb

        a1_ref = torch.ones(3, 3)
        a2_ref = torch.ones(3, 3)
        a_ref = TwoTensor(a1_ref, a2_ref)
        b_ref = torch.ones(3, 3)

        a1_test = a1_ref.clone()
        a2_test = a2_ref.clone()
        a_test = TwoTensor(a1_test, a2_test)
        b_test = b_ref.clone()

        compiled_f = aot_function(
            f,
            fw_compiler=nop,
            bw_compiler=nop,
            partition_fn=min_cut_rematerialization_partition,
        )
        out_ref = f(a_ref, b_ref)
        out_test = compiled_f(a_test, b_test)

        # Output is a TwoTensor (check both inner tensors)
        self.assertEqual(out_ref.a, out_test.a)
        self.assertEqual(out_ref.b, out_test.b)

    def test_aot_dispatch_incorrect_backward(self):
        # a is a subclass, b is not
        def f(a, b):
            aa = torch.mul(a, 2)
            bb = torch.add(b, 3)
            out_subclass = torch.div(aa, bb)
            out_reg = torch.add(b, b)
            # When creating the joint, we assume that the second grad_out
            # is not a subclass.
            # In the below test case though, we end up being wrong.
            # This would require re-tracing and recompiling the backward.
            return out_subclass, out_reg

        a1_ref = torch.ones(3, 3, requires_grad=True)
        a2_ref = torch.ones(3, 3, requires_grad=True)
        a_ref = TwoTensor(a1_ref, a2_ref)
        b_ref = torch.ones(3, 3, requires_grad=True)

        a1_test = a1_ref.clone().detach().requires_grad_(True)
        a2_test = a2_ref.clone().detach().requires_grad_(True)
        a_test = TwoTensor(a1_test, a2_test)
        b_test = b_ref.clone().detach().requires_grad_(True)

        compiled_f = aot_function(
            f,
            fw_compiler=nop,
            bw_compiler=nop,
            partition_fn=min_cut_rematerialization_partition,
        )
        out_ref = f(a_ref, b_ref)
        out_test = compiled_f(a_test, b_test)
        # First out is a TwoTensor, second is an ordinary tensor
        self.assertEqual(out_ref[0].a, out_test[0].a)
        self.assertEqual(out_ref[0].b, out_test[0].b)
        self.assertEqual(out_ref[1], out_test[1])

        # We compiled our graph assuming type(grad_out[1]) == torch.Tensor,
        # but we were wrong: in the below tests, it is a subclass.
        # This will eventually require a repartition + recompile
        with self.assertRaisesRegex(
            AssertionError,
            "incorrectly attempted to compile the backward with incorrect subclass metadata",
        ):
            (out_test[0] + out_test[1]).sum().backward()

    def test_aot_dispatch_output_alias(self):
        # a is a tensor, b is a TwoTensor
        def f(a, b):
            return b.view(b.shape), a * b

        b1_ref = torch.ones(3, 3, requires_grad=True)
        b2_ref = torch.ones(3, 3, requires_grad=True)
        b_ref = TwoTensor(b1_ref, b2_ref)
        a_ref = torch.ones(3, 3, requires_grad=True)

        b1_test = b1_ref.clone().detach().requires_grad_(True)
        b2_test = b2_ref.clone().detach().requires_grad_(True)
        b_test = TwoTensor(b1_test, b2_test)
        a_test = a_ref.clone().detach().requires_grad_(True)

        compiled_f = aot_function(
            f,
            fw_compiler=nop,
            bw_compiler=nop,
            partition_fn=min_cut_rematerialization_partition,
        )
        out_ref1, out_ref2 = f(a_ref, b_ref)
        out_test1, out_test2 = compiled_f(a_test, b_test)
        self.assertEqual(out_ref1, out_test1)
        self.assertEqual(out_ref2.a, out_test2.a)
        self.assertEqual(out_ref2.b, out_test2.b)

        (out_ref1 + out_ref2).sum().backward()
        (out_test1 + out_test2).sum().backward()
        # Both grad_inputs are TwoTensor
        self.assertEqual(a_ref.grad.a, a_test.grad.a)
        self.assertEqual(a_ref.grad.b, a_test.grad.b)
        self.assertEqual(b_ref.grad.a, b_test.grad.a)
        self.assertEqual(b_ref.grad.b, b_test.grad.b)

    def test_aot_dispatch_input_mutation(self):
        def f(a, b):
            a.mul_(2)
            b.mul_(3)
            return a + b

        b1_ref = torch.ones(3, 3, requires_grad=True)
        b2_ref = torch.ones(3, 3, requires_grad=True)
        b_ref_base = TwoTensor(b1_ref, b2_ref)
        a_ref_base = torch.ones(3, 3, requires_grad=True)
        b_ref = b_ref_base + 1
        a_ref = a_ref_base + 1

        b1_test = b1_ref.clone().detach().requires_grad_(True)
        b2_test = b2_ref.clone().detach().requires_grad_(True)
        b_test_base = TwoTensor(b1_test, b2_test)
        a_test_base = a_ref_base.clone().detach().requires_grad_(True)
        b_test = b_test_base + 1
        a_test = a_test_base + 1

        compiled_f = aot_function(
            f,
            fw_compiler=nop,
            bw_compiler=nop,
            partition_fn=min_cut_rematerialization_partition,
        )
        out_ref = f(a_ref, b_ref)
        out_test = compiled_f(a_test, b_test)
        self.assertEqual(out_ref.a, out_test.a)
        self.assertEqual(out_ref.b, out_test.b)

        # confirm input mutations worked
        self.assertEqual(a_test, a_ref)
        self.assertEqual(b_test.a, b_ref.a)
        self.assertEqual(b_test.b, b_ref.b)

        # NOTE: we need to use b in our gradient compute. Otherwise we will need to recompile teh backward.
        (b_ref * out_ref).sum().backward()
        (b_test * out_test).sum().backward()
        # Both grad_inputs are TwoTensor
        self.assertEqual(a_ref_base.grad.a, a_test_base.grad.a)
        self.assertEqual(a_ref_base.grad.b, a_test_base.grad.b)
        self.assertEqual(b_ref_base.grad.a, b_test_base.grad.a)
        self.assertEqual(b_ref_base.grad.b, b_test_base.grad.b)

    # NB: Metadata mutation for subclasses is currently broken and disabled
    # See https://github.com/pytorch/pytorch/issues/114975
    @unittest.expectedFailure
    def test_aot_dispatch_input_metadata_mutation(self):
        def f(a, b):
            a.t_()
            b.unsqueeze_(0)
            return a + b

        b1_ref = torch.arange(9, requires_grad=True, dtype=torch.float32).reshape(3, 3)
        b2_ref = torch.arange(9, requires_grad=True, dtype=torch.float32).reshape(3, 3)
        b_ref_base = TwoTensor(b1_ref, b2_ref)
        a_ref_base = (
            torch.arange(9, dtype=torch.float32)
            .reshape(3, 3)
            .detach()
            .requires_grad_(True)
        )
        b_ref = b_ref_base + 1
        a_ref = a_ref_base + 1

        b1_test = b1_ref.clone().detach().requires_grad_(True)
        b2_test = b2_ref.clone().detach().requires_grad_(True)
        b_test_base = TwoTensor(b1_test, b2_test)
        a_test_base = a_ref_base.clone().detach().requires_grad_(True)
        b_test = b_test_base + 1
        a_test = a_test_base + 1

        compiled_f = aot_function(
            f,
            fw_compiler=nop,
            bw_compiler=nop,
            partition_fn=min_cut_rematerialization_partition,
        )
        out_ref = f(a_ref, b_ref)
        out_test = compiled_f(a_test, b_test)
        self.assertEqual(out_ref.a, out_test.a)
        self.assertEqual(out_ref.b, out_test.b)

        # confirm input mutations worked
        self.assertEqual(a_test, a_ref)
        self.assertEqual(b_test.a, b_ref.a)
        self.assertEqual(b_test.b, b_ref.b)

        # NOTE: we need to use b in our gradient compute. Otherwise we will need to recompile the backward.
        (b_ref * out_ref).sum().backward()
        (b_test * out_test).sum().backward()
        # Both grad_inputs are TwoTensor
        self.assertEqual(a_ref_base.grad.a, a_test_base.grad.a)
        self.assertEqual(a_ref_base.grad.b, a_test_base.grad.b)
        self.assertEqual(b_ref_base.grad.a, b_test_base.grad.a)
        self.assertEqual(b_ref_base.grad.b, b_test_base.grad.b)

    # NB: Metadata mutation for subclasses is currently broken and disabled
    # See https://github.com/pytorch/pytorch/issues/114975
    @unittest.expectedFailure
    def test_aot_dispatch_input_data_and_metadata_mutation(self):
        def f(a, b):
            a.t_()
            b.unsqueeze_(0)
            a.mul_(2)
            b.mul_(3)
            return a + b

        b1_ref = torch.arange(9, requires_grad=True, dtype=torch.float32).reshape(3, 3)
        b2_ref = torch.arange(9, requires_grad=True, dtype=torch.float32).reshape(3, 3)
        b_ref_base = TwoTensor(b1_ref, b2_ref)
        a_ref_base = (
            torch.arange(9, dtype=torch.float32)
            .reshape(3, 3)
            .detach()
            .requires_grad_(True)
        )
        b_ref = b_ref_base + 1
        a_ref = a_ref_base + 1

        b1_test = b1_ref.clone().detach().requires_grad_(True)
        b2_test = b2_ref.clone().detach().requires_grad_(True)
        b_test_base = TwoTensor(b1_test, b2_test)
        a_test_base = a_ref_base.clone().detach().requires_grad_(True)
        b_test = b_test_base + 1
        a_test = a_test_base + 1

        compiled_f = aot_function(
            f,
            fw_compiler=nop,
            bw_compiler=nop,
            partition_fn=min_cut_rematerialization_partition,
        )
        out_ref = f(a_ref, b_ref)
        out_test = compiled_f(a_test, b_test)
        self.assertEqual(out_ref.a, out_test.a)
        self.assertEqual(out_ref.b, out_test.b)

        # confirm input mutations worked
        self.assertEqual(a_test, a_ref)
        self.assertEqual(b_test.a, b_ref.a)
        self.assertEqual(b_test.b, b_ref.b)

        # NOTE: we need to use b in our gradient compute. Otherwise we will need to recompile the backward.
        (b_ref * out_ref).sum().backward()
        (b_test * out_test).sum().backward()
        # Both grad_inputs are TwoTensor
        self.assertEqual(a_ref_base.grad.a, a_test_base.grad.a)
        self.assertEqual(a_ref_base.grad.b, a_test_base.grad.b)
        self.assertEqual(b_ref_base.grad.a, b_test_base.grad.a)
        self.assertEqual(b_ref_base.grad.b, b_test_base.grad.b)

    def test_aot_dispatch_input_mutation_and_output_alias(self):
        def f(a, b):
            a.mul_(2)
            b.mul_(3)
            return b.view(b.shape), a + b

        b1_ref = torch.arange(9, requires_grad=True, dtype=torch.float32).reshape(3, 3)
        b2_ref = torch.arange(9, requires_grad=True, dtype=torch.float32).reshape(3, 3)
        b_ref_base = TwoTensor(b1_ref, b2_ref)
        a_ref_base = (
            torch.arange(9, dtype=torch.float32)
            .reshape(3, 3)
            .detach()
            .requires_grad_(True)
        )
        b_ref = b_ref_base + 1
        a_ref = a_ref_base + 1

        b1_test = b1_ref.clone().detach().requires_grad_(True)
        b2_test = b2_ref.clone().detach().requires_grad_(True)
        b_test_base = TwoTensor(b1_test, b2_test)
        a_test_base = a_ref_base.clone().detach().requires_grad_(True)
        b_test = b_test_base + 1
        a_test = a_test_base + 1

        compiled_f = aot_function(
            f,
            fw_compiler=nop,
            bw_compiler=nop,
            partition_fn=min_cut_rematerialization_partition,
        )
        out_ref1, out_ref2 = f(a_ref, b_ref)
        out_test1, out_test2 = compiled_f(a_test, b_test)
        self.assertEqual(out_ref1.a, out_test1.a)
        self.assertEqual(out_ref1.b, out_test1.b)
        self.assertEqual(out_ref2.a, out_test2.a)
        self.assertEqual(out_ref2.b, out_test2.b)

        # confirm input mutations worked
        self.assertEqual(a_test, a_ref)
        self.assertEqual(b_test.a, b_ref.a)
        self.assertEqual(b_test.b, b_ref.b)

        (out_ref1 * out_ref2).sum().backward()
        (out_test1 * out_test2).sum().backward()
        # Both grad_inputs are TwoTensors
        self.assertEqual(a_ref_base.grad.a, a_test_base.grad.a)
        self.assertEqual(a_ref_base.grad.b, a_test_base.grad.b)

    def test_aot_dispatch_output_requires_grad_in_no_grad(self):
        def fn(x):
            out1 = x.sin()
            with torch.enable_grad():
                out2 = x.cos()
            return out1, out2

        inp_fns = [
            lambda: torch.ones(10, requires_grad=True),
            lambda: torch.ones(10, requires_grad=False),
        ]

        compiled_f = aot_function(fn, nop)
        for inp_fn in inp_fns:
            with torch.no_grad():
                ref_x = inp_fn()
                ref_out = fn(ref_x)
                x = inp_fn()
                out = compiled_f(x)
                for r, o in zip(ref_out, out):
                    self.assertEqual(r.requires_grad, o.requires_grad)
            if ref_x.requires_grad:
                with torch.enable_grad():
                    (ref_out[0] + ref_out[1]).sum().backward()
                    (out[0] + out[1]).sum().backward()
                    self.assertEqual(ref_x.grad, x.grad)
                    assert torch.allclose(ref_x.grad, x.grad, atol=1e-3, rtol=1e-3)


class TestAOTModuleSimplified(AOTTestCase):
    def test_aot_module_simplified(self):
        class MockModule(torch.nn.Module):
            def __init__(self):
                super().__init__()
                self.linear = torch.nn.Linear(20, 30)

            def forward(self, x, y):
                return (self.linear(x) + y,)

        mod = MockModule()
        mod.zero_grad()

        x = torch.randn(128, 20, requires_grad=True)
        y = torch.randn(128, 30, requires_grad=True)
        inputs = [x, y]
        cloned_inputs = [x.detach().clone().requires_grad_(True) for x in inputs]

        ref = mod(*inputs)
        ref[0].sum().backward()

        compiled_f = aot_module_simplified(mod, cloned_inputs, nop)
        mod.zero_grad()
        res = compiled_f(*cloned_inputs)
        res[0].sum().backward()

        assert torch.allclose(ref[0], res[0])
        assert torch.allclose(inputs[0].grad, cloned_inputs[0].grad)
        assert torch.allclose(inputs[1].grad, cloned_inputs[1].grad)

    def test_aot_module_simplified_dynamic(self):
        class MockModule(torch.nn.Module):
            def __init__(self):
                super().__init__()
                self.linear = torch.nn.Linear(20, 30)

            def forward(self, x, y):
                return (self.linear(x) + y,)

        mod = MockModule()

        shape_env = ShapeEnv()
        fake_mode = FakeTensorMode(shape_env=shape_env)

        x = torch.randn(128, 20, requires_grad=True)
        y = torch.randn(128, 30, requires_grad=True)

        inputs = [x, y]
        fake_inputs = [fake_mode.from_tensor(x) for x in inputs]
        compiled_f = aot_module_simplified(mod, fake_inputs, nop)

        ref = mod(*inputs)
        ref[0].sum().backward()

        cloned_inputs = [x.detach().clone().requires_grad_(True) for x in inputs]
        res = compiled_f(*cloned_inputs)
        res[0].sum().backward()

        self.assertExpectedInline(
            shape_env.format_guards(),
            """\
 - Eq(s1, 20)
 - Eq(s2, 30)""",
        )

        assert torch.allclose(ref[0], res[0])
        assert torch.allclose(inputs[0].grad, cloned_inputs[0].grad)
        assert torch.allclose(inputs[1].grad, cloned_inputs[1].grad)

    # https://github.com/pytorch/pytorch/issues/105327
    def test_lift_fresh_copy_in_graph(self):
        class MyMod(torch.nn.Module):
            def forward(self, x):
                _tensor_constant0 = torch.tensor([1])
                lift_fresh_copy = torch.ops.aten.lift_fresh_copy.default(
                    _tensor_constant0
                )
                y = x.mul(lift_fresh_copy)
                return (y,)

        mod = MyMod()
        shape_env = ShapeEnv()
        fake_mode = FakeTensorMode(shape_env=shape_env)
        x = torch.ones(4, requires_grad=True)
        inputs = [x]
        fake_inputs = [fake_mode.from_tensor(x) for x in inputs]
        compiled_f = aot_module_simplified(mod, fake_inputs, nop)

        out_ref = mod(x)
        out_test = compiled_f(x)
        self.assertEqual(out_ref[0].detach(), out_test[0].detach())

    def test_inference_python_dispatcher(self):
        # Extracted from unet
        class MockModule(torch.nn.Module):
            def __init__(self):
                super().__init__()
                self.upsample = torch.nn.Upsample(
                    scale_factor=2, mode="bilinear", align_corners=True
                )

            def forward(self, x):
                return (self.upsample(x),)

        mod = MockModule()
        shape_env = ShapeEnv()
        fake_mode = FakeTensorMode(shape_env=shape_env)
        x = torch.randn(2, 512, 40, 59)  # NB: must not require grad
        inputs = [x]
        fake_inputs = [fake_mode.from_tensor(x) for x in inputs]
        compiled_f = aot_module_simplified(mod, fake_inputs, nop)

    def test_aot_module_simplified_preserves_stack_trace(self):
        class MockModule(torch.nn.Module):
            def __init__(self):
                super().__init__()
                self.linear = torch.nn.Linear(20, 30)

            def forward(self, x, y):
                z = self.linear(x)
                z = z + y
                z = z.relu()
                return (z,)

        tracer = torch.fx.Tracer()
        tracer.record_stack_traces = True
        graph = tracer.trace(MockModule())
        mod = torch.fx.GraphModule(tracer.root, graph)

        for node in mod.graph.nodes:
            if node.op == "output":
                continue
            self.assertTrue(node.stack_trace is not None)
            assert "test_aotdispatch.py" in node.stack_trace

        def assert_compiler(gm: torch.fx.GraphModule, _):
            for node in gm.graph.nodes:
                if node.op == "output" or node.op == "placeholder":
                    continue
                self.assertTrue(node.stack_trace is not None)
                assert "test_aotdispatch.py" in node.stack_trace
            return gm.forward  # return a python callable

        x = torch.randn(128, 20, requires_grad=True)
        y = torch.randn(128, 30, requires_grad=True)
        inputs = [x, y]

        compiled_f = aot_module_simplified(
            mod, inputs, fw_compiler=assert_compiler, bw_compiler=assert_compiler
        )
        res = compiled_f(*inputs)
        res[0].sum().backward()

    def test_aot_module_simplified_preserves_stack_trace_from_mutation(self):
        class MockModule(torch.nn.Module):
            def __init__(self):
                super().__init__()

            def forward(self, x):
                x_view = x[0]
                x_view.mul_(2)
                return (x + x,)

        tracer = torch.fx.Tracer()
        tracer.record_stack_traces = True
        graph = tracer.trace(MockModule())
        mod = torch.fx.GraphModule(tracer.root, graph)

        for node in mod.graph.nodes:
            if node.op == "output":
                continue
            self.assertTrue(node.stack_trace is not None)
            assert "test_aotdispatch.py" in node.stack_trace

        def assert_compiler(gm: torch.fx.GraphModule, _):
            assert torch.ops.aten.copy_.default in [x.target for x in gm.graph.nodes]
            for node in gm.graph.nodes:
                if node.target == torch.ops.aten.copy_.default:
                    assert "stack_trace" in node.meta
                    assert "x_view.mul_(2)" in node.meta["stack_trace"]
            return gm.forward  # return a python callable

        x = torch.randn(128, 20)
        inputs = [x]

        aot_module_simplified(
            mod,
            inputs,
            fw_compiler=assert_compiler,
            bw_compiler=assert_compiler,
            keep_inference_input_mutations=True,
        )

    def test_aot_module_simplified_fake_tensor_gm_raises(self):
        fake_mode = torch._subclasses.fake_tensor.FakeTensorMode()
        real_x = torch.randn(4, requires_grad=True)
        fake_x = fake_mode.from_tensor(real_x)
        real_z = torch.randn(4)
        fake_z = fake_mode.from_tensor(real_z)

        class MockModule(torch.nn.Module):
            def forward(self, x):
                # Accessing a free variable fake tensor will look like a
                # constant to make_fx, and result in the tensor being traced
                # into the graph, which is an error condition.  Make sure we
                # report adequately in this case.
                return (x + fake_z,)

        with self.assertRaisesRegex(AssertionError, "Unexpected fake"):
            aot_module_simplified(MockModule(), (fake_x,), nop)


# entries in here don't work and need to be fixed.
# Each one of these is a bug (or needs to be investigated)
aot_autograd_failures = {
    # data-dependent control flow
    xfail("cov"),
    xfail("nn.functional.gaussian_nll_loss"),
    xfail("tensor_split"),
    xfail("corrcoef"),
    xfail("quantile"),
    xfail("nanquantile"),
    xfail("narrow"),
    xfail("istft"),
    xfail("linalg.eig"),
    skip("as_strided_scatter"),
    skip("as_strided", "partial_views"),  # flaky
    # Given input size: (s0xs1x2). Calculated output size: ...
    skip("max_pool2d_with_indices_backward"),
    skip("nn.functional.nll_loss", ""),  # UBSAN failure!
    # Misc
    xfail("to_sparse"),
    xfail("corrcoef"),
    xfail("cov"),
    xfail("chalf"),  # RuntimeError: "sum_cpu" not implemented for 'ComplexHalf'
    xfail("sparse.sampled_addmm"),
    xfail("sparse.mm", "reduce"),
    skip("nn.functional.binary_cross_entropy_with_logits"),  # seems to fail sometimes?
    skip("nn.functional.margin_ranking_loss"),  # seems flaky
    skip("linalg.lu_solve"),  # flaky
    decorate("matmul", decorator=unittest.skipIf(IS_ARM64, "flaky")),
    decorate("__rmatmul__", decorator=unittest.skipIf(IS_ARM64, "flaky")),
    # overrides atol=1e-4, rtol=1e-5 would do as well
    decorate(
        "svd_lowrank",
        decorator=toleranceOverride({torch.float32: tol(atol=1e-04, rtol=1e-05)}),
    ),
    decorate(
        "linalg.householder_product",
        decorator=unittest.skipIf(IS_MACOS and IS_X86, "flaky"),
    ),
    decorate(
        "linalg.pinv",
        "singular",
        decorator=toleranceOverride({torch.float32: tol(atol=1e-05, rtol=1e-05)}),
    ),
    decorate(
        "nn.functional.interpolate",
        "bicubic",
        decorator=toleranceOverride({torch.float32: tol(atol=1e-04, rtol=1e-05)}),
    ),
    # conv2d sometimes nondeterministic in this config?
    decorate("nn.functional.conv2d", decorator=unittest.skipIf(IS_ARM64, "flaky")),
}

symbolic_aot_autograd_failures = {
    xfail("combinations", ""),  # aten.masked_select.default
    xfail(
        "index_fill", ""
    ),  # Cannot call sizes() on tensor with symbolic sizes/strides
    xfail("kthvalue", ""),  # Cannot call sizes() on tensor with symbolic sizes/strides
    xfail(
        "linalg.lstsq", ""
    ),  # aten.linalg_lstsq.default - couldn't find symbolic meta function/decomposition
    xfail(
        "linalg.lstsq", "grad_oriented"
    ),  # aten.linalg_lstsq.default - couldn't find symbolic meta funct...
    xfail(
        "linalg.lu_solve", ""
    ),  # aten.linalg_lu_solve.default - couldn't find symbolic meta function/deco...
    skip(
        "nn.functional.batch_norm", ""
    ),  # '0 is not tracked with proxy for <torch.fx.experimental.proxy_te..
    xfail(
        "nn.functional.binary_cross_entropy", ""
    ),  # aten.fill_.Scalar - couldn't find symbolic meta funct...
    xfail(
        "nn.functional.cross_entropy", ""
    ),  # Cannot call sizes() on tensor with symbolic sizes/strides
    xfail(
        "nn.functional.ctc_loss", ""
    ),  # aten._ctc_loss.Tensor - couldn't find symbolic meta function/deco...
    xfail(
        "nn.functional.fractional_max_pool3d", ""
    ),  # rand() received an invalid combination of arguments - g...
    xfail(
        "nn.functional.group_norm", ""
    ),  # Cannot call sizes() on tensor with symbolic sizes/strides
    xfail(
        "nn.functional.nll_loss", ""
    ),  # Cannot call sizes() on tensor with symbolic sizes/strides
    xfail(
        "_segment_reduce", "lengths"
    ),  # aten.segment_reduce.default - couldn't find symbolic meta functio...
    xfail(
        "_segment_reduce", "offsets"
    ),  # aten.segment_reduce.default - couldn't find symbolic meta functio...
    xfail("trace", ""),  # Cannot call sizes() on tensor with symbolic sizes/strides
    xfail(
        "_upsample_bilinear2d_aa"
    ),  # RuntimeError: isIntList() INTERNAL ASSERT FAILED  Expected IntList but got GenericList
    decorate(
        "linalg.householder_product",
        decorator=unittest.skipIf(IS_MACOS and IS_X86, "flaky"),
    ),
    # many complex operators incorrect striding, metadata
    xfail("fft.fft", ""),
    xfail("fft.hfft2", ""),
    xfail("fft.hfft", ""),
    xfail("fft.hfftn", ""),
    xfail("fft.ifft", ""),
    xfail("fft.ihfft2", ""),
    xfail("fft.ihfft", ""),
    xfail("fft.ihfftn", ""),
    xfail("fft.irfft2", ""),
    xfail("fft.irfft", ""),
    xfail("fft.irfftn", ""),
    xfail("fft.rfft2", ""),
    xfail("fft.rfft", ""),
    xfail("fft.rfftn", ""),
    xfail("stft", ""),  # Cannot call sizes() on tensor with symbolic sizes/strides
}


def _test_aot_autograd_helper(self, device, dtype, op, dynamic=False):
    if not op.supports_autograd:
        self.skipTest("Op does not support autograd")

    # aot_autograd_check is able to check data specialization by
    # randomizing the inputs. Here's a list of ops that really do not
    # like random inputs for which we want to disable that.
    cant_check_data_specialization = set(
        {
            "nn.functional.max_unpool1d",
            "nn.functional.max_unpool2d",
            "nn.functional.max_unpool3d",
        }
    )
    try_check_data_specialization = op.name not in cant_check_data_specialization

    sample_inputs_itr = op.sample_inputs(device, dtype, requires_grad=True)
    for sample_input in sample_inputs_itr:
        t_args = [sample_input.input] + list(sample_input.args)
        t_kwargs = sample_input.kwargs
        try:
            aot_autograd_check(
                op.op,
                t_args,
                t_kwargs,
                dynamic,
                self.assertRaisesRegex,
                self.assertEqual,
                check_gradients=True,
                try_check_data_specialization=try_check_data_specialization,
            )
        except DynamicOutputShapeException:
            self.skipTest("Dynamic output shape operation in trace")
        except GuardOnDataDependentSymNode:
            # Carveout for getitem; I don't want to xfail the entire test
            # because that will reject known to be good tests see
            # https://github.com/pytorch/pytorch/issues/94705
            if op.name == "__getitem__":
                self.skipTest("Dynamic output shape operation in trace")
            else:
                raise


def _test_aot_autograd_module_helper(
    self, device, dtype, training, module_info, *, dynamic=False
):
    module_cls = module_info.module_cls
    module_inputs = module_info.module_inputs_func(
        module_info, device=device, dtype=dtype, requires_grad=True, training=training
    )
    for module_input in module_inputs:
        if module_input.forward_input is None:
            continue

        args, kwargs = (
            module_input.constructor_input.args,
            module_input.constructor_input.kwargs,
        )
        m = module_cls(*args, **kwargs)
        m.to(device).to(dtype)
        m.train(training)

        # Lazy modules need to see an input first to initialize params.
        args, kwargs = (
            module_input.forward_input.args,
            module_input.forward_input.kwargs,
        )
        flat_args, args_spec = pytree.tree_flatten((args, kwargs))

        # PackedSequence is only used for RNNs. It might be possible to fake-ify if they're pytrees but
        # torchdynamo already doesn't support RNNs
        if any(tuple(isinstance(flat_arg, PackedSequence) for flat_arg in flat_args)):
            continue

        if issubclass(module_info.module_cls, torch.nn.modules.lazy.LazyModuleMixin):
            with torch.no_grad():
                m(*args, **kwargs)

        sentinel_val = -42
        is_tensor_spec = [
            sentinel_val if isinstance(arg, torch.Tensor) else arg for arg in flat_args
        ]
        args = [arg for arg in flat_args if isinstance(arg, torch.Tensor)]

        def f(params_buffers_args):
            named_params, named_buffers, args = params_buffers_args
            cur_flat_args = list(is_tensor_spec)
            args = iter(args)
            for idx, v in enumerate(cur_flat_args):
                if v == sentinel_val:
                    cur_flat_args[idx] = next(args)
            c_args, c_kwargs = pytree.tree_unflatten(cur_flat_args, args_spec)
            params_and_buffers = {**named_params, **named_buffers}
            return torch.func.functional_call(m, params_and_buffers, c_args, c_kwargs)

        named_params = dict(m.named_parameters(remove_duplicate=False))
        named_buffers = dict(m.named_buffers(remove_duplicate=False))
        num_params_buffers = len(named_params) + len(named_buffers)
        compiled_f = aot_function(
            f, nop, num_params_buffers=num_params_buffers, dynamic=dynamic
        )
        params_buffers_args = [named_params, named_buffers, args]
        _test_aot_autograd_forwards_backwards_helper(
            f,
            compiled_f,
            params_buffers_args,
            self.assertRaisesRegex,
            self.assertEqual,
            True,
        )


class TestEagerFusionOpInfo(AOTTestCase):
    @ops(op_db + hop_db, allowed_dtypes=(torch.float,))
    @skipOps(
        "TestEagerFusionOpInfo", "test_aot_autograd_exhaustive", aot_autograd_failures
    )
    def test_aot_autograd_exhaustive(self, device, dtype, op):
        _test_aot_autograd_helper(self, device, dtype, op)

    @ops(op_db + hop_db, allowed_dtypes=(torch.float,))
    @patch("functorch.compile.config.debug_assert", True)
    @skipOps(
        "TestEagerFusionOpInfo",
        "test_aot_autograd_symbolic_exhaustive",
        aot_autograd_failures | symbolic_aot_autograd_failures,
    )
    def test_aot_autograd_symbolic_exhaustive(self, device, dtype, op):
        _test_aot_autograd_helper(self, device, dtype, op, dynamic=True)


aot_autograd_module_failures = set(
    {
        torch.nn.CTCLoss,  # torch._subclasses.fake_tensor.DynamicOutputShapeException: aten._ctc_loss.default
        torch.nn.GaussianNLLLoss,  # RuntimeError: It appears that you're trying to get value out
        # of a tracing tensor with aten._local_scalar_dense.default -
        # erroring out! It's likely that this is caused by data-dependent
        # control flow or similar.
        torch.nn.MultiLabelMarginLoss,  # AssertionError: The values for attribute 'shape' do not match:
        # torch.Size([1]) != torch.Size([]). Outputs of the operator are different in
        # eager-mode PyTorch vs AOTAutograd. This means the operator will have incorrect
        # output underneath torch.compile. This could be because the operator's
        # implementation not traceable or that there is a bug in AOTAutograd.
        torch.nn.TransformerEncoder,  # DataDependentOutputException: aten.eq compares a mask input
        # to a causal mask tensor, to see if Boolean is_causal should be set
        # for TrnasformerEncoder layers, MHA and sdp custom kernels
        torch.nn.Transformer,  # DataDependentOutputException: aten.equal compares a mask input
        # to a causal mask tensor, to see if Boolean is_causal should be set
        # for TransformerEncoder layers, MHA and sdp custom kernels
        # (this bubbles up to Transformer)
    }
)

symbolic_aot_autograd_module_failures = {
    torch.nn.Transformer,  # DataDependentOutputException: aten.equal compares a mask input to a mask producing a bool
    torch.nn.TransformerEncoder,  # DataDependentOutputException: aten.equal compares a mask input to a mask producing a bool
    torch.nn.GaussianNLLLoss,  # NotImplementedError: local_scalar_dense/item NYI for torch.bool
    torch.nn.GroupNorm,  # in native_group_norm_backward cpg, _rem = divmod(C, group)
    # TypeError: unsupported operand type(s) for divmod(): 'SymInt' and 'int'
    torch.nn.FractionalMaxPool3d,  # int() argument must be a string, a bytes-like object or a number, not 'SymFloat'
    torch.nn.BCELoss,  # new_size = _infer_size(target.size(), weight.size())
    # RuntimeError: expected int at position 0, but got: SymInt
}


class TestEagerFusionModuleInfo(AOTTestCase):
    @modules(module_db, allowed_dtypes=(torch.float,))
    @decorateForModules(unittest.expectedFailure, aot_autograd_module_failures)
    def test_aot_autograd_module_exhaustive(self, device, dtype, training, module_info):
        _test_aot_autograd_module_helper(self, device, dtype, training, module_info)

    @modules(module_db, allowed_dtypes=(torch.float,))
    @decorateForModules(
        unittest.expectedFailure,
        aot_autograd_module_failures | symbolic_aot_autograd_module_failures,
    )
    def test_aot_autograd_symbolic_module_exhaustive(
        self, device, dtype, training, module_info
    ):
        _test_aot_autograd_module_helper(
            self, device, dtype, training, module_info, dynamic=True
        )


instantiate_parametrized_tests(TestAOTAutograd)
only_for = "cpu"
instantiate_device_type_tests(
    TestPythonKey,
    globals(),
    only_for=only_for,
)
instantiate_device_type_tests(TestEagerFusionOpInfo, globals(), only_for=only_for)
instantiate_device_type_tests(TestEagerFusionModuleInfo, globals(), only_for=only_for)


@xfail_inherited_tests(
    [
        "test_set__and_data_mutation_bad",
        "test_subclass_metadata_mutation_req_grad_True",
        "test_subclass_metadata_mutation_req_grad_False",
    ]
)
@skipIfTorchDynamo("This test suite already uses dynamo")
class TestAOTAutogradWithDynamo(TestAOTAutograd):
    """
    These are the same as TestAOTAutograd tests, but we run dynamo first to get a graph module.
    """

    def assertExpectedInline(self, *args, **kwargs):
        # These will have different outputs because dynamo returns a different graph module
        # But we don't really care about that assertion when testing with dynamo,
        # only that the outputs match, etc.
        pass

    # Compiler to passes to dynamo
    def run_autograd(
        self,
        f: Callable,
        fw_graph_cell: List[Optional[Callable]],
        decompositions: Optional[Dict],
        keep_input_mutations: bool,
        dynamic: bool,
    ):
        """
        Runs dynamo and aot_autograd with the specified settings
        """

        def dynamo_compiler(gm, inputs, **kwargs):
            result = aot_module_simplified(
                gm,
                inputs,
                fw_compiler=make_boxed_compiler(
                    partial(extract_graph, graph_cell=fw_graph_cell)
                ),
                bw_compiler=nop,
                decompositions=decompositions,
                keep_inference_input_mutations=keep_input_mutations,
                # Dynamic is calculated from whether the inputs have fake tensors
            )
            return result

        def torch_compile_wrapper(*args, **kwargs):
            torch._dynamo.reset()
            fn = torch.compile(f, backend=dynamo_compiler)
            try:
                result = fn(*args, **kwargs)
            except torch._dynamo.exc.BackendCompilerFailed as e:
                # So that assertRaises works properly
                raise e.inner_exception from e
            return result

        return torch_compile_wrapper


if __name__ == "__main__":
    run_tests()<|MERGE_RESOLUTION|>--- conflicted
+++ resolved
@@ -15,11 +15,13 @@
 from typing import Any, Callable, Dict, List, Optional, Union
 from unittest.mock import patch
 
+from common_utils import decorate, decorateForModules, skip, skipOps, xfail
+
 import torch
 import torch._dynamo as torchdynamo
 import torch.nn as nn
 import torch.utils._pytree as pytree
-from common_utils import decorate, decorateForModules, skip, skipOps, xfail
+
 from functorch import grad, jacrev, make_fx, vjp, vmap
 from functorch.compile import (
     aot_function,
@@ -66,11 +68,8 @@
     skipIfRocm,
     skipIfTorchDynamo,
     TestCase,
-<<<<<<< HEAD
-=======
     xfail_inherited_tests,
     xfailIfTorchDynamo,
->>>>>>> f2d7f235
 )
 from torch.testing._internal.hop_db import hop_db
 from torch.testing._internal.optests import (
@@ -104,13 +103,7 @@
 
 
 class AOTTestCase(TestCase):
-    def setUp(self):
-        self.prev_grad_state = torch.is_grad_enabled()
-        super().setUp()
-
-    def tearDown(self):
-        torch.set_grad_enabled(self.prev_grad_state)
-        super().tearDown()
+    pass
 
 
 class TestPythonKey(AOTTestCase):
@@ -621,6 +614,9 @@
 
     # This is a (hopefully) extremely rare case that is difficult to handle,
     # so we ban it.
+    # https://github.com/pytorch/pytorch/issues/126236
+    # https://github.com/pytorch/pytorch/pull/126113
+    @xfailIfTorchDynamo
     def test_set__and_data_mutation_bad(self):
         def f(a):
             a_view = a.view(-1)
